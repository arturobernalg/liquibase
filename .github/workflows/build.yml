--- conflicted
+++ resolved
@@ -125,14 +125,13 @@
               core.setOutput("stablePro", !proFailed);
 
     build:
-      name: Build & Test (Java ${{ matrix.java }})
+      name: Build & Test (Java ${{ matrix.java }} ${{ matrix.os }})
       needs: setup
-      runs-on: ubuntu-latest
       strategy:
         fail-fast: false
         matrix:
+          os: [ubuntu-latest, macos-latest, windows-2019]
           java: [ 8, 11, 16 ]
-<<<<<<< HEAD
           exclude:
              # exclude java 11 and 16 on macos and windows builds
              - os: macos-latest
@@ -146,8 +145,6 @@
       runs-on: ${{ matrix.os }}
       env:
         OS_TYPE: ${{ matrix.os }}
-=======
->>>>>>> 100bfcbd
       steps:
         - uses: actions/checkout@v2
           with:
@@ -166,14 +163,10 @@
             cache: 'maven'
         - name: Build & Test
           run: |
-<<<<<<< HEAD
             mvn -B "-Dbuild.repository.owner=${{ needs.setup.outputs.thisRepositoryOwner }}" "-Dbuild.repository.name=${{ needs.setup.outputs.thisRepositoryName }}" "-Dbuild.branch=${{ needs.setup.outputs.thisBranchName }}" "-Dbuild.number=${{ github.run_number }}" "-Dbuild.commit=${{ needs.setup.outputs.thisSha }}" "-DtrimStackTrace=false" -pl '!liquibase-dist' clean test package surefire-report:report
         - name: Remove Original Jars for *nix
           if: env.OS_TYPE != 'windows-2019'
           run: |
-=======
-            mvn -B -Dbuild.repository.owner=${{ needs.setup.outputs.thisRepositoryOwner }} -Dbuild.repository.name=${{ needs.setup.outputs.thisRepositoryName }} -Dbuild.branch=${{ needs.setup.outputs.thisBranchName }} -Dbuild.number=${{ github.run_number }} -Dbuild.commit=${{ needs.setup.outputs.thisSha }} -DtrimStackTrace=false -pl '!liquibase-dist' clean test package surefire-report:report
->>>>>>> 100bfcbd
             find . -name original-*.jar -exec rm {} \;
 
 
