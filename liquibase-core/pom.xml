<?xml version="1.0" encoding="UTF-8"?>
<project xmlns="http://maven.apache.org/POM/4.0.0" xmlns:xsi="http://www.w3.org/2001/XMLSchema-instance" xsi:schemaLocation="http://maven.apache.org/POM/4.0.0 http://maven.apache.org/xsd/maven-4.0.0.xsd">

    <modelVersion>4.0.0</modelVersion>

    <artifactId>liquibase-core</artifactId>
    <name>Liquibase Core</name>
    <packaging>jar</packaging>

    <parent>
        <groupId>org.liquibase</groupId>
        <artifactId>liquibase-parent</artifactId>
        <version>3.5.0-SNAPSHOT</version>
        <relativePath>../pom.xml</relativePath>
    </parent>

    <properties>
        <bundle.namespace>liquibase.*</bundle.namespace>
        <project.version>3.5.0-SNAPSHOT</project.version>
    </properties>

    <dependencies>
        <dependency>
            <groupId>commons-cli</groupId>
            <artifactId>commons-cli</artifactId>
            <version>1.2</version>
            <scope>compile</scope>
            <optional>true</optional>
        </dependency>
        <dependency>
            <groupId>org.apache.velocity</groupId>
            <artifactId>velocity</artifactId>
            <version>1.7</version>
            <scope>compile</scope>
            <optional>true</optional>
        </dependency>
        <dependency>
            <groupId>org.eclipse.jetty</groupId>
            <artifactId>jetty-servlet</artifactId>
            <version>8.1.14.v20131031</version>
            <scope>compile</scope>
            <optional>true</optional>
        </dependency>

        <dependency>
            <groupId>junit</groupId>
            <artifactId>junit</artifactId>
            <scope>compile</scope>
            <optional>true</optional>
        </dependency>

        <dependency>
            <groupId>org.hamcrest</groupId>
            <artifactId>hamcrest-library</artifactId>
            <scope>test</scope>
        </dependency>

        <dependency>
            <groupId>org.powermock</groupId>
            <artifactId>powermock-module-junit4</artifactId>
        </dependency>

        <dependency>
            <groupId>org.powermock</groupId>
            <artifactId>powermock-api-mockito</artifactId>
        </dependency>

        <dependency>
            <groupId>org.mockito</groupId>
            <artifactId>mockito-all</artifactId>
            <version>1.9.5</version>
            <scope>test</scope>
        </dependency>

        <dependency>
            <groupId>org.apache.ant</groupId>
            <artifactId>ant</artifactId>
        </dependency>

        <dependency>
            <groupId>javax.servlet</groupId>
            <artifactId>servlet-api</artifactId>
        </dependency>

        <dependency>
            <groupId>org.springframework</groupId>
            <artifactId>spring</artifactId>
        </dependency>

        <dependency>
            <groupId>org.hsqldb</groupId>
            <artifactId>hsqldb</artifactId>
            <scope>test</scope>
        </dependency>

        <dependency>
            <groupId>org.yaml</groupId>
            <artifactId>snakeyaml</artifactId>
<<<<<<< HEAD
            <optional>true</optional>
=======
<!--             <optional>true</optional> -->
>>>>>>> cab63c81
        </dependency>

        <dependency>
            <groupId>org.codehaus.groovy</groupId>
            <artifactId>groovy-all</artifactId>
            <scope>test</scope>
        </dependency>

        <dependency>
            <groupId>org.spockframework</groupId>
            <artifactId>spock-core</artifactId>
            <scope>test</scope>
        </dependency>

        <dependency>
            <groupId>org.apache.ant</groupId>
            <artifactId>ant-antunit</artifactId>
            <scope>test</scope>
        </dependency>

        <dependency>
            <groupId>com.h2database</groupId>
            <artifactId>h2</artifactId>
            <version>1.3.176</version>
            <scope>test</scope>
        </dependency>

        <dependency>
            <groupId>org.assertj</groupId>
            <artifactId>assertj-core</artifactId>
            <version>1.5.0</version>
            <scope>test</scope>
        </dependency>

        <dependency> <!-- enables mocking of classes (in addition to interfaces) -->
            <groupId>cglib</groupId>
            <artifactId>cglib-nodep</artifactId>
            <version>2.2.2</version>
            <scope>test</scope>
        </dependency>
        <dependency> <!-- enables mocking of classes without default constructor (together with CGLIB) -->
            <groupId>org.objenesis</groupId>
            <artifactId>objenesis</artifactId>
            <version>1.2</version>
            <scope>test</scope>
        </dependency>

        <dependency>
            <groupId>org.osgi</groupId>
            <artifactId>org.osgi.core</artifactId>
            <version>4.3.1</version>
            <scope>provided</scope>
        </dependency>
    </dependencies>


    <build>
        <finalName>liquibase-${project.version}</finalName>

        <resources>
            <resource>
                <directory>src/main/resources</directory>
                <filtering>true</filtering>
            </resource>
        </resources>

        <plugins>
            <plugin>
                <artifactId>maven-jar-plugin</artifactId>
                <configuration>
                    <archive>
                        <manifestFile>${project.build.outputDirectory}/META-INF/MANIFEST.MF</manifestFile>
                    </archive>
                </configuration>
                <executions>
                    <execution>
                        <goals>
                            <goal>test-jar</goal>
                        </goals>
                    </execution>
                </executions>
            </plugin>

            <plugin>
                <artifactId>maven-surefire-plugin</artifactId>
                <configuration>
                    <excludes>
                        <exclude>**/TestContext.java</exclude>
                        <exclude>**/*.xml</exclude>
                    </excludes>
                    <systemProperties>
                        <property>
                            <name>liquibase.defaultlogger.level</name>
                            <value>severe</value>
                        </property>
                    </systemProperties>
                </configuration>
            </plugin>

            <plugin>
                <groupId>org.apache.maven.plugins</groupId>
                <artifactId>maven-javadoc-plugin</artifactId>
                <executions>
                    <execution>
                        <id>api</id>
                        <phase>prepare-package</phase>
                        <goals>
                            <goal>javadoc</goal>
                        </goals>
                        <configuration>
                            <sourcepath>../liquibase-core/src/main/java</sourcepath>
                            <encoding>UTF-8</encoding>
                        </configuration>
                    </execution>
                </executions>
            </plugin>


            <plugin>
                <groupId>org.apache.felix</groupId>
                <artifactId>maven-bundle-plugin</artifactId>
                <version>2.5.4</version>
                <configuration>
                    <instructions>
                        <Bundle-SymbolicName>org.liquibase.core</Bundle-SymbolicName>
                        <Import-Package>
                            javax.servlet.*;version="[2.6,4)";resolution:=optional,
                            javax.sql.*,
                            org.osgi.*,
                            org.yaml.snakeyaml.*,
                            *;resolution:=optional
                        </Import-Package>
                    </instructions>
                </configuration>
                <executions>
                    <execution>
                        <id>bundle-manifest</id>
                        <phase>process-classes</phase>
                        <goals>    
                            <goal>manifest</goal>
                        </goals>   
                    </execution>
                </executions>
            </plugin>

            <plugin>
                <artifactId>maven-assembly-plugin</artifactId>
                <executions>
                    <execution>
                        <id>distro</id>
                        <phase>package</phase>
                        <goals>
                            <goal>single</goal>
                        </goals>
                        <configuration>
                            <descriptors>
                                <!-- create the distribution archives -->
                                <descriptor>src/main/resources/assembly/bin.xml</descriptor>
                            </descriptors>
                            <!--<archive>
                              <manifestFile>../liquibase-core/src/main/resources/META-INF/MANIFEST.MF</manifestFile>
                            </archive>-->
                        </configuration>
                    </execution>
                </executions>
                <version>2.3</version>
            </plugin>
            <plugin>
                <artifactId>maven-deploy-plugin</artifactId>
                <configuration>
                    <skip>false</skip>
                </configuration>
            </plugin>
            <plugin>
                <groupId>org.apache.maven.plugins</groupId>
                <artifactId>maven-source-plugin</artifactId>
                <version>2.1.2</version>
                <executions>
                    <execution>
                        <id>attach-sources</id>
                        <phase>verify</phase>
                        <goals>
                            <goal>jar-no-fork</goal>
                        </goals>
                    </execution>
                </executions>
            </plugin>

            <plugin>
                <groupId>org.codehaus.gmaven</groupId>
                <artifactId>gmaven-plugin</artifactId>
                <version>1.4</version>
                <configuration>
                    <providerSelection>2.0</providerSelection>
                    <source />
                </configuration>
                <executions>
                    <execution>
                        <goals>
                            <goal>compile</goal>
                            <goal>testCompile</goal>
                        </goals>
                    </execution>
                </executions>
                <dependencies>
                    <dependency>
                        <groupId>org.codehaus.gmaven.runtime</groupId>
                        <artifactId>gmaven-runtime-2.0</artifactId>
                        <version>1.4</version>
                        <exclusions>
                            <exclusion>
                                <groupId>org.codehaus.groovy</groupId>
                                <artifactId>groovy-all</artifactId>
                            </exclusion>
                        </exclusions>
                    </dependency>
                    <dependency>
                        <groupId>org.codehaus.groovy</groupId>
                        <artifactId>groovy-all</artifactId>
                        <version>2.3.10</version>
                    </dependency>
                </dependencies>
            </plugin>

            <plugin>
                <groupId>org.codehaus.mojo</groupId>
                <artifactId>build-helper-maven-plugin</artifactId>
                <executions>
                    <execution>
                        <id>add-test-source</id>
                        <phase>generate-test-sources</phase>
                        <goals>
                            <goal>add-test-source</goal>
                        </goals>
                        <configuration>
                            <sources>
                                <source>src/test/groovy</source>
                            </sources>
                        </configuration>
                    </execution>
                </executions>
            </plugin>

            <plugin>
                <groupId>org.apache.maven.plugins</groupId>
                <artifactId>maven-eclipse-plugin</artifactId>
                <version>2.9</version>
                <configuration>
                    <additionalProjectnatures>
                        <projectnature>org.eclipse.jdt.groovy.core.groovyNature</projectnature>
                    </additionalProjectnatures>
                    <sourceIncludes>
                        <sourceInclude>**/*.groovy</sourceInclude>
                    </sourceIncludes>
                </configuration>
            </plugin>

            <plugin>
                <groupId>org.codehaus.mojo</groupId>
                <artifactId>javacc-maven-plugin</artifactId>
                <version>2.6</version>
                <executions>
                    <execution>
                        <id>javacc</id>
                        <goals>
                            <goal>javacc</goal>
                        </goals>
                    </execution>
                </executions>
            </plugin>
            <plugin>
                <groupId>org.codehaus.mojo</groupId>
                <artifactId>javacc-maven-plugin</artifactId>
                <version>2.6</version>
                <executions>
                    <execution>
                        <id>javacc</id>
                        <goals>
                            <goal>javacc</goal>
                        </goals>
                    </execution>
                </executions>
            </plugin>
        </plugins>
        <pluginManagement>
            <plugins>
                <!--This plugin's configuration is used to store Eclipse m2e settings only. It has no influence on the Maven build itself.-->
                <plugin>
                    <groupId>org.eclipse.m2e</groupId>
                    <artifactId>lifecycle-mapping</artifactId>
                    <version>1.0.0</version>
                    <configuration>
                        <lifecycleMappingMetadata>
                            <pluginExecutions>
                                <pluginExecution>
                                    <pluginExecutionFilter>
                                        <groupId>org.codehaus.gmaven</groupId>
                                        <artifactId>gmaven-plugin</artifactId>
                                        <versionRange>[1.4,)</versionRange>
                                        <goals>
                                            <goal>compile</goal>
                                            <goal>testCompile</goal>
                                        </goals>
                                    </pluginExecutionFilter>
                                    <action>
                                        <ignore />
                                    </action>
                                </pluginExecution>
                            </pluginExecutions>
                        </lifecycleMappingMetadata>
                    </configuration>
                </plugin>
            </plugins>
        </pluginManagement>
    </build>

    <profiles>
        <profile>
            <id>release-sign-artifacts</id>
            <activation>
                <property>
                    <name>performRelease</name>
                    <value>true</value>
                </property>
            </activation>
            <build>
                <plugins>
                    <plugin>
                        <groupId>org.apache.maven.plugins</groupId>
                        <artifactId>maven-gpg-plugin</artifactId>
                        <executions>
                            <execution>
                                <id>sign-artifacts</id>
                                <phase>verify</phase>
                                <goals>
                                    <goal>sign</goal>
                                </goals>
                            </execution>
                        </executions>
                    </plugin>
                </plugins>
            </build>
        </profile>
    </profiles>

</project><|MERGE_RESOLUTION|>--- conflicted
+++ resolved
@@ -96,11 +96,7 @@
         <dependency>
             <groupId>org.yaml</groupId>
             <artifactId>snakeyaml</artifactId>
-<<<<<<< HEAD
-            <optional>true</optional>
-=======
 <!--             <optional>true</optional> -->
->>>>>>> cab63c81
         </dependency>
 
         <dependency>
