<project xmlns="http://maven.apache.org/POM/4.0.0" xsi:schemaLocation="http://maven.apache.org/POM/4.0.0 http://maven.apache.org/xsd/maven-4.0.0.xsd" xmlns:xsi="http://www.w3.org/2001/XMLSchema-instance">
  <modelVersion>
    4.0.0
  </modelVersion>
  <artifactId>
    liquibase-core
  </artifactId>
  <name>
    Liquibase Core
  </name>
  <packaging>
    jar
  </packaging>
  <parent>
    <groupId>
      com.datical.lb
    </groupId>
    <artifactId>
      liquibase-parent
    </artifactId>
    <version>
<<<<<<< HEAD
      3.4.712
=======
      3.4.779
>>>>>>> b383db83
    </version>
    <relativePath>
      ../pom.xml
    </relativePath>
  </parent>
  <properties>
    <bundle.namespace>
      liquibase.*
    </bundle.namespace>
    <project.version>
      3.5.0
    </project.version>
  </properties>
  <dependencies>
    <dependency>
      <groupId>
        commons-cli
      </groupId>
      <artifactId>
        commons-cli
      </artifactId>
      <version>
        1.2
      </version>
      <scope>
        compile
      </scope>
      <optional>
        true
      </optional>
    </dependency>
    <dependency>
      <groupId>
        org.apache.velocity
      </groupId>
      <artifactId>
        velocity
      </artifactId>
      <version>
        1.7
      </version>
      <scope>
        compile
      </scope>
      <optional>
        true
      </optional>
    </dependency>
    <dependency>
      <groupId>
        org.eclipse.jetty
      </groupId>
      <artifactId>
        jetty-servlet
      </artifactId>
      <version>
        8.1.14.v20131031
      </version>
      <scope>
        compile
      </scope>
      <optional>
        true
      </optional>
    </dependency>
    <dependency>
      <groupId>
        junit
      </groupId>
      <artifactId>
        junit
      </artifactId>
      <scope>
        compile
      </scope>
    </dependency>
    <dependency>
      <groupId>
        org.hamcrest
      </groupId>
      <artifactId>
        hamcrest-library
      </artifactId>
      <scope>
        test
      </scope>
    </dependency>
    <dependency>
      <groupId>
<<<<<<< HEAD
        org.easymock
      </groupId>
      <artifactId>
        easymockclassextension
      </artifactId>
      <scope>
        test
      </scope>
    </dependency>
    <dependency>
      <groupId>
=======
>>>>>>> b383db83
        org.mockito
      </groupId>
      <artifactId>
        mockito-all
      </artifactId>
      <version>
        1.9.5
      </version>
      <scope>
        test
      </scope>
    </dependency>
    <dependency>
      <groupId>
        org.apache.ant
      </groupId>
      <artifactId>
        ant
      </artifactId>
    </dependency>
    <dependency>
      <groupId>
        javax.servlet
      </groupId>
      <artifactId>
        servlet-api
      </artifactId>
    </dependency>
    <dependency>
      <groupId>
        org.springframework
      </groupId>
      <artifactId>
        spring
      </artifactId>
    </dependency>
    <dependency>
      <groupId>
        org.hsqldb
      </groupId>
      <artifactId>
        hsqldb
      </artifactId>
      <scope>
        test
      </scope>
    </dependency>
    <dependency>
      <groupId>
        org.yaml
      </groupId>
      <artifactId>
        snakeyaml
      </artifactId>
    </dependency>
    <dependency>
      <groupId>
        org.spockframework
      </groupId>
      <artifactId>
        spock-core
      </artifactId>
      <scope>
        test
      </scope>
    </dependency>
    <dependency>
      <groupId>
        org.apache.ant
      </groupId>
      <artifactId>
        ant-antunit
      </artifactId>
      <scope>
        test
      </scope>
    </dependency>
    <dependency>
      <groupId>
        com.h2database
      </groupId>
      <artifactId>
        h2
      </artifactId>
      <version>
        1.3.176
      </version>
      <scope>
        test
      </scope>
    </dependency>
    <dependency>
      <groupId>
        org.assertj
      </groupId>
      <artifactId>
        assertj-core
      </artifactId>
      <version>
        1.5.0
      </version>
      <scope>
        test
      </scope>
    </dependency>
    <dependency>
      <groupId>
        cglib
      </groupId>
      <artifactId>
        cglib-nodep
      </artifactId>
      <version>
        2.2.2
      </version>
      <scope>
        test
      </scope>
    </dependency>
    <dependency>
      <groupId>
        org.objenesis
      </groupId>
      <artifactId>
        objenesis
      </artifactId>
      <version>
        1.2
      </version>
      <scope>
        test
      </scope>
    </dependency>
  </dependencies>
  <build>
    <finalName>
      liquibase-${project.version}
    </finalName>
    <resources>
      <resource>
        <directory>
          src/main/resources
        </directory>
        <filtering>
          true
        </filtering>
      </resource>
    </resources>
    <plugins>
      <plugin>
        <artifactId>
          maven-jar-plugin
        </artifactId>
        <configuration>
          <archive>
            <manifestFile>
              src/main/resources/META-INF/MANIFEST.MF
            </manifestFile>
          </archive>
        </configuration>
        <executions>
          <execution>
            <goals>
              <goal>
                test-jar
              </goal>
            </goals>
          </execution>
        </executions>
      </plugin>
      <plugin>
        <artifactId>
          maven-surefire-plugin
        </artifactId>
        <configuration>
          <excludes>
            <exclude>
              **/TestContext.java
            </exclude>
            <exclude>
              **/*.xml
            </exclude>
          </excludes>
          <systemProperties>
            <property>
              <name>
                liquibase.defaultlogger.level
              </name>
              <value>
                severe
              </value>
            </property>
          </systemProperties>
        </configuration>
      </plugin>
      <plugin>
        <groupId>
          org.apache.maven.plugins
        </groupId>
        <artifactId>
          maven-javadoc-plugin
        </artifactId>
        <executions>
          <execution>
            <id>
              api
            </id>
            <phase>
              prepare-package
            </phase>
            <goals>
              <goal>
                javadoc
              </goal>
            </goals>
            <configuration>
              <sourcepath>
                ../liquibase-core/src/main/java
              </sourcepath>
              <encoding>
                UTF-8
              </encoding>
            </configuration>
          </execution>
        </executions>
      </plugin>
      <plugin>
        <artifactId>
          maven-assembly-plugin
        </artifactId>
        <executions>
          <execution>
            <id>
              distro
            </id>
            <phase>
              package
            </phase>
            <goals>
              <goal>
                single
              </goal>
            </goals>
            <configuration>
              <descriptors>
                <descriptor>
                  src/main/resources/assembly/bin.xml
                </descriptor>
              </descriptors>
            </configuration>
          </execution>
        </executions>
        <version>
          2.3
        </version>
      </plugin>
      <plugin>
        <artifactId>
          maven-deploy-plugin
        </artifactId>
        <configuration>
          <skip>
            false
          </skip>
        </configuration>
      </plugin>
      <plugin>
        <groupId>
          org.apache.maven.plugins
        </groupId>
        <artifactId>
          maven-source-plugin
        </artifactId>
        <version>
          2.1.2
        </version>
        <executions>
          <execution>
            <id>
              attach-sources
            </id>
            <phase>
              verify
            </phase>
            <goals>
              <goal>
                jar-no-fork
              </goal>
            </goals>
          </execution>
        </executions>
      </plugin>
      <plugin>
        <groupId>
          org.codehaus.gmaven
        </groupId>
        <artifactId>
          gmaven-plugin
        </artifactId>
        <version>
          1.4
        </version>
        <configuration>
          <providerSelection>
            2.0
          </providerSelection>
          <source/>
        </configuration>
        <executions>
          <execution>
            <goals>
              <goal>
                compile
              </goal>
              <goal>
                testCompile
              </goal>
            </goals>
          </execution>
        </executions>
        <dependencies>
          <dependency>
            <groupId>
              org.codehaus.gmaven.runtime
            </groupId>
            <artifactId>
              gmaven-runtime-2.0
            </artifactId>
            <version>
              1.4
            </version>
            <exclusions>
              <exclusion>
                <groupId>
                  org.codehaus.groovy
                </groupId>
                <artifactId>
                  groovy-all
                </artifactId>
              </exclusion>
            </exclusions>
          </dependency>
          <dependency>
            <groupId>
              org.codehaus.groovy
            </groupId>
            <artifactId>
              groovy-all
            </artifactId>
            <version>
              2.1.5
            </version>
          </dependency>
        </dependencies>
      </plugin>
      <plugin>
        <groupId>
          org.codehaus.mojo
        </groupId>
        <artifactId>
          javacc-maven-plugin
        </artifactId>
        <version>
          2.6
        </version>
        <executions>
          <execution>
            <id>
              javacc
            </id>
            <goals>
              <goal>
                javacc
              </goal>
            </goals>
          </execution>
        </executions>
      </plugin>
    </plugins>
  </build>
  <profiles>
    <profile>
      <id>
        release-sign-artifacts
      </id>
      <activation>
        <property>
          <name>
            performRelease
          </name>
          <value>
            true
          </value>
        </property>
      </activation>
      <build>
        <plugins>
          <plugin>
            <groupId>
              org.apache.maven.plugins
            </groupId>
            <artifactId>
              maven-gpg-plugin
            </artifactId>
            <executions>
              <execution>
                <id>
                  sign-artifacts
                </id>
                <phase>
                  verify
                </phase>
                <goals>
                  <goal>
                    sign
                  </goal>
                </goals>
              </execution>
            </executions>
          </plugin>
        </plugins>
      </build>
    </profile>
    <profile>
      <id>
        doclint-java8-disable
      </id>
      <activation>
        <jdk>
          [1.8,)
        </jdk>
      </activation>
      <build>
        <plugins>
          <plugin>
            <groupId>
              org.apache.maven.plugins
            </groupId>
            <artifactId>
              maven-javadoc-plugin
            </artifactId>
            <configuration>
              <additionalparam>
                -Xdoclint:none
              </additionalparam>
            </configuration>
          </plugin>
        </plugins>
      </build>
    </profile>
  </profiles>
</project><|MERGE_RESOLUTION|>--- conflicted
+++ resolved
@@ -19,11 +19,7 @@
       liquibase-parent
     </artifactId>
     <version>
-<<<<<<< HEAD
-      3.4.712
-=======
       3.4.779
->>>>>>> b383db83
     </version>
     <relativePath>
       ../pom.xml
@@ -113,20 +109,6 @@
     </dependency>
     <dependency>
       <groupId>
-<<<<<<< HEAD
-        org.easymock
-      </groupId>
-      <artifactId>
-        easymockclassextension
-      </artifactId>
-      <scope>
-        test
-      </scope>
-    </dependency>
-    <dependency>
-      <groupId>
-=======
->>>>>>> b383db83
         org.mockito
       </groupId>
       <artifactId>
