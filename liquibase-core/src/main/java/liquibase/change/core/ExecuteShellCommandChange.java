--- conflicted
+++ resolved
@@ -409,11 +409,7 @@
             this.processStream = null;
 
             try {
-<<<<<<< HEAD
-                StreamUtil.copy(procStream, outputStream);
-=======
-                copy(processStream, outputStream);
->>>>>>> ae5bc9b7
+                copy(procStream, outputStream);
             } catch (IOException e) {
                 e.printStackTrace();
             }
