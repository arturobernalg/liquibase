--- conflicted
+++ resolved
@@ -27,16 +27,12 @@
 public interface Change extends LiquibaseSerializable, Plugin, ExtensibleObject {
 
     /**
-<<<<<<< HEAD
      * Represent an empty array of {@link Change}
      */
      Change[] EMPTY_CHANGE = {};
 
     /**
-     * This method will be called by the changlelog parsing process after all of the
-=======
      * This method will be called by the changelog parsing process after all of the
->>>>>>> 0098150a
      * properties have been set to allow the task to do any additional initialization logic.
      */
     public void finishInitialization() throws SetupException;
