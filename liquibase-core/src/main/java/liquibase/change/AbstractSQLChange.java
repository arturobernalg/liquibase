package liquibase.change;

<<<<<<< HEAD
import liquibase.Scope;
=======
import liquibase.change.core.RawSQLChange;
>>>>>>> 3a073b32
import liquibase.configuration.GlobalConfiguration;
import liquibase.configuration.LiquibaseConfiguration;
import liquibase.database.Database;
import liquibase.database.core.MSSQLDatabase;
import liquibase.exception.DatabaseException;
import liquibase.exception.UnexpectedLiquibaseException;
import liquibase.exception.ValidationErrors;
import liquibase.exception.Warnings;
import liquibase.logging.LogType;
import liquibase.statement.SqlStatement;
import liquibase.statement.core.RawSqlStatement;
import liquibase.util.StringUtil;

import java.io.*;
import java.util.ArrayList;
import java.util.List;

/**
 * A common parent for all raw SQL related changes regardless of where the sql was sourced from.
 * 
 * Implements the necessary logic to choose how the SQL string should be parsed to generate the statements.
 *
 */
public abstract class AbstractSQLChange extends AbstractChange implements DbmsTargetedChange {

    private boolean stripComments;
    private boolean splitStatements;
    private String endDelimiter;
    private String sql;
    private String dbms;

    protected String encoding;


    protected AbstractSQLChange() {
        setStripComments(null);
        setSplitStatements(null);
    }

    public InputStream openSqlStream() throws IOException {
        return null;
    }

    @Override
    @DatabaseChangeProperty(since = "3.0", exampleValue = "h2, oracle")
    public String getDbms() {
        return dbms;
    }

    @Override
    public void setDbms(final String dbms) {
        this.dbms = dbms;
    }

    /**
     * {@inheritDoc}
     * @param database
     * @return always true (in AbstractSQLChange)
     */
    @Override
    public boolean supports(Database database) {
        return true;
    }

    @Override
    public Warnings warn(Database database) {
        return new Warnings();
    }

    @Override
    public ValidationErrors validate(Database database) {
        ValidationErrors validationErrors = new ValidationErrors();
        if (StringUtil.trimToNull(sql) == null) {
            validationErrors.addError("'sql' is required");
        }
        return validationErrors;

    }

    /**
     * Return if comments should be stripped from the SQL before passing it to the database.
     * <p></p>
     * This will always return a non-null value and should be a boolean rather than a Boolean, but that breaks the Bean Standard.
     */
    @DatabaseChangeProperty(description = "Set to true to remove any comments in the SQL before executing, otherwise false. Defaults to false if not set")
    public Boolean isStripComments() {
        return stripComments;
    }


    /**
     * Return true if comments should be stripped from the SQL before passing it to the database.
     * Passing null sets stripComments to the default value (false).
     */
    public void setStripComments(Boolean stripComments) {
        if (stripComments == null) {
            this.stripComments = false;
        } else {
            this.stripComments = stripComments;
        }
    }

    /**
     * Return if the SQL should be split into multiple statements before passing it to the database.
     * By default, statements are split around ";" and "go" delimiters.
     * <p></p>
     * This will always return a non-null value and should be a boolean rather than a Boolean, but that breaks the Bean Standard.
     */
    @DatabaseChangeProperty(description = "Set to false to not have liquibase split statements on ;'s and GO's. Defaults to true if not set")
    public Boolean isSplitStatements() {
        return splitStatements;
    }

    /**
     * Set whether SQL should be split into multiple statements.
     * Passing null sets stripComments to the default value (true).
     */
    public void setSplitStatements(Boolean splitStatements) {
        if (splitStatements == null) {
            this.splitStatements = true;
        } else {
            this.splitStatements = splitStatements;
        }
    }

    /**
     * Return the raw SQL managed by this Change
     */
    @DatabaseChangeProperty(serializationType = SerializationType.DIRECT_VALUE)
    public String getSql() {
        return sql;
    }

    /**
     * Set the raw SQL managed by this Change. The passed sql is trimmed and set to null if an empty string is passed.
     */
    public void setSql(String sql) {
       this.sql = StringUtil.trimToNull(sql);
    }

    /**
     * Set the end delimiter used to split statements. Will return null if the default delimiter should be used.
     *
     * @see #splitStatements
     */
    @DatabaseChangeProperty(description = "Delimiter to apply to the end of the statement. Defaults to ';', may be set to ''.", exampleValue = "\\nGO")
    public String getEndDelimiter() {
        return endDelimiter;
    }

    /**
     * Set the end delimiter for splitting SQL statements. Set to null to use the default delimiter.
     * @param endDelimiter
     */
    public void setEndDelimiter(String endDelimiter) {
        this.endDelimiter = endDelimiter;
    }

    /**
     * Calculates the checksum based on the contained SQL.
     *
     * @see liquibase.change.AbstractChange#generateCheckSum()
     */
    @Override
    public CheckSum generateCheckSum() {
        InputStream stream = null;
        try {
            stream = openSqlStream();

            String sql = this.sql;
            if ((stream == null) && (sql == null)) {
                sql = "";
            }

            if (sql != null) {
                stream = new ByteArrayInputStream(
                    sql.getBytes(
                        LiquibaseConfiguration.getInstance().getConfiguration(GlobalConfiguration.class)
                        .getOutputEncoding()
                    )
                );
            }

            return CheckSum.compute(new NormalizingStream(this.getEndDelimiter(), this.isSplitStatements(), this.isStripComments(), stream), false);
        } catch (IOException e) {
            throw new UnexpectedLiquibaseException(e);
        } finally {
            if (stream != null) {
                try {
                    stream.close();
                } catch (IOException e) {
                    Scope.getCurrentScope().getLog(getClass()).fine(LogType.LOG, "Error closing stream", e);
                }
            }
        }
    }


    /**
     * Generates one or more SqlStatements depending on how the SQL should be parsed.
     * If split statements is set to true then the SQL is split and each command is made into a separate SqlStatement.
     * <p></p>
     * If stripping comments is true then any comments are removed before the splitting is executed.
     * The set SQL is passed through the {@link java.sql.Connection#nativeSQL} method if a connection is available.
     */
    @Override
    public SqlStatement[] generateStatements(Database database) {

        List<SqlStatement> returnStatements = new ArrayList<>();

        String sql = StringUtil.trimToNull(getSql());
        if (sql == null) {
            return new SqlStatement[0];
        }

        String processedSQL = normalizeLineEndings(sql);
<<<<<<< HEAD
        for (String statement : StringUtil.processMutliLineSQL(processedSQL, isStripComments(), isSplitStatements(), getEndDelimiter())) {
=======
        if (this instanceof RawSQLChange && ((RawSQLChange) this).isRerunnable()) {
            returnStatements.add(new RawSqlStatement(processedSQL, getEndDelimiter()));
            return returnStatements.toArray(new SqlStatement[returnStatements.size()]);
        }
        for (String statement : StringUtils.processMutliLineSQL(processedSQL, isStripComments(), isSplitStatements(), getEndDelimiter())) {
>>>>>>> 3a073b32
            if (database instanceof MSSQLDatabase) {
                 statement = statement.replaceAll("\\n", "\r\n");
             }

            String escapedStatement = statement;
            try {
                if (database.getConnection() != null) {
                    escapedStatement = database.getConnection().nativeSQL(statement);
                }
            } catch (DatabaseException e) {
                escapedStatement = statement;
            }

            returnStatements.add(new RawSqlStatement(escapedStatement, getEndDelimiter()));
        }

        return returnStatements.toArray(new SqlStatement[returnStatements.size()]);
    }

    @Override
    public boolean generateStatementsVolatile(Database database) {
        return false;
    }

    @Override
    public boolean generateRollbackStatementsVolatile(Database database) {
        return false;
    }

    @Override
    public ChangeStatus checkStatus(Database database) {
        return new ChangeStatus().unknown("Cannot check raw sql status");
    }

    protected String normalizeLineEndings(String string) {
        return string.replace("\r", "");
    }

    public static class NormalizingStream extends InputStream {
        private ByteArrayInputStream headerStream;
        private PushbackInputStream stream;

        private byte[] quickBuffer = new byte[100];
        private List<Byte> resizingBuffer = new ArrayList<>();


        private int lastChar = 'X';
        private boolean seenNonSpace;

        public NormalizingStream(String endDelimiter, Boolean splitStatements, Boolean stripComments, InputStream stream) {
            this.stream = new PushbackInputStream(stream, 2048);
            try {
                this.headerStream = new ByteArrayInputStream((endDelimiter+":"+splitStatements+":"+stripComments+":").getBytes(LiquibaseConfiguration.getInstance().getConfiguration(GlobalConfiguration.class).getOutputEncoding()));
            } catch (UnsupportedEncodingException e) {
                throw new UnexpectedLiquibaseException(e);
            }
        }

        @Override
        public int read() throws IOException {
            if (headerStream != null) {
                int returnChar = headerStream.read();
                if (returnChar != -1) {
                    return returnChar;
                }
                headerStream = null;
            }

            int returnChar = stream.read();
            if (isWhiteSpace(returnChar)) {
                returnChar = ' ';
            }

            while ((returnChar == ' ') && (!seenNonSpace || (lastChar == ' '))) {
                returnChar = stream.read();

                if (isWhiteSpace(returnChar)) {
                    returnChar = ' ';
                }
            }

            seenNonSpace = true;

            lastChar = returnChar;

            if ((lastChar == ' ') && isOnlyWhitespaceRemaining()) {
                return -1;
            }

            return returnChar;
        }

        @Override
        public int available() throws IOException {
            return stream.available();
        }

        @Override
        public boolean markSupported() {
            return stream.markSupported();
        }

        @Override
        public void mark(int readlimit) {
            stream.mark(readlimit);
        }

        @Override
        public void reset() throws IOException {
            stream.reset();
        }

        private boolean isOnlyWhitespaceRemaining() throws IOException {
            try {
                int quickBufferUsed = 0;
                while (true) {
                    byte read = (byte) stream.read();
                    if (quickBufferUsed >= quickBuffer.length) {
                        resizingBuffer.add(read);
                    } else {
                        quickBuffer[quickBufferUsed++] = read;
                    }

                    if (read == -1) {
                        return true;
                    }
                    if (!isWhiteSpace(read)) {
                        if (!resizingBuffer.isEmpty()) {

                            byte[] buf = new byte[resizingBuffer.size()];
                            for (int i=0; i< resizingBuffer.size(); i++) {
                                buf[i] = resizingBuffer.get(i);
                            }

                            stream.unread(buf);
                        }

                        stream.unread(quickBuffer, 0, quickBufferUsed);
                        return false;
                    }
                }
            } finally {
                resizingBuffer.clear();
            }
        }

        private boolean isWhiteSpace(int read) {
            return (read == ' ') || (read == '\n') || (read == '\r') || (read == '\t');
        }

        @Override
        public void close() throws IOException {
            stream.close();
        }
    }
}<|MERGE_RESOLUTION|>--- conflicted
+++ resolved
@@ -1,10 +1,7 @@
 package liquibase.change;
 
-<<<<<<< HEAD
+import liquibase.change.core.RawSQLChange;
 import liquibase.Scope;
-=======
-import liquibase.change.core.RawSQLChange;
->>>>>>> 3a073b32
 import liquibase.configuration.GlobalConfiguration;
 import liquibase.configuration.LiquibaseConfiguration;
 import liquibase.database.Database;
@@ -221,15 +218,11 @@
         }
 
         String processedSQL = normalizeLineEndings(sql);
-<<<<<<< HEAD
-        for (String statement : StringUtil.processMutliLineSQL(processedSQL, isStripComments(), isSplitStatements(), getEndDelimiter())) {
-=======
         if (this instanceof RawSQLChange && ((RawSQLChange) this).isRerunnable()) {
             returnStatements.add(new RawSqlStatement(processedSQL, getEndDelimiter()));
             return returnStatements.toArray(new SqlStatement[returnStatements.size()]);
         }
-        for (String statement : StringUtils.processMutliLineSQL(processedSQL, isStripComments(), isSplitStatements(), getEndDelimiter())) {
->>>>>>> 3a073b32
+        for (String statement : StringUtil.processMutliLineSQL(processedSQL, isStripComments(), isSplitStatements(), getEndDelimiter())) {
             if (database instanceof MSSQLDatabase) {
                  statement = statement.replaceAll("\\n", "\r\n");
              }
