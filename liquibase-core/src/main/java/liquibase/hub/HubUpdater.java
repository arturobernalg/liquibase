--- conflicted
+++ resolved
@@ -61,28 +61,6 @@
         this.changeLog = null;
     }
 
-<<<<<<< HEAD
-=======
-    /**
-     * This method performs a syncHub and returns a new Operation instance
-     * If there is an error or the Hub is not available it returns null
-     *
-     * @param operationType Operation type (UPDATE or ROLLBACK)
-     * @param connection    Connection for this operation
-     * @return Operation        Valid Operation object or null
-     * @throws LiquibaseHubException Thrown by HubService
-     * @throws DatabaseException     Thrown by Liquibase core
-     * @throws LiquibaseException    Thrown by Liquibase core
-     */
-    public Operation preUpdateHub(String operationType, Connection connection)
-            throws LiquibaseException, SQLException {
-        if (connection == null) {
-            return null;
-        }
-        return this.preUpdateHub(operationType, connection, null, null, null, null);
-    }
-
->>>>>>> f922cec9
     /**
      * This method performs a syncHub and returns a new Operation instance
      * If there is an error or the Hub is not available it returns null
@@ -99,7 +77,7 @@
         if (connection == null) {
             return null;
         }
-        return this.preUpdateHub(operationType,operationCommand, connection, null, null, null, null);
+        return this.preUpdateHub(operationType, operationCommand, connection, null, null, null, null);
     }
 
     /**
@@ -118,7 +96,6 @@
      * @throws DatabaseException     Thrown by Liquibase core
      * @throws LiquibaseException    Thrown by Liquibase core
      */
-<<<<<<< HEAD
     public Operation preUpdateHub(String operationType,
                                   String operationCommand,
                                   Connection connection,
@@ -127,11 +104,6 @@
                                   LabelExpression labelExpression,
                                   ChangeLogIterator changeLogIterator)
             throws LiquibaseHubException, DatabaseException, LiquibaseException, SQLException {
-=======
-    public Operation preUpdateHub(String operationType, Connection connection, String changeLogFile, Contexts contexts,
-                                  LabelExpression labelExpression, ChangeLogIterator changeLogIterator)
-            throws LiquibaseException, SQLException {
->>>>>>> f922cec9
 
         // If our current Executor is a LoggingExecutor then just return since we will not update Hub
         Executor executor = Scope.getCurrentScope().getSingleton(ExecutorService.class).getExecutor("jdbc", database);
@@ -147,14 +119,8 @@
         loadDatabaseMetadata();
 
         // Send the START operation event
-<<<<<<< HEAD
-
         Operation updateOperation = sendStartOperationEvent(operationType,operationCommand, connection, hubChangeLog);
 
-=======
-        Operation updateOperation = sendStartOperationEvent(operationType, connection, hubChangeLog);
-
->>>>>>> f922cec9
         ListVisitor listVisitor;
         if (operationType.equalsIgnoreCase("ROLLBACK")) {
             listVisitor = new RollbackListVisitor();
@@ -172,7 +138,6 @@
             Scope.getCurrentScope().getLog(getClass()).warning(e.getMessage(), e);
         }
 
-<<<<<<< HEAD
         return updateOperation;
     }
 
@@ -212,47 +177,6 @@
         return updateOperation;
     }
 
-=======
-        return updateOperation;
-    }
-
-    private void populateProject(Connection connection, HubChangeLog hubChangeLog, OperationChange operationChange) {
-        if (hubChangeLog == null) {
-            operationChange.setProject(connection.getProject());
-        } else {
-            operationChange.setProject(hubChangeLog.getProject());
-        }
-    }
-
-    private void populateOperationChange(Contexts contexts, LabelExpression labelExpression, ChangeLogIterator changeLogIterator, ListVisitor listVisitor, OperationChange operationChange) throws LiquibaseException {
-        if (changeLogIterator != null) {
-            changeLogIterator.run(listVisitor, new RuntimeEnvironment(database, contexts, labelExpression));
-            List<ChangeSet> operationChangeSets = listVisitor.getSeenChangeSets();
-            for (ChangeSet operationChangeSet : operationChangeSets) {
-                operationChange.getChangeSets().add(operationChangeSet);
-            }
-        }
-    }
-
-    private Operation sendStartOperationEvent(String operationType, Connection connection, HubChangeLog hubChangeLog) throws LiquibaseHubException {
-        Operation updateOperation = hubService.createOperation(operationType, hubChangeLog, connection);
-        try {
-            hubService.sendOperationEvent(updateOperation, new OperationEvent()
-                    .setEventType("START")
-                    .setStartDate(startTime)
-                    .setOperationEventStatus(
-                            new OperationEvent.OperationEventStatus()
-                                    .setOperationEventStatusType("PASS")
-                                    .setStatusMessage(String.format("%s operation started successfully", operationType))
-                    )
-            );
-        } catch (LiquibaseException e) {
-            Scope.getCurrentScope().getLog(getClass()).warning(e.getMessage(), e);
-        }
-        return updateOperation;
-    }
-
->>>>>>> f922cec9
     private HubChangeLog getHubChangeLog() throws LiquibaseHubException {
         HubChangeLog hubChangeLog = null;
         if (changeLog != null) {
