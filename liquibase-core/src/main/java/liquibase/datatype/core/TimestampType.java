package liquibase.datatype.core;

import liquibase.change.core.LoadDataChange;
import liquibase.configuration.GlobalConfiguration;
import liquibase.configuration.LiquibaseConfiguration;
import liquibase.database.Database;
import liquibase.database.core.*;
import liquibase.datatype.DataTypeInfo;
import liquibase.datatype.DatabaseDataType;
import liquibase.datatype.LiquibaseDataType;
import liquibase.exception.DatabaseIncapableOfOperation;
import liquibase.logging.LogService;
import liquibase.logging.LogType;
import liquibase.util.StringUtils;
import liquibase.util.grammar.ParseException;

/**
 * Data type support for TIMESTAMP data types in various DBMS. All DBMS are at least expected to support the
 * year, month, day, hour, minute and second parts. Optionally, fractional seconds and time zone information can be
 * specified as well.
 */
@DataTypeInfo(name = "timestamp", aliases = {"java.sql.Types.TIMESTAMP", "java.sql.Timestamp", "timestamptz"}, minParameters = 0, maxParameters = 1, priority = LiquibaseDataType.PRIORITY_DEFAULT)
public class TimestampType extends DateTimeType {

    /**
     * Returns a DBMS-specific String representation of this TimestampType for use in SQL statements.
     * @param database the database for which the String must be generated
     * @return a String with the DBMS-specific type specification
     */
    @Override
    public DatabaseDataType toDatabaseDataType(Database database) {
        String originalDefinition = StringUtils.trimToEmpty(getRawDefinition());
        // If a fractional precision is given, check is the DBMS supports the length
        if (getParameters().length > 0) {
            Integer desiredLength = null;
            try {
                desiredLength = Integer.parseInt(String.valueOf(getParameters()[0]));
            } catch (NumberFormatException e) {
                // That is ok, we won't touch the parameter in this case.
            }

            if (desiredLength != null) {
                int maxFractionalDigits = database.getMaxFractionalDigitsForTimestamp();
                if (maxFractionalDigits < desiredLength) {
                    throw new DatabaseIncapableOfOperation(
                            String.format(
                                    "Using a TIMESTAMP data type with a fractional precision of %d", desiredLength
                            ),
                            String.format(
                                    "A timestamp datatype with %d fractional digits was requested, but %s " +
                                            "only supports %d digits.",
                                    desiredLength,
                                    database.getDatabaseProductName(),
                                    maxFractionalDigits
                            ),
                            database
                    );
                }
            }
        }

        if (database instanceof MySQLDatabase) {
            if (originalDefinition.contains(" ") || originalDefinition.contains("(")) {
                return new DatabaseDataType(getRawDefinition());
            }
            return super.toDatabaseDataType(database);
        }
        if (database instanceof MSSQLDatabase) {
            if (!LiquibaseConfiguration.getInstance()
                    .getProperty(GlobalConfiguration.class, GlobalConfiguration.CONVERT_DATA_TYPES)
                    .getValue(Boolean.class)
                    && originalDefinition.toLowerCase().startsWith("timestamp")) {
                return new DatabaseDataType(database.escapeDataTypeName("timestamp"));
            }
            return new DatabaseDataType(database.escapeDataTypeName("datetime"));
        }
        if (database instanceof SybaseDatabase) {
            return new DatabaseDataType(database.escapeDataTypeName("datetime"));
        }
        if (database instanceof AbstractDb2Database) {
            Object[] parameters = getParameters();
            if ((parameters != null) && (parameters.length > 1)) {
                parameters = new Object[] {parameters[1]};
            }
            return new DatabaseDataType(database.escapeDataTypeName("timestamp"), parameters);
        }

        /*
         * From here on, we assume that we have a SQL standard compliant database that supports the
         * TIMESTAMP[(p)] [WITH TIME ZONE|WITHOUT TIME ZONE] syntax. p is the number of fractional digits,
         * i.e. if "2017-06-02 23:59:45.123456" is supported by the DBMS, p would be 6.
         */
        DatabaseDataType type;

        if (getParameters().length > 0) {
            int fractionalDigits = 0;
            String fractionalDigitsInput = getParameters()[0].toString();
            try {
                fractionalDigits = Integer.parseInt(fractionalDigitsInput);
            } catch (NumberFormatException e) {
                throw new RuntimeException(
                    new ParseException(String.format("A timestamp with '%s' fractional digits was requested, but '%s' does not " +
                        "seem to be an integer.", fractionalDigitsInput, fractionalDigitsInput))
                );
            }
            int maxFractionalDigits = database.getMaxFractionalDigitsForTimestamp();
            if (maxFractionalDigits < fractionalDigits) {
                LogService.getLog(getClass()).warning(LogType.LOG, String.format(
                        "A timestamp datatype with %d fractional digits was requested, but the DBMS %s only supports " +
                                "%d digits. Because of this, the number of digits was reduced to %d.",
                        fractionalDigits, database.getDatabaseProductName(), maxFractionalDigits, maxFractionalDigits)
                );
                fractionalDigits = maxFractionalDigits;
            }
            type =  new DatabaseDataType("TIMESTAMP", fractionalDigits);
        } else {
            type = new DatabaseDataType("TIMESTAMP");
        }

        if (((getAdditionalInformation() != null) && ((database instanceof PostgresDatabase) || (database instanceof
            OracleDatabase))) || (database instanceof HsqlDatabase)){
            String additionalInformation = this.getAdditionalInformation();

<<<<<<< HEAD
            if ((additionalInformation != null) && (database instanceof PostgresDatabase)) {
                if (additionalInformation.toUpperCase().contains("TIMEZONE")) {
                    additionalInformation = additionalInformation.toUpperCase().replace("TIMEZONE", "TIME ZONE");
                }
            }

            type.addAdditionalInformation(additionalInformation);
=======
        if (getAdditionalInformation() != null
                && (database instanceof PostgresDatabase
                || database instanceof OracleDatabase)
                || database instanceof HsqlDatabase){
            DatabaseDataType type = new DatabaseDataType("TIMESTAMP", getParameters());
            type.addAdditionalInformation(this.getAdditionalInformation());
>>>>>>> fd1c7e1f
            return type;
        }

        return super.toDatabaseDataType(database);
    }

    @Override
    public LoadDataChange.LOAD_DATA_TYPE getLoadTypeName() {
        return LoadDataChange.LOAD_DATA_TYPE.DATE;
    }


}<|MERGE_RESOLUTION|>--- conflicted
+++ resolved
@@ -121,7 +121,6 @@
             OracleDatabase))) || (database instanceof HsqlDatabase)){
             String additionalInformation = this.getAdditionalInformation();
 
-<<<<<<< HEAD
             if ((additionalInformation != null) && (database instanceof PostgresDatabase)) {
                 if (additionalInformation.toUpperCase().contains("TIMEZONE")) {
                     additionalInformation = additionalInformation.toUpperCase().replace("TIMEZONE", "TIME ZONE");
@@ -129,14 +128,6 @@
             }
 
             type.addAdditionalInformation(additionalInformation);
-=======
-        if (getAdditionalInformation() != null
-                && (database instanceof PostgresDatabase
-                || database instanceof OracleDatabase)
-                || database instanceof HsqlDatabase){
-            DatabaseDataType type = new DatabaseDataType("TIMESTAMP", getParameters());
-            type.addAdditionalInformation(this.getAdditionalInformation());
->>>>>>> fd1c7e1f
             return type;
         }
 
