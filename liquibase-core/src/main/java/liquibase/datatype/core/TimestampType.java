--- conflicted
+++ resolved
@@ -130,13 +130,8 @@
 
             if (additionalInformation != null) {
                 String additionInformation = additionalInformation.toUpperCase(Locale.US);
-<<<<<<< HEAD
                 if ((database instanceof PostgresDatabase) && additionInformation.toUpperCase(Locale.US).contains("TIMEZONE")) {
                     additionalInformation = additionInformation.toUpperCase(Locale.US).replace("TIMEZONE", "TIME ZONE");
-=======
-                if ((database instanceof PostgresDatabase) && additionInformation.contains("TIMEZONE")) {
-                    additionalInformation = additionInformation.replace("TIMEZONE", "TIME ZONE");
->>>>>>> b730ac08
                 }
                 // CORE-3229 Oracle 11g doesn't support WITHOUT clause in TIMESTAMP data type
                 if ((database instanceof OracleDatabase) && additionInformation.startsWith("WITHOUT")) {
