--- conflicted
+++ resolved
@@ -32,12 +32,8 @@
             }
             return new DatabaseDataType(database.escapeDataTypeName("float"), parameters);
         }
-<<<<<<< HEAD
-        if (database instanceof MySQLDatabase || database instanceof DB2Database) {
-=======
         if (database instanceof MySQLDatabase || database instanceof DB2Database
                 || database instanceof H2Database) {
->>>>>>> cab63c81
             if (originalDefinition.equalsIgnoreCase("REAL")) {
                 return new DatabaseDataType("REAL");
             }
