--- conflicted
+++ resolved
@@ -3,11 +3,8 @@
 import liquibase.CatalogAndSchema;
 import liquibase.database.Database;
 import liquibase.database.core.*;
-<<<<<<< HEAD
-=======
 import liquibase.exception.DatabaseException;
 import liquibase.structure.core.Relation;
->>>>>>> fd1c7e1f
 import liquibase.exception.ValidationErrors;
 import liquibase.sql.Sql;
 import liquibase.sql.UnparsedSql;
@@ -36,11 +33,6 @@
         validationErrors.checkRequiredField("viewName", createViewStatement.getViewName());
 
         if (createViewStatement.isReplaceIfExists()) {
-<<<<<<< HEAD
-            validationErrors.checkDisallowedField("replaceIfExists",
-                createViewStatement.isReplaceIfExists(), database, HsqlDatabase.class, DB2Database.class,
-                DerbyDatabase.class, SybaseASADatabase.class, InformixDatabase.class);
-=======
             //
             // Special validation for DB2
             // replaceIfExists is not allowed for version < 10.5
@@ -51,7 +43,6 @@
             else {
                 validationErrors.checkDisallowedField("replaceIfExists", createViewStatement.isReplaceIfExists(), database, HsqlDatabase.class, Db2zDatabase.class, DerbyDatabase.class, SybaseASADatabase.class, InformixDatabase.class);
             }
->>>>>>> fd1c7e1f
         }
 
         return validationErrors;
