package liquibase.sqlgenerator.core;

import liquibase.database.Database;
import liquibase.database.core.MSSQLDatabase;
import liquibase.database.core.SybaseDatabase;
import liquibase.datatype.DataTypeFactory;
import liquibase.exception.DatabaseException;
import liquibase.exception.ValidationErrors;
import liquibase.sql.Sql;
import liquibase.sqlgenerator.SqlGeneratorChain;
import liquibase.sqlgenerator.SqlGeneratorFactory;
import liquibase.statement.NotNullConstraint;
import liquibase.statement.core.CreateDatabaseChangeLogTableStatement;
import liquibase.statement.core.CreateTableStatement;

public class CreateDatabaseChangeLogTableGenerator extends AbstractSqlGenerator<CreateDatabaseChangeLogTableStatement> {

    @Override
    public boolean supports(CreateDatabaseChangeLogTableStatement statement, Database database) {
        return !(database instanceof SybaseDatabase);
    }

    @Override
    public ValidationErrors validate(CreateDatabaseChangeLogTableStatement statement, Database database, SqlGeneratorChain sqlGeneratorChain) {
        return new ValidationErrors();
    }

    @Override
    public Sql[] generateSql(CreateDatabaseChangeLogTableStatement statement, Database database, SqlGeneratorChain sqlGeneratorChain) {
        String charTypeName = getCharTypeName(database);
        String dateTimeTypeString = getDateTimeTypeString(database);
        CreateTableStatement createTableStatement = new CreateTableStatement(database.getLiquibaseCatalogName(), database.getLiquibaseSchemaName(), database.getDatabaseChangeLogTableName())
                .setTablespace(database.getLiquibaseTablespaceName())
                .addColumn("ID", DataTypeFactory.getInstance().fromDescription(charTypeName + "(" + getIdColumnSize() + ")", database), null, null, new NotNullConstraint())
                .addColumn("AUTHOR", DataTypeFactory.getInstance().fromDescription(charTypeName + "(" + getAuthorColumnSize() + ")", database), null, null, new NotNullConstraint())
                .addColumn("FILENAME", DataTypeFactory.getInstance().fromDescription(charTypeName + "(" + getFilenameColumnSize() + ")", database), null, null, new NotNullConstraint())
                .addColumn("DATEEXECUTED", DataTypeFactory.getInstance().fromDescription(dateTimeTypeString, database), null, null, new NotNullConstraint())
                .addColumn("ORDEREXECUTED", DataTypeFactory.getInstance().fromDescription("int", database), null, null, new NotNullConstraint())
                .addColumn("EXECTYPE", DataTypeFactory.getInstance().fromDescription(charTypeName + "(10)", database), null, null, new NotNullConstraint())
                .addColumn("MD5SUM", DataTypeFactory.getInstance().fromDescription(charTypeName + "(35)", database))
                .addColumn("DESCRIPTION", DataTypeFactory.getInstance().fromDescription(charTypeName + "(255)", database))
                .addColumn("COMMENTS", DataTypeFactory.getInstance().fromDescription(charTypeName + "(255)", database))
                .addColumn("TAG", DataTypeFactory.getInstance().fromDescription(charTypeName + "(255)", database))
                .addColumn("LIQUIBASE", DataTypeFactory.getInstance().fromDescription(charTypeName + "(20)", database))
<<<<<<< HEAD
                .addColumn("CONTEXTS", DataTypeFactory.getInstance().fromDescription(charTypeName + "(255)", database))
                .addColumn("LABELS", DataTypeFactory.getInstance().fromDescription(charTypeName + "(255)", database));
=======
                .addColumn("CONTEXTS", DataTypeFactory.getInstance().fromDescription(charTypeName + "("+getContextsSize()+")", database))
                .addColumn("LABELS", DataTypeFactory.getInstance().fromDescription(charTypeName + "("+getLabelsSize()+")", database))
                .addColumn("DEPLOYMENT_ID", DataTypeFactory.getInstance().fromDescription(charTypeName+"(10)", database));
>>>>>>> cab63c81

        return SqlGeneratorFactory.getInstance().generateSql(createTableStatement, database);
    }

    protected String getCharTypeName(Database database) {
        if (database instanceof MSSQLDatabase && ((MSSQLDatabase) database).sendsStringParametersAsUnicode()) {
            return "nvarchar";
        }
        return "varchar";
    }

    protected String getDateTimeTypeString(Database database) {
        if (database instanceof MSSQLDatabase) {
            try {
                if (database.getDatabaseMajorVersion() >= 10) { // 2008 or later
                    return "datetime2(3)";
                }
            } catch (DatabaseException e) {
                // ignore
            }
        }
        return "datetime";
    }

<<<<<<< HEAD
=======
    protected String getLabelsSize() {
        return "255";
    }

    protected String getContextsSize() {
        return "255";
    }

>>>>>>> cab63c81
    protected String getIdColumnSize() {
        return "255";
    }

    protected String getAuthorColumnSize() {
        return "255";
    }

    protected String getFilenameColumnSize() {
        return "255";
    }
}<|MERGE_RESOLUTION|>--- conflicted
+++ resolved
@@ -42,14 +42,9 @@
                 .addColumn("COMMENTS", DataTypeFactory.getInstance().fromDescription(charTypeName + "(255)", database))
                 .addColumn("TAG", DataTypeFactory.getInstance().fromDescription(charTypeName + "(255)", database))
                 .addColumn("LIQUIBASE", DataTypeFactory.getInstance().fromDescription(charTypeName + "(20)", database))
-<<<<<<< HEAD
-                .addColumn("CONTEXTS", DataTypeFactory.getInstance().fromDescription(charTypeName + "(255)", database))
-                .addColumn("LABELS", DataTypeFactory.getInstance().fromDescription(charTypeName + "(255)", database));
-=======
                 .addColumn("CONTEXTS", DataTypeFactory.getInstance().fromDescription(charTypeName + "("+getContextsSize()+")", database))
                 .addColumn("LABELS", DataTypeFactory.getInstance().fromDescription(charTypeName + "("+getLabelsSize()+")", database))
                 .addColumn("DEPLOYMENT_ID", DataTypeFactory.getInstance().fromDescription(charTypeName+"(10)", database));
->>>>>>> cab63c81
 
         return SqlGeneratorFactory.getInstance().generateSql(createTableStatement, database);
     }
@@ -74,8 +69,6 @@
         return "datetime";
     }
 
-<<<<<<< HEAD
-=======
     protected String getLabelsSize() {
         return "255";
     }
@@ -84,7 +77,6 @@
         return "255";
     }
 
->>>>>>> cab63c81
     protected String getIdColumnSize() {
         return "255";
     }
