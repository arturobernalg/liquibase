--- conflicted
+++ resolved
@@ -122,12 +122,8 @@
      * Convenience method for when the schemaName is set but we don't want to parse the body
      */
     public static void surroundWithSchemaSets(List<Sql> sql, String schemaName, Database database) {
-<<<<<<< HEAD
-        if ((StringUtil.trimToNull(schemaName) != null) && !LiquibaseConfiguration.getInstance().getProperty(ChangeLogParserCofiguration.class, ChangeLogParserCofiguration.USE_PROCEDURE_SCHEMA).getValue(Boolean.class)) {
-=======
-        if ((StringUtils.trimToNull(schemaName) != null) &&
+        if ((StringUtil.trimToNull(schemaName) != null) &&
                 !LiquibaseConfiguration.getInstance().getProperty(ChangeLogParserCofiguration.class, ChangeLogParserCofiguration.USE_PROCEDURE_SCHEMA).getValue(Boolean.class)) {
->>>>>>> 3a073b32
             String defaultSchema = database.getDefaultSchemaName();
             if (database instanceof OracleDatabase) {
                 sql.add(0, new UnparsedSql("ALTER SESSION SET CURRENT_SCHEMA=" + database.escapeObjectName(schemaName, Schema.class)));
