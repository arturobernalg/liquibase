--- conflicted
+++ resolved
@@ -61,11 +61,8 @@
         	 * If the column is "NOT NULL" it has to be added behind the datatype.
         	 */
         	sql = "ALTER TABLE " + escapedTableName + " MODIFY (" + database.escapeColumnName(statement.getCatalogName(), statement.getSchemaName(), statement.getTableName(), statement.getColumnName()) + " " + statement.getColumnDataType() + ")";
-<<<<<<< HEAD
-=======
         } else if (database instanceof AbstractDb2Database) {
             sql = "ALTER TABLE " + escapedTableName + " ALTER COLUMN " + database.escapeColumnName(statement.getCatalogName(), statement.getSchemaName(), statement.getTableName(), statement.getColumnName()) + " DROP DEFAULT";
->>>>>>> fd1c7e1f
         } else {
             sql = "ALTER TABLE " + escapedTableName + " ALTER COLUMN  " + database.escapeColumnName(statement.getCatalogName(), statement.getSchemaName(), statement.getTableName(), statement.getColumnName()) + " SET DEFAULT NULL";
         }
