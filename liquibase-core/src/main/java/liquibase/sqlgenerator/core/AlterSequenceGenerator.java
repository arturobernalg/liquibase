--- conflicted
+++ resolved
@@ -51,12 +51,7 @@
         }
 
         if (statement.getMinValue() != null) {
-<<<<<<< HEAD
-            if ((database instanceof FirebirdDatabase) || (database instanceof HsqlDatabase) || (database instanceof
-                H2Database)) {
-=======
             if (database instanceof FirebirdDatabase || database instanceof HsqlDatabase) {
->>>>>>> f73c58f3
                 buffer.append(" RESTART WITH ").append(statement.getMinValue());
             } else {
                 buffer.append(" MINVALUE ").append(statement.getMinValue());
