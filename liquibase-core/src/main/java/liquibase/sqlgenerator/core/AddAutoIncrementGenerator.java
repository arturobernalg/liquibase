--- conflicted
+++ resolved
@@ -45,7 +45,6 @@
 
     @Override
     public Sql[] generateSql(
-<<<<<<< HEAD
             AddAutoIncrementStatement statement,
             Database database,
             SqlGeneratorChain sqlGeneratorChain) {
@@ -58,7 +57,7 @@
                 database.escapeColumnName(statement.getCatalogName(), statement.getSchemaName(), statement
                     .getTableName(), statement.getColumnName()) +
                 " SET " +
-                database.getAutoIncrementClause(statement.getStartWith(), statement.getIncrementBy());
+                database.getAutoIncrementClause(statement.getStartWith(), statement.getIncrementBy(), null, null);
     	} else {
             sql = "ALTER TABLE " +
                 database.escapeTableName(statement.getCatalogName(), statement.getSchemaName(), statement
@@ -70,22 +69,8 @@
                 DataTypeFactory.getInstance().fromDescription(statement.getColumnDataType() +
                     "{autoIncrement:true}", database).toDatabaseDataType(database) +
                 " " +
-                database.getAutoIncrementClause(statement.getStartWith(), statement.getIncrementBy());
+                database.getAutoIncrementClause(statement.getStartWith(), statement.getIncrementBy(), statement.getGenerationType(), statement.getDefaultOnNull());
     	}
-=======
-    		AddAutoIncrementStatement statement,
-    		Database database,
-    		SqlGeneratorChain sqlGeneratorChain) {
-        String sql = "ALTER TABLE "
-            + database.escapeTableName(statement.getCatalogName(), statement.getSchemaName(), statement.getTableName())
-            + " MODIFY "
-            + database.escapeColumnName(statement.getCatalogName(), statement.getSchemaName(), statement.getTableName(), statement.getColumnName())
-            + " "
-            + DataTypeFactory.getInstance().fromDescription(statement.getColumnDataType() + "{autoIncrement:true}", database).toDatabaseDataType(database)
-            + " " 
-            + database.getAutoIncrementClause(statement.getStartWith(), statement.getIncrementBy(), statement.getGenerationType(), statement.getDefaultOnNull());
-
->>>>>>> ae5bc9b7
         return new Sql[]{
             new UnparsedSql(sql, getAffectedColumn(statement))
         };
