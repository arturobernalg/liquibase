package liquibase.structure.core;

import liquibase.statement.NotNullConstraint;
import liquibase.util.StringUtils;

import java.util.ArrayList;
import java.util.List;

public class Table extends Relation {


    public Table() {
        setAttribute("outgoingForeignKeys", new ArrayList<ForeignKey>());
<<<<<<< HEAD
        setAttribute("indexes", new ArrayList<Index>());
        setAttribute("uniqueConstraints", new ArrayList<UniqueConstraint>());
        setAttribute("notNullConstraints", new ArrayList<UniqueConstraint>());
=======
>>>>>>> fd1c7e1f
    }

    public Table(String catalogName, String schemaName, String tableName) {
        this.setSchema(new Schema(catalogName, schemaName));
        setName(tableName);
    }

    public PrimaryKey getPrimaryKey() {
        return getAttribute("primaryKey", PrimaryKey.class);
    }

    public void setPrimaryKey(PrimaryKey primaryKey) {
        this.setAttribute("primaryKey", primaryKey);
    }

    /**
     * Returns the list of all outgoing FOREIGN KEYS from this table
     */
    public List<ForeignKey> getOutgoingForeignKeys() {
        List<ForeignKey> fkList = getAttribute("outgoingForeignKeys", List.class);
        return ((fkList == null) ? new ArrayList<ForeignKey>(0) : fkList);
    }

<<<<<<< HEAD
    public List<Index> getIndexes() {
        return getAttribute("indexes", List.class);
    }

    public List<UniqueConstraint> getUniqueConstraints() {
        return getAttribute("uniqueConstraints", List.class);
    }
    public List<NotNullConstraint> getNotNullConstraints() {
        return getAttribute("notNullConstraints", List.class);
    }

=======
>>>>>>> fd1c7e1f
    @Override
    public boolean equals(Object o) {
        if (this == o) return true;
        if ((o == null) || (getClass() != o.getClass())) return false;

        Table that = (Table) o;

<<<<<<< HEAD
        if ((this.getSchema() != null) && (that.getSchema() != null)) {
            return StringUtils.trimToEmpty(this.getSchema().getName()).equalsIgnoreCase(StringUtils.trimToEmpty(that.getSchema().getName()));
=======
        if (this.getSchema() != null && that.getSchema() != null) {
            boolean schemasTheSame = StringUtils.trimToEmpty(this.getSchema().getName()).equalsIgnoreCase(StringUtils.trimToEmpty(that.getSchema().getName()));
            if (!schemasTheSame) {
                return false;
            }
>>>>>>> fd1c7e1f
        }

        return getName().equalsIgnoreCase(that.getName());

    }

    @Override
    public int hashCode() {
        return StringUtils.trimToEmpty(getName()).toUpperCase().hashCode();
    }

    @Override
    public String toString() {
        return getName();
    }

    @Override
    public Table setName(String name) {
        return (Table) super.setName(name);
    }
    
    public String getTablespace() {
        return getAttribute("tablespace",String.class);
    }
    
    public Table setTablespace(String tablespace) {
        setAttribute("tablespace", tablespace);
        return this;
    }

}<|MERGE_RESOLUTION|>--- conflicted
+++ resolved
@@ -11,12 +11,9 @@
 
     public Table() {
         setAttribute("outgoingForeignKeys", new ArrayList<ForeignKey>());
-<<<<<<< HEAD
         setAttribute("indexes", new ArrayList<Index>());
         setAttribute("uniqueConstraints", new ArrayList<UniqueConstraint>());
         setAttribute("notNullConstraints", new ArrayList<UniqueConstraint>());
-=======
->>>>>>> fd1c7e1f
     }
 
     public Table(String catalogName, String schemaName, String tableName) {
@@ -40,7 +37,6 @@
         return ((fkList == null) ? new ArrayList<ForeignKey>(0) : fkList);
     }
 
-<<<<<<< HEAD
     public List<Index> getIndexes() {
         return getAttribute("indexes", List.class);
     }
@@ -52,8 +48,6 @@
         return getAttribute("notNullConstraints", List.class);
     }
 
-=======
->>>>>>> fd1c7e1f
     @Override
     public boolean equals(Object o) {
         if (this == o) return true;
@@ -61,16 +55,11 @@
 
         Table that = (Table) o;
 
-<<<<<<< HEAD
         if ((this.getSchema() != null) && (that.getSchema() != null)) {
-            return StringUtils.trimToEmpty(this.getSchema().getName()).equalsIgnoreCase(StringUtils.trimToEmpty(that.getSchema().getName()));
-=======
-        if (this.getSchema() != null && that.getSchema() != null) {
             boolean schemasTheSame = StringUtils.trimToEmpty(this.getSchema().getName()).equalsIgnoreCase(StringUtils.trimToEmpty(that.getSchema().getName()));
             if (!schemasTheSame) {
                 return false;
             }
->>>>>>> fd1c7e1f
         }
 
         return getName().equalsIgnoreCase(that.getName());
@@ -91,11 +80,11 @@
     public Table setName(String name) {
         return (Table) super.setName(name);
     }
-    
+
     public String getTablespace() {
         return getAttribute("tablespace",String.class);
     }
-    
+
     public Table setTablespace(String tablespace) {
         setAttribute("tablespace", tablespace);
         return this;
