--- conflicted
+++ resolved
@@ -58,9 +58,6 @@
     public int compareTo(Object o) {
         AbstractDatabaseObject that = (AbstractDatabaseObject) o;
         if ((this.getSchema() != null) && (that.getSchema() != null)) {
-<<<<<<< HEAD
-            int compare = StringUtil.trimToEmpty(this.getSchema().getName()).compareToIgnoreCase(StringUtil.trimToEmpty(that.getSchema().getName()));
-=======
             if (shouldIncludeCatalogInSpecification()) {
                 String thisCatalogName = this.getSchema().getCatalogName();
                 String thatCatalogName = that.getSchema().getCatalogName();
@@ -78,7 +75,6 @@
             }
             // now compare schema name
             int compare = StringUtils.trimToEmpty(this.getSchema().getName()).compareToIgnoreCase(StringUtils.trimToEmpty(that.getSchema().getName()));
->>>>>>> 3a073b32
             if (compare != 0) {
                 return compare;
             }
