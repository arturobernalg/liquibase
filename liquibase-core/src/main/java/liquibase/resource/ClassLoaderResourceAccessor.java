package liquibase.resource;

import liquibase.configuration.GlobalConfiguration;
import liquibase.configuration.LiquibaseConfiguration;
import liquibase.logging.LogService;
import liquibase.logging.LogType;
import liquibase.util.StringUtils;

import java.io.File;
import java.io.IOException;
import java.io.InputStream;
import java.net.*;
import java.util.*;
import java.util.jar.JarEntry;
import java.util.jar.JarFile;

/**
 * An implementation of {@link liquibase.resource.ResourceAccessor} that wraps a class loader.
 */
public class ClassLoaderResourceAccessor extends AbstractResourceAccessor {

    private ClassLoader classLoader;
    public ClassLoaderResourceAccessor() {
        this.classLoader = getClass().getClassLoader();
        init(); //init needs to be called after classloader is set
    }

    public ClassLoaderResourceAccessor(ClassLoader classLoader) {
        this.classLoader = classLoader;
        init(); //init needs to be called after classloader is set
    }

    @Override
    public Set<InputStream> getResourcesAsStream(String path) throws IOException {
        Enumeration<URL> resources = classLoader.getResources(path);
        if ((resources == null) || !resources.hasMoreElements()) {
            return null;
        }
        Set<String> seenUrls = new HashSet<>();
        Set<InputStream> returnSet = new HashSet<>();
        while (resources.hasMoreElements()) {
            URL url = resources.nextElement();
            if (seenUrls.contains(url.toExternalForm())) {
                continue;
            }
            seenUrls.add(url.toExternalForm());
            LogService.getLog(getClass()).debug(LogType.LOG, "Opening "+url.toExternalForm()+" as "+path);

            URLConnection connection = url.openConnection();
            connection.setUseCaches(false);
            InputStream resourceAsStream = connection.getInputStream();
            if (resourceAsStream != null) {
                returnSet.add(resourceAsStream);
            }
        }

        return returnSet;
    }

    @Override
    public Set<String> list(String relativeTo, String path, boolean includeFiles, boolean includeDirectories, boolean recursive) throws IOException {
        path = convertToPath(relativeTo, path);

        Enumeration<URL> fileUrls = classLoader.getResources(path);

        Set<String> returnSet = new HashSet<>();

<<<<<<< HEAD
        if (!fileUrls.hasMoreElements() && (path.startsWith("jar:") || path.startsWith("file:"))) {
            fileUrls = new Vector<>(Arrays.asList(new URL(path))).elements();
=======
        if (!fileUrls.hasMoreElements() && (path.startsWith("jar:") || path.startsWith("file:") || path.startsWith("wsjar:file:") || path.startsWith("zip:"))) {
            fileUrls = new Vector<URL>(Arrays.asList(new URL(path))).elements();
>>>>>>> 8fb97de0
        }

        while (fileUrls.hasMoreElements()) {
            URL fileUrl = fileUrls.nextElement();

            if (fileUrl.toExternalForm().startsWith("jar:file:")
                    || fileUrl.toExternalForm().startsWith("wsjar:file:")
                    || fileUrl.toExternalForm().startsWith("zip:")) {

                String[] zipAndFile = fileUrl.getFile().split("!");
                String zipFilePath = zipAndFile[0];
                if (zipFilePath.matches("file:\\/[A-Za-z]:\\/.*")) {
                    zipFilePath = zipFilePath.replaceFirst("file:\\/", "");
                } else {
                    zipFilePath = zipFilePath.replaceFirst("file:", "");
                }
                zipFilePath = URLDecoder.decode(zipFilePath, LiquibaseConfiguration.getInstance().getConfiguration(GlobalConfiguration.class).getOutputEncoding());

                if (path.startsWith("classpath:")) {
                    path = path.replaceFirst("classpath:", "");
                }
                if (path.startsWith("classpath*:")) {
                    path = path.replaceFirst("classpath\\*:", "");
                }

                // TODO:When we update to Java 7+, we can can create a FileSystem from the JAR (zip)
                // file, and then use NIO's directory walking and filtering mechanisms to search through it.
                //
                // As of 2016-02-03, Liquibase is Java 6+ (1.6)

                // java.util.JarFile has a slightly nicer interface than ZipInputStream here and
                // it works for zip files as well as JAR files
                JarFile zipfile = new JarFile(zipFilePath, false);

                try {
                    Enumeration<JarEntry> entries = zipfile.entries();
                    while (entries.hasMoreElements()) {
                        JarEntry entry = entries.nextElement();

                        if (entry.getName().startsWith(path)) {

                            if (!recursive) {
                                String pathAsDir = path.endsWith("/") ? path : (path + "/");
                                if (!entry.getName().startsWith(pathAsDir)
                                 || entry.getName().substring(pathAsDir.length()).contains("/")) {
                                    continue;
                                }
                            }

                            if (entry.isDirectory() && includeDirectories) {
                                returnSet.add(entry.getName());
                            } else if (includeFiles) {
                                returnSet.add(entry.getName());
                            }
                        }
                    }
                } finally {
                    zipfile.close();
                }
            } else {
                try {
                    File file = new File(fileUrl.toURI());
                    if (file.exists()) {
                        getContents(file, recursive, includeFiles, includeDirectories, path, returnSet);
                    }
                } catch (URISyntaxException | IllegalArgumentException e) {
                    //not a local file
                }
            }

            Enumeration<URL> resources = classLoader.getResources(path);

            while (resources.hasMoreElements()) {
                String url = resources.nextElement().toExternalForm();
                url = url.replaceFirst("^\\Q" + path + "\\E", "");
                returnSet.add(url);
            }
        }

        if (returnSet.isEmpty()) {
            return null;
        }
        return returnSet;
    }

    @Override
    public ClassLoader toClassLoader() {
        return classLoader;
    }

    @Override
    public String toString() {
        String description;
        if (classLoader instanceof URLClassLoader) {
            List<String> urls = new ArrayList<>();
            for (URL url : ((URLClassLoader) classLoader).getURLs()) {
                urls.add(url.toExternalForm());
            }
            description = StringUtils.join(urls, ",");
        } else {
            description = classLoader.getClass().getName();
        }
        return getClass().getName()+"("+ description +")";

    }
}<|MERGE_RESOLUTION|>--- conflicted
+++ resolved
@@ -65,13 +65,8 @@
 
         Set<String> returnSet = new HashSet<>();
 
-<<<<<<< HEAD
-        if (!fileUrls.hasMoreElements() && (path.startsWith("jar:") || path.startsWith("file:"))) {
+        if (!fileUrls.hasMoreElements() && (path.startsWith("jar:") || path.startsWith("file:") || path.startsWith("wsjar:file:") || path.startsWith("zip:"))) {
             fileUrls = new Vector<>(Arrays.asList(new URL(path))).elements();
-=======
-        if (!fileUrls.hasMoreElements() && (path.startsWith("jar:") || path.startsWith("file:") || path.startsWith("wsjar:file:") || path.startsWith("zip:"))) {
-            fileUrls = new Vector<URL>(Arrays.asList(new URL(path))).elements();
->>>>>>> 8fb97de0
         }
 
         while (fileUrls.hasMoreElements()) {
