package liquibase.resource;

import liquibase.configuration.GlobalConfiguration;
import liquibase.configuration.LiquibaseConfiguration;
import liquibase.logging.LogService;
import liquibase.logging.LogType;
import liquibase.util.StringUtils;
import liquibase.util.SpringBootFatJar;

import java.io.File;
import java.io.IOException;
import java.io.InputStream;
import java.net.*;
import java.util.*;
import java.util.jar.JarEntry;
import java.util.jar.JarFile;

/**
 * An implementation of {@link liquibase.resource.ResourceAccessor} that wraps a class loader.
 */
public class ClassLoaderResourceAccessor extends AbstractResourceAccessor {

    private ClassLoader classLoader;
    public ClassLoaderResourceAccessor() {
        this.classLoader = getClass().getClassLoader();
        init(); //init needs to be called after classloader is set
    }

    public ClassLoaderResourceAccessor(ClassLoader classLoader) {
        this.classLoader = classLoader;
        init(); //init needs to be called after classloader is set
    }

    @Override
    public Set<InputStream> getResourcesAsStream(String path) throws IOException {
        Enumeration<URL> resources = classLoader.getResources(path);
        if ((resources == null) || !resources.hasMoreElements()) {
            return null;
        }
        Set<String> seenUrls = new HashSet<>();
        Set<InputStream> returnSet = new HashSet<>();
        while (resources.hasMoreElements()) {
            URL url = resources.nextElement();
            if (seenUrls.contains(url.toExternalForm())) {
                continue;
            }
            seenUrls.add(url.toExternalForm());
            LogService.getLog(getClass()).debug(LogType.LOG, "Opening "+url.toExternalForm()+" as "+path);

            URLConnection connection = url.openConnection();
            connection.setUseCaches(false);
            InputStream resourceAsStream = connection.getInputStream();
            if (resourceAsStream != null) {
                returnSet.add(resourceAsStream);
            }
        }

        return returnSet;
    }

    @Override
    public Set<String> list(String relativeTo, String path, boolean includeFiles, boolean includeDirectories, boolean recursive) throws IOException {
        path = convertToPath(relativeTo, path);

        Enumeration<URL> fileUrls = classLoader.getResources(path);

        Set<String> returnSet = new HashSet<>();

        if (!fileUrls.hasMoreElements() && (path.startsWith("jar:") || path.startsWith("file:") || path.startsWith("wsjar:file:") || path.startsWith("zip:"))) {
            fileUrls = new Vector<>(Arrays.asList(new URL(path))).elements();
        }

        while (fileUrls.hasMoreElements()) {
            URL fileUrl = fileUrls.nextElement();

            if (fileUrl.toExternalForm().startsWith("jar:file:")
                    || fileUrl.toExternalForm().startsWith("wsjar:file:")
                    || fileUrl.toExternalForm().startsWith("zip:")) {

                String[] zipAndFile = fileUrl.getFile().split("!");
                String zipFilePath = zipAndFile[0];
                if (zipFilePath.matches("file:\\/[A-Za-z]:\\/.*")) {
                    zipFilePath = zipFilePath.replaceFirst("file:\\/", "");
                } else {
                    zipFilePath = zipFilePath.replaceFirst("file:", "");
                }
                zipFilePath = URLDecoder.decode(zipFilePath, LiquibaseConfiguration.getInstance().getConfiguration(GlobalConfiguration.class).getOutputEncoding());

                path = SpringBootFatJar.getPathForResource(path);
                if (path.startsWith("classpath:")) {
                    path = path.replaceFirst("classpath:", "");
                }
                if (path.startsWith("classpath*:")) {
                    path = path.replaceFirst("classpath\\*:", "");
                }

                // TODO:When we update to Java 7+, we can can create a FileSystem from the JAR (zip)
                // file, and then use NIO's directory walking and filtering mechanisms to search through it.
                //
                // As of 2016-02-03, Liquibase is Java 6+ (1.6)

                // java.util.JarFile has a slightly nicer interface than ZipInputStream here and
                // it works for zip files as well as JAR files
                JarFile zipfile = new JarFile(zipFilePath, false);

                try {
                    Enumeration<JarEntry> entries = zipfile.entries();
                    while (entries.hasMoreElements()) {
                        JarEntry entry = entries.nextElement();

                        if (entry.getName().startsWith(resourcePath)) {

                            if (!recursive) {
<<<<<<< HEAD
                                String pathAsDir = path.endsWith("/") ? path : (path + "/");
=======
                                String pathAsDir = resourcePath.endsWith("/")
                                        ? resourcePath
                                        : resourcePath + "/";
>>>>>>> 289f11e4
                                if (!entry.getName().startsWith(pathAsDir)
                                 || entry.getName().substring(pathAsDir.length()).contains("/")) {
                                    continue;
                                }
                            }

                            if (entry.isDirectory() && includeDirectories) {
                                returnSet.add(entry.getName());
                            } else if (includeFiles) {
                                returnSet.add(entry.getName());
                            }
                        }
                    }
                } finally {
                    zipfile.close();
                }
            } else {
                try {
                    File file = new File(fileUrl.toURI());
                    if (file.exists()) {
                        getContents(file, recursive, includeFiles, includeDirectories, path, returnSet);
                    }
                } catch (URISyntaxException | IllegalArgumentException e) {
                    //not a local file
                }
            }

            Enumeration<URL> resources = classLoader.getResources(path);

            while (resources.hasMoreElements()) {
                String url = resources.nextElement().toExternalForm();
                url = url.replaceFirst("^\\Q" + path + "\\E", "");
                returnSet.add(url);
            }
        }

        if (returnSet.isEmpty()) {
            return null;
        }
        return returnSet;
    }

    @Override
    public ClassLoader toClassLoader() {
        return classLoader;
    }

    @Override
    public String toString() {
        String description;
        if (classLoader instanceof URLClassLoader) {
            List<String> urls = new ArrayList<>();
            for (URL url : ((URLClassLoader) classLoader).getURLs()) {
                urls.add(url.toExternalForm());
            }
            description = StringUtils.join(urls, ",");
        } else {
            description = classLoader.getClass().getName();
        }
        return getClass().getName()+"("+ description +")";

    }
}<|MERGE_RESOLUTION|>--- conflicted
+++ resolved
@@ -111,13 +111,9 @@
                         if (entry.getName().startsWith(resourcePath)) {
 
                             if (!recursive) {
-<<<<<<< HEAD
-                                String pathAsDir = path.endsWith("/") ? path : (path + "/");
-=======
                                 String pathAsDir = resourcePath.endsWith("/")
                                         ? resourcePath
                                         : resourcePath + "/";
->>>>>>> 289f11e4
                                 if (!entry.getName().startsWith(pathAsDir)
                                  || entry.getName().substring(pathAsDir.length()).contains("/")) {
                                     continue;
