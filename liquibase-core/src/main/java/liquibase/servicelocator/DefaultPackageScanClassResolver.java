package liquibase.servicelocator;

import liquibase.logging.Logger;
import liquibase.logging.core.DefaultLogger;
import liquibase.util.StringUtils;

import java.io.File;
import java.io.FileInputStream;
import java.io.IOException;
import java.io.InputStream;
import java.lang.reflect.Modifier;
import java.net.*;
import java.util.*;
import java.util.jar.JarEntry;
import java.util.jar.JarInputStream;

/**
 * Default implement of {@link PackageScanClassResolver}
 */
public class DefaultPackageScanClassResolver implements PackageScanClassResolver {

    protected final transient Logger log = new DefaultLogger();
    private Set<ClassLoader> classLoaders;
    private Set<PackageScanFilter> scanFilters;
    private Map<String, Set<Class>> allClassesByPackage = new HashMap<String, Set<Class>>();
    private Set<String> loadedPackages = new HashSet<String>();

    private Map<String, Set<String>> classFilesByLocation = new HashMap<String, Set<String>>();

    private Map<String, Set<String>> classFilesByLocation = new HashMap<String, Set<String>>();

    @Override
    public void addClassLoader(ClassLoader classLoader) {
        try {
            getClassLoaders().add(classLoader);
        } catch (UnsupportedOperationException ex) {
            // Ignore this exception as the PackageScanClassResolver
            // don't want use any other classloader
        }
    }

    @Override
    public void addFilter(PackageScanFilter filter) {
        if (scanFilters == null) {
            scanFilters = new LinkedHashSet<PackageScanFilter>();
        }
        scanFilters.add(filter);
    }

    @Override
    public void removeFilter(PackageScanFilter filter) {
        if (scanFilters != null) {
            scanFilters.remove(filter);
        }
    }

    @Override
    public Set<ClassLoader> getClassLoaders() {
        if (classLoaders == null) {
            classLoaders = new HashSet<ClassLoader>();
            ClassLoader ccl = Thread.currentThread().getContextClassLoader();
            if (ccl != null) {
                log.debug("The thread context class loader: " + ccl + "  is used to load the class");
                classLoaders.add(ccl);
            }
            classLoaders.add(DefaultPackageScanClassResolver.class.getClassLoader());
        }
        return classLoaders;
    }

    @Override
    public void setClassLoaders(Set<ClassLoader> classLoaders) {
        this.classLoaders = classLoaders;
    }

    @Override
    @SuppressWarnings("unchecked")
    public Set<Class<?>> findImplementations(Class parent, String... packageNames) {
        if (packageNames == null) {
            return Collections.EMPTY_SET;
        }

        log.debug("Searching for implementations of " + parent.getName() + " in packages: " + Arrays.asList(packageNames));

        PackageScanFilter test = getCompositeFilter(new AssignableToPackageScanFilter(parent));
        Set<Class<?>> classes = new LinkedHashSet<Class<?>>();
        for (String pkg : packageNames) {
            find(test, pkg, classes);
        }

        log.debug("Found: " + classes);

        return classes;
    }

    @Override
    @SuppressWarnings("unchecked")
    public Set<Class<?>> findByFilter(PackageScanFilter filter, String... packageNames) {
        if (packageNames == null) {
            return Collections.EMPTY_SET;
        }

        Set<Class<?>> classes = new LinkedHashSet<Class<?>>();
        for (String pkg : packageNames) {
            find(filter, pkg, classes);
        }

        log.debug("Found: " + classes);

        return classes;
    }

    protected void find(PackageScanFilter test, String packageName, Set<Class<?>> classes) {
        packageName = packageName.replace('.', '/');

        Set<ClassLoader> set = getClassLoaders();

        if (!loadedPackages.contains(packageName)) {
            for (ClassLoader classLoader : set) {
                this.findAllClasses(packageName, classLoader);
            }
            loadedPackages.add(packageName);
        }

        findInAllClasses(test, packageName, classes);
    }

    protected void findAllClasses(String packageName, ClassLoader loader) {
        log.debug("Searching for all classes in package: " + packageName + " using classloader: " + loader.getClass().getName());

        Enumeration<URL> urls;
        try {
            urls = getResources(loader, packageName);
            if (!urls.hasMoreElements()) {
                log.debug("No URLs returned by classloader");
            }
        } catch (IOException ioe) {
            log.warning("Cannot read package: " + packageName, ioe);
            return;
        }

        while (urls.hasMoreElements()) {
            URL url = null;
            try {
                url = urls.nextElement();
                log.debug("URL from classloader: " + url);

                url = customResourceLocator(url);

                String urlPath = url.getFile();
                String host = null;
                urlPath = URLDecoder.decode(urlPath, "UTF-8");

                if (url.getProtocol().equals("vfs") && !urlPath.startsWith("vfs")) {
                    urlPath = "vfs:"+urlPath;
                }
                if (url.getProtocol().equals("vfszip") && !urlPath.startsWith("vfszip")) {
                    urlPath = "vfszip:"+urlPath;
                }

                log.debug("Decoded urlPath: " + urlPath + " with protocol: " + url.getProtocol());

                // If it's a file in a directory, trim the stupid file: spec
                if (urlPath.startsWith("file:")) {
                    // file path can be temporary folder which uses characters that the URLDecoder decodes wrong
                    // for example + being decoded to something else (+ can be used in temp folders on Mac OS)
                    // to remedy this then create new path without using the URLDecoder
                    try {
                        URI uri = new URI(url.getFile());
                        host = uri.getHost();
                        urlPath = uri.getPath();
                    } catch (URISyntaxException e) {
                        // fallback to use as it was given from the URLDecoder
                        // this allows us to work on Windows if users have spaces in paths
                    }

                    if (urlPath.startsWith("file:")) {
                        urlPath = urlPath.substring(5);
                    }
                }

                // osgi bundles should be skipped
                if (url.toString().startsWith("bundle:") || urlPath.startsWith("bundle:")) {
                    log.debug("It's a virtual osgi bundle, skipping");
                    continue;
                }

                // Else it's in a JAR, grab the path to the jar
                if (urlPath.contains(".jar/") && !urlPath.contains(".jar!/")) {
                    urlPath = urlPath.replace(".jar/", ".jar!/");
                }

                if (urlPath.indexOf('!') > 0) {
                    urlPath = urlPath.substring(0, urlPath.indexOf('!'));
                }

                // If a host component was given prepend it to the decoded path.
                // This still has its problems as we silently skip user and password
                // information etc. but it fixes UNC urls on windows.
                if (host != null) {
                    if (urlPath.startsWith("/")) {
                        urlPath = "//" + host + urlPath;
                    } else {
                        urlPath = "//" + host + "/" + urlPath;
                    }
                }

                File file = new File(urlPath);
                if (file.isDirectory()) {
                    log.debug("Loading from directory using file: " + file);
                    loadImplementationsInDirectory(packageName, file, loader);
                } else {
                    InputStream stream;
                    if (urlPath.startsWith("http:") || urlPath.startsWith("https:")
                            || urlPath.startsWith("sonicfs:") || urlPath.startsWith("vfs:") || urlPath.startsWith("vfszip:")) {
                        // load resources using http/https
                        // sonic ESB requires to be loaded using a regular URLConnection
                        URL urlStream = new URL(urlPath);
                        log.debug("Loading from jar using "+urlStream.getProtocol()+": " + urlPath);
                        URLConnection con = urlStream.openConnection();
                        // disable cache mainly to avoid jar file locking on Windows
                        con.setUseCaches(false);
                        stream = con.getInputStream();
                    } else {
                        log.debug("Loading from jar using file: " + file);
                        stream = new FileInputStream(file);
                    }

                    try {
                        loadImplementationsInJar(packageName, stream, loader, urlPath);
                    } catch (IOException ioe) {
                        log.warning("Cannot search jar file '" + urlPath + "' for classes due to an IOException: " + ioe.getMessage(), ioe);
                    } finally {
                        stream.close();
                    }
                }
            } catch (IOException e) {
                // use debug logging to avoid being to noisy in logs
                log.debug("Cannot read entries in url: " + url, e);
            }
        }
    }

    protected void findInAllClasses(PackageScanFilter test, String packageName, Set<Class<?>> classes) {
        log.debug("Searching for: " + test + " in package: " + packageName );

        Set<Class> packageClasses = getFoundClasses(packageName);
        if (packageClasses == null) {
            log.debug("No classes found in package: " + packageName );
            return;
        }
        for (Class type : packageClasses) {
            if (test.matches(type)) {
                classes.add(type);
            }
        }

    }

    protected void addFoundClass(Class<?> type) {
        if (type.getPackage() != null) {
            String packageName = type.getPackage().getName();
            List<String> packageNameParts = Arrays.asList(packageName.split("\\."));
            for (int i = 0; i < packageNameParts.size(); i++) {
                String thisPackage = StringUtils.join(packageNameParts.subList(0, i + 1), "/");
                addFoundClass(thisPackage, type);
            }
        }
    }


    protected void addFoundClass(String packageName, Class<?> type) {
        packageName = packageName.replace("/", ".");

        if (!this.allClassesByPackage.containsKey(packageName)) {
            this.allClassesByPackage.put(packageName, new HashSet<Class>());
        }

        this.allClassesByPackage.get(packageName).add(type);
    }


    protected Set<Class> getFoundClasses(String packageName) {
        packageName = packageName.replace("/", ".");
        return this.allClassesByPackage.get(packageName);
    }

    // We can override this method to support the custom ResourceLocator

    protected URL customResourceLocator(URL url) throws IOException {
        // Do nothing here
        return url;
    }

    /**
     * Strategy to get the resources by the given classloader.
     * <p/>
     * Notice that in WebSphere platforms there is a {@link WebSpherePackageScanClassResolver}
     * to take care of WebSphere's odditiy of resource loading.
     *
     * @param loader      the classloader
     * @param packageName the packagename for the package to load
     * @return URL's for the given package
     * @throws IOException is thrown by the classloader
     */
    protected Enumeration<URL> getResources(ClassLoader loader, String packageName) throws IOException {
        log.debug("Getting resource URL for package: " + packageName + " with classloader: " + loader);

        // If the URL is a jar, the URLClassloader.getResources() seems to require a trailing slash.  The
        // trailing slash is harmless for other URLs
        if (!packageName.endsWith("/")) {
            packageName = packageName + "/";
        }
        return loader.getResources(packageName);
    }

    private PackageScanFilter getCompositeFilter(PackageScanFilter filter) {
        if (scanFilters != null) {
            CompositePackageScanFilter composite = new CompositePackageScanFilter(scanFilters);
            composite.addFilter(filter);
            return composite;
        }
        return filter;
    }

    /**
     * Finds matches in a physical directory on a filesystem. Examines all files
     * within a directory - if the File object is not a directory, and ends with
     * <i>.class</i> the file is loaded. Operates recursively to find classes within a
     * folder structure matching the package structure.
     *
     * @param parent   the package name up to this directory in the package
     *                 hierarchy. E.g. if /classes is in the classpath and we wish to
     *                 examine files in /classes/org/apache then the values of
     *                 <i>parent</i> would be <i>org/apache</i>
     * @param location a File object representing a directory
     */
    private void loadImplementationsInDirectory(String parent, File location, ClassLoader classLoader) {
        Set<String> classFiles = classFilesByLocation.get(location.toString());
        if (classFiles == null) {
            classFiles = new HashSet<String>();

            File[] files = location.listFiles();
            StringBuilder builder = null;

            for (File file : files) {
                builder = new StringBuilder(100);
                String name = file.getName();
                if (name != null) {
                    name = name.trim();
                    builder.append(parent).append("/").append(name);
                    String packageOrClass = parent == null ? name : builder.toString();

                    if (file.isDirectory()) {
                        loadImplementationsInDirectory(packageOrClass, file, classLoader);
                    } else if (name.endsWith(".class")) {
                        classFiles.add(packageOrClass);
                    }
                }
            }
        }

        for (String packageOrClass : classFiles) {
            this.loadClass(packageOrClass, classLoader);
        }
    }

    private void loadClass(String className, ClassLoader classLoader) {
        try {
            String externalName = className.substring(0, className.indexOf('.')).replace('/', '.');
            Class<?> type = classLoader.loadClass(externalName);
            log.debug("Loaded the class: " + type + " in classloader: " + classLoader);

            if (Modifier.isAbstract(type.getModifiers()) || Modifier.isInterface(type.getModifiers())) {
                return;
            }

            addFoundClass(type);

        } catch (ClassNotFoundException e) {
            log.debug("Cannot find class '" + className + "' in classloader: " + classLoader
                    + ". Reason: " + e, e);
        } catch (NoClassDefFoundError e) {
            log.debug("Cannot find the class definition '" + className + "' in classloader: " + classLoader
                    + ". Reason: " + e, e);
        } catch (LinkageError e) {
            log.debug("Cannot find the class definition '" + className + "' in classloader: " + classLoader
                    + ". Reason: " + e, e);
        } catch (Throwable e) {
            log.severe("Cannot load class '"+className+"' in classloader: "+classLoader+".  Reason: "+e, e);
        }

    }

    /**
     * Finds matching classes within a jar files that contains a folder
     * structure matching the package structure. If the File is not a JarFile or
     * does not exist a warning will be logged, but no error will be raised.
     *
     * Any nested JAR files found inside this JAR will be assumed to also be
     * on the classpath and will be recursively examined for classes in `parentPackage`.

     * @param parentPackage  the parent package under which classes must be in order to
     *                be considered
     * @param parentFileStream  the inputstream of the jar file to be examined for classes
     * @param parentFileName a unique name for the parentFileStream, to be used for caching.
     *                       This is the URL of the parentFileStream, if it comes from a URL,
     *                       or a composite ID if we are currently examining a nested JAR.
     * @param loader a classloader which can load classes contained within the JAR file
     *               of `parentFileStream`.
     */
<<<<<<< HEAD
    protected void loadImplementationsInJar(String parent, InputStream stream, ClassLoader loader, File parentFile) throws IOException {
        Set<String> classFiles = classFilesByLocation.get(parentFile.toString());

        if (classFiles == null) {
            classFiles = new HashSet<String>();
            classFilesByLocation.put(parentFile.toString(), classFiles);
            JarInputStream jarStream = null;
            if (stream instanceof JarInputStream) {
                jarStream = (JarInputStream) stream;
=======
    protected void loadImplementationsInJar(
            String parentPackage,
            InputStream parentFileStream,
            ClassLoader loader,
            String parentFileName) throws IOException {
        Set<String> classFiles = classFilesByLocation.get(parentFileName);

        if (classFiles == null) {
            classFiles = new HashSet<String>();
            classFilesByLocation.put(parentFileName, classFiles);
            JarInputStream jarStream;
            if (parentFileStream instanceof JarInputStream) {
                jarStream = (JarInputStream) parentFileStream;
>>>>>>> cab63c81
            } else {
                jarStream = new JarInputStream(parentFileStream);
            }

            JarEntry entry;
            while ((entry = jarStream.getNextJarEntry()) != null) {
                String name = entry.getName();
                if (name != null) {
                    if (name.endsWith(".jar")) { //in a nested jar
                        log.debug("Found nested jar " + name);
<<<<<<< HEAD
                        File unzippedParent = unzippedJars.get(parentFile);
                        if (unzippedParent == null) {
                            unzippedParent = FileUtil.unzip(parentFile);
                            unzippedJars.put(parentFile, unzippedParent);
                        }
                        File nestedJar = new File(unzippedParent, name);
                        JarInputStream nestedJarStream = new JarInputStream(new FileInputStream(nestedJar));
                        try {
                            loadImplementationsInJar(parent, nestedJarStream, loader, nestedJar);
                        } finally {
                            nestedJarStream.close();
=======

                        // To avoid needing to unzip 'parentFile' in its entirety, as that
                        // may take a very long time (see CORE-2115) or not even be possible
                        // (see CORE-2595), we load the nested JAR from the classloader and
                        // read it as a zip.
                        //
                        // It is safe to assume that the nested JAR is readable by the classloader
                        // as a resource stream, because we have reached this point by scanning
                        // through packages located from `classloader` by using `getResource`.
                        // If loading this nested JAR as a resource fails, then certainly loading
                        // classes from inside it with `classloader` would fail and we are safe
                        // to exclude it form the PackageScan.
                        InputStream nestedJarResourceStream = loader.getResourceAsStream(name);
                        if (nestedJarResourceStream != null) {
                            JarInputStream nestedJarStream = new JarInputStream(nestedJarResourceStream);
                            try {
                                loadImplementationsInJar(
                                        parentPackage,
                                        nestedJarStream,
                                        loader,
                                        parentFileName + "!" + name);
                            } finally {
                                nestedJarStream.close();
                            }
>>>>>>> cab63c81
                        }
                    } else if (!entry.isDirectory() && name.endsWith(".class")) {
                        classFiles.add(name.trim());
                    }
                }
            }
        }

        for (String name : classFiles) {
<<<<<<< HEAD
            if (name.contains(parent)) {
=======
            if (name.contains(parentPackage)) {
>>>>>>> cab63c81
                loadClass(name, loader);
            }
        }
    }

    /**
     * Add the class designated by the fully qualified class name provided to
     * the set of resolved classes if and only if it is approved by the Test
     * supplied.
     *
     * @param test the test used to determine if the class matches
     * @param fqn  the fully qualified name of a class
     */
    protected void addIfMatching(PackageScanFilter test, String fqn, Set<Class<?>> classes) {
        try {
            String externalName = fqn.substring(0, fqn.indexOf('.')).replace('/', '.');
            Set<ClassLoader> set = getClassLoaders();
            boolean found = false;
            for (ClassLoader classLoader : set) {
                log.debug("Testing that class " + externalName + " matches criteria [" + test + "] using classloader:" + classLoader);
                try {
                    Class<?> type = classLoader.loadClass(externalName);
                    log.debug("Loaded the class: " + type + " in classloader: " + classLoader);
                    if (test.matches(type)) {
                        log.debug("Found class: " + type + " which matches the filter in classloader: " + classLoader);
                        classes.add(type);
                    }
                    found = true;
                    break;
                } catch (ClassNotFoundException e) {
                    log.debug("Cannot find class '" + fqn + "' in classloader: " + classLoader
                            + ". Reason: " + e, e);
                } catch (NoClassDefFoundError e) {
                    log.debug("Cannot find the class definition '" + fqn + "' in classloader: " + classLoader
                            + ". Reason: " + e, e);
                } catch (LinkageError e) {
                    log.debug("Cannot find the class definition '" + fqn + "' in classloader: " + classLoader
                            + ". Reason: " + e, e);
                } catch (Throwable e) {
                    log.severe("Cannot load class '"+fqn+"' in classloader: "+classLoader+".  Reason: "+e, e);
                }
            }
            if (!found) {
                // use debug to avoid being noisy in logs
                log.debug("Cannot find class '" + fqn + "' in any classloaders: " + set);
            }
        } catch (Exception e) {
            log.warning("Cannot examine class '" + fqn + "' due to a " + e.getClass().getName()
                    + " with message: " + e.getMessage(), e);
        }
    }

}<|MERGE_RESOLUTION|>--- conflicted
+++ resolved
@@ -24,8 +24,6 @@
     private Set<PackageScanFilter> scanFilters;
     private Map<String, Set<Class>> allClassesByPackage = new HashMap<String, Set<Class>>();
     private Set<String> loadedPackages = new HashSet<String>();
-
-    private Map<String, Set<String>> classFilesByLocation = new HashMap<String, Set<String>>();
 
     private Map<String, Set<String>> classFilesByLocation = new HashMap<String, Set<String>>();
 
@@ -409,17 +407,6 @@
      * @param loader a classloader which can load classes contained within the JAR file
      *               of `parentFileStream`.
      */
-<<<<<<< HEAD
-    protected void loadImplementationsInJar(String parent, InputStream stream, ClassLoader loader, File parentFile) throws IOException {
-        Set<String> classFiles = classFilesByLocation.get(parentFile.toString());
-
-        if (classFiles == null) {
-            classFiles = new HashSet<String>();
-            classFilesByLocation.put(parentFile.toString(), classFiles);
-            JarInputStream jarStream = null;
-            if (stream instanceof JarInputStream) {
-                jarStream = (JarInputStream) stream;
-=======
     protected void loadImplementationsInJar(
             String parentPackage,
             InputStream parentFileStream,
@@ -433,7 +420,6 @@
             JarInputStream jarStream;
             if (parentFileStream instanceof JarInputStream) {
                 jarStream = (JarInputStream) parentFileStream;
->>>>>>> cab63c81
             } else {
                 jarStream = new JarInputStream(parentFileStream);
             }
@@ -444,19 +430,6 @@
                 if (name != null) {
                     if (name.endsWith(".jar")) { //in a nested jar
                         log.debug("Found nested jar " + name);
-<<<<<<< HEAD
-                        File unzippedParent = unzippedJars.get(parentFile);
-                        if (unzippedParent == null) {
-                            unzippedParent = FileUtil.unzip(parentFile);
-                            unzippedJars.put(parentFile, unzippedParent);
-                        }
-                        File nestedJar = new File(unzippedParent, name);
-                        JarInputStream nestedJarStream = new JarInputStream(new FileInputStream(nestedJar));
-                        try {
-                            loadImplementationsInJar(parent, nestedJarStream, loader, nestedJar);
-                        } finally {
-                            nestedJarStream.close();
-=======
 
                         // To avoid needing to unzip 'parentFile' in its entirety, as that
                         // may take a very long time (see CORE-2115) or not even be possible
@@ -481,7 +454,6 @@
                             } finally {
                                 nestedJarStream.close();
                             }
->>>>>>> cab63c81
                         }
                     } else if (!entry.isDirectory() && name.endsWith(".class")) {
                         classFiles.add(name.trim());
@@ -491,11 +463,7 @@
         }
 
         for (String name : classFiles) {
-<<<<<<< HEAD
-            if (name.contains(parent)) {
-=======
             if (name.contains(parentPackage)) {
->>>>>>> cab63c81
                 loadClass(name, loader);
             }
         }
