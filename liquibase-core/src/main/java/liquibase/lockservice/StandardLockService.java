--- conflicted
+++ resolved
@@ -428,29 +428,9 @@
     @Override
     public void destroy() throws DatabaseException {
         try {
-<<<<<<< HEAD
-            if (SnapshotGeneratorFactory.getInstance().has(
-                    new Table().setName(
-                            database.getDatabaseChangeLogLockTableName()
-                    ).setSchema(
-                            database.getLiquibaseCatalogName(),
-                            database.getLiquibaseSchemaName()
-                    ),
-                    database
-            )) {
-                ExecutorService.getInstance().getExecutor(database).execute(
-                        new DropTableStatement(
-                                database.getLiquibaseCatalogName(),
-                                database.getLiquibaseSchemaName(),
-                                database.getDatabaseChangeLogLockTableName(),
-                                false
-                        )
-                );
-                hasDatabaseChangeLogLockTable = null;
-=======
             //
-            // This code now uses the ChangeGeneratorFactory to 
-            // allow extension code to be called in order to 
+            // This code now uses the ChangeGeneratorFactory to
+            // allow extension code to be called in order to
             // delete the changelog lock table.
             //
             // To implement the extension, you will need to override:
@@ -468,7 +448,6 @@
                 Change[] change = ChangeGeneratorFactory.getInstance().fixUnexpected(table, diffOutputControl, database, database);
                 SqlStatement[] sqlStatement = change[0].generateStatements(database);
                 ExecutorService.getInstance().getExecutor(database).execute(sqlStatement[0]);
->>>>>>> ae5bc9b7
             }
             reset();
         } catch (InvalidExampleException e) {
