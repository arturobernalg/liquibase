--- conflicted
+++ resolved
@@ -1,70 +1,56 @@
-package liquibase.dbdoc;
-
-<<<<<<< HEAD
-import liquibase.change.Change;
-import liquibase.database.Database;
-import liquibase.structure.core.Column;
-import liquibase.structure.core.Table;
-
-=======
->>>>>>> a7e0d15b
-import java.io.File;
-import java.io.FileWriter;
-import java.io.IOException;
-import java.util.ArrayList;
-import java.util.Arrays;
-import java.util.List;
-
-import liquibase.change.Change;
-import liquibase.database.Database;
-import liquibase.database.structure.Column;
-import liquibase.database.structure.Table;
-import liquibase.database.typeconversion.TypeConverterFactory;
-
-public class TableWriter extends HTMLWriter {
-
-    public TableWriter(File rootOutputDir, Database database) {
-        super(new File(rootOutputDir, "tables"), database);
-    }
-
-    @Override
-    protected String createTitle(Object object) {
-        return "Changes affecting table \""+object.toString() + "\"";
-    }
-
-    @Override
-    protected void writeCustomHTML(FileWriter fileWriter, Object object, List<Change> changes, Database database) throws IOException {
-    	final Table table = (Table) object;
-    	writeTableRemarks(fileWriter, table, database);
-		writeColumns(fileWriter, table, database);
-    }
-
-    private void writeColumns(FileWriter fileWriter, Table table, Database database) throws IOException {
-        List<List<String>> cells = new ArrayList<List<String>>();
-
-        for (Column column : table.getColumns()) {
-<<<<<<< HEAD
-            cells.add(Arrays.asList(column.getType().toString(),
-                    "<A HREF=\"../columns/" + table.getName().toLowerCase() + "." + column.getName().toLowerCase() + ".html" + "\">" + column.getName() + "</A>"));
-=======
-            String remarks = column.getRemarks();
-            cells.add(Arrays.asList(TypeConverterFactory.getInstance().findTypeConverter(database).convertToDatabaseTypeString(column, database),
-                    "<A HREF=\"../columns/" + table.getName().toLowerCase() + "." + column.getName().toLowerCase() + ".html" + "\">" + column.getName() + "</A>",
-                    remarks != null ? remarks : ""));
->>>>>>> a7e0d15b
-            //todo: add foreign key info to columns?
-        }
-
-
-        writeTable("Current Columns", cells, fileWriter);
-    }
-    
-    private void writeTableRemarks(FileWriter fileWriter, Table table, Database database) throws IOException {
-        final String tableRemarks = table.getRemarks();
-        if (tableRemarks != null && tableRemarks.length() > 0) {
-        	final List<List<String>> cells = new ArrayList<List<String>>();
-        	cells.add(Arrays.asList(tableRemarks));
-        	writeTable("Table Description", cells, fileWriter);
-        }
-    }
-}
+package liquibase.dbdoc;
+
+import liquibase.change.Change;
+import liquibase.database.Database;
+import liquibase.structure.core.Column;
+import liquibase.structure.core.Table;
+
+import java.io.File;
+import java.io.FileWriter;
+import java.io.IOException;
+import java.util.ArrayList;
+import java.util.Arrays;
+import java.util.List;
+
+public class TableWriter extends HTMLWriter {
+
+    public TableWriter(File rootOutputDir, Database database) {
+        super(new File(rootOutputDir, "tables"), database);
+    }
+
+    @Override
+    protected String createTitle(Object object) {
+        return "Changes affecting table \""+object.toString() + "\"";
+    }
+
+    @Override
+    protected void writeCustomHTML(FileWriter fileWriter, Object object, List<Change> changes, Database database) throws IOException {
+    	final Table table = (Table) object;
+    	writeTableRemarks(fileWriter, table, database);
+		writeColumns(fileWriter, table, database);
+    }
+
+    private void writeColumns(FileWriter fileWriter, Table table, Database database) throws IOException {
+        List<List<String>> cells = new ArrayList<List<String>>();
+
+        for (Column column : table.getColumns()) {
+            String remarks = column.getRemarks();
+            cells.add(Arrays.asList(TypeConverterFactory.getInstance().findTypeConverter(database).convertToDatabaseTypeString(column, database),
+                    "<A HREF=\"../columns/" + table.getName().toLowerCase() + "." + column.getName().toLowerCase() + ".html" + "\">" + column.getName() + "</A>",
+                    remarks != null ? remarks : ""));
+            //todo: add foreign key info to columns?
+        }
+
+
+        writeTable("Current Columns", cells, fileWriter);
+    }
+    
+    private void writeTableRemarks(FileWriter fileWriter, Table table, Database database) throws IOException {
+        final String tableRemarks = table.getRemarks();
+        if (tableRemarks != null && tableRemarks.length() > 0) {
+        	final List<List<String>> cells = new ArrayList<List<String>>();
+        	cells.add(Arrays.asList(tableRemarks));
+        	writeTable("Table Description", cells, fileWriter);
+        }
+    }
+}