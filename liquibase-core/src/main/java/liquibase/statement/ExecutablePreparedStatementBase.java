package liquibase.statement;

import liquibase.change.ColumnConfig;
import liquibase.changelog.ChangeSet;
import liquibase.database.Database;
import liquibase.database.PreparedStatementFactory;
import liquibase.datatype.DataTypeFactory;
import liquibase.datatype.LiquibaseDataType;
import liquibase.exception.DatabaseException;
import liquibase.exception.UnexpectedLiquibaseException;
import liquibase.logging.LogService;
import liquibase.logging.LogType;
import liquibase.logging.Logger;
import liquibase.resource.ResourceAccessor;
import liquibase.resource.UtfBomAwareReader;
import liquibase.util.JdbcUtils;
import liquibase.util.StreamUtil;
import liquibase.util.StringUtils;
import liquibase.util.file.FilenameUtils;

import java.io.*;
import java.math.BigDecimal;
import java.math.BigInteger;
import java.sql.*;
import java.util.*;

import org.springframework.util.Base64Utils;

import static java.util.ResourceBundle.getBundle;
import liquibase.change.core.LoadDataChange;

public abstract class ExecutablePreparedStatementBase implements ExecutablePreparedStatement {

    private static final Logger LOG = LogService.getLog(ExecutablePreparedStatementBase.class);
    private static ResourceBundle coreBundle = getBundle("liquibase/i18n/liquibase-core");

    protected Database database;
    private String catalogName;
    private String schemaName;
    private String tableName;
    private List<ColumnConfig> columns;
    private ChangeSet changeSet;

    private Set<Closeable> closeables;

    private ResourceAccessor resourceAccessor;

    protected ExecutablePreparedStatementBase(Database database, String catalogName, String schemaName, String
            tableName, List<ColumnConfig> columns, ChangeSet changeSet, ResourceAccessor resourceAccessor) {
        this.database = database;
        this.changeSet = changeSet;
        this.catalogName = catalogName;
        this.schemaName = schemaName;
        this.tableName = tableName;
        this.columns = columns;
        this.changeSet = changeSet;
        this.closeables = new HashSet<>();
        this.resourceAccessor = resourceAccessor;
    }

    private static InputStream createStream(InputStream in) {
        return (in instanceof BufferedInputStream) ? in : new BufferedInputStream(in);
    }

    private static Reader createReader(InputStream in, String encoding) {
        return new BufferedReader((StringUtils.trimToNull(encoding) == null) ? new UtfBomAwareReader(in) : new
            UtfBomAwareReader(in, encoding));
    }

    @Override
    public void execute(PreparedStatementFactory factory) throws DatabaseException {

        // build the sql statement
        List<ColumnConfig> cols = new ArrayList<>(getColumns().size());

        String sql = generateSql(cols);
        LOG.info(LogType.WRITE_SQL, sql);
        LOG.debug(LogType.LOG, "Number of columns = " + cols.size());

        // create prepared statement
        PreparedStatement stmt = factory.create(sql);

        try {
            attachParams(cols, stmt);
            // trigger execution
            executePreparedStatement(stmt);
        } catch (SQLException e) {
            throw new DatabaseException(e);
        } finally {
            for (Closeable closeable : closeables) {
                StreamUtil.closeQuietly(closeable);
            }
            JdbcUtils.closeStatement(stmt);
        }
    }

    protected void executePreparedStatement(PreparedStatement stmt) throws SQLException {
        stmt.execute();
    }

    /**
     * Sets the list of bind variables for the execution of a DML statement
     * @param cols a list of columns with their designated values
     * @param stmt the PreparedStatement to which the values are to be attached
     * @throws SQLException if JDBC objects to a setting (non-existent bind number, wrong column type etc.)
     * @throws DatabaseException if an I/O error occurs during the read of LOB values
     */
    protected void attachParams(List<ColumnConfig> cols, PreparedStatement stmt)
            throws SQLException, DatabaseException {
        int i = 1;  // index starts from 1
        for (ColumnConfig col : cols) {
            LOG.debug(LogType.LOG, "Applying column parameter = " + i + " for column " + col.getName());
            applyColumnParameter(stmt, i, col);
            i++;
        }
    }

    protected abstract String generateSql(List<ColumnConfig> cols);

    /**
     * Sets a single bind variable for a statement to its designated value
     * @param stmt the PreparedStatement whose parameter is to be set
     * @param i the parameter index (first bind variable is 1)
     * @param col a ColumnConfig with information about the column, its type, and the desired value
     * @throws SQLException if JDBC objects to a setting (non-existent bind number, wrong column type etc.)
     * @throws DatabaseException if an I/O error occurs during the read of LOB values
     */
    private void applyColumnParameter(PreparedStatement stmt, int i, ColumnConfig col) throws SQLException,
            DatabaseException {
        if (col.getValue() != null) {
            LOG.debug(LogType.LOG, "value is string/UUID/blob = " + col.getValue());
            if (col.getType() != null && col.getType().equalsIgnoreCase(LoadDataChange.LOAD_DATA_TYPE.UUID.name())) {
                stmt.setObject(i, UUID.fromString(col.getValue()));
            } else if (LoadDataChange.LOAD_DATA_TYPE.BLOB.name().equalsIgnoreCase(col.getType())) {
<<<<<<< HEAD
                stmt.setBlob(i, new ByteArrayInputStream(Base64Utils.decodeFromString(col.getValue())));
=======
                stmt.setBlob(i, new ByteArrayInputStream(Base64.getDecoder().decode(col.getValue())));
>>>>>>> 18fa9741
            } else {
                stmt.setString(i, col.getValue());
            }
        } else if (col.getValueBoolean() != null) {
            LOG.debug(LogType.LOG, "value is boolean = " + col.getValueBoolean());
            stmt.setBoolean(i, col.getValueBoolean());
        } else if (col.getValueNumeric() != null) {
            LOG.debug(LogType.LOG, "value is numeric = " + col.getValueNumeric());
            Number number = col.getValueNumeric();
            if (number instanceof ColumnConfig.ValueNumeric) {
                ColumnConfig.ValueNumeric valueNumeric = (ColumnConfig.ValueNumeric) number;
                number = valueNumeric.getDelegate();
            }
            if (number instanceof Long) {
                stmt.setLong(i, number.longValue());
            } else if (number instanceof Integer) {
                stmt.setInt(i, number.intValue());
            } else if (number instanceof Double) {
                stmt.setDouble(i, number.doubleValue());
            } else if (number instanceof Float) {
                stmt.setFloat(i, number.floatValue());
            } else if (number instanceof BigDecimal) {
                stmt.setBigDecimal(i, (BigDecimal) number);
            } else if (number instanceof BigInteger) {
                stmt.setInt(i, number.intValue());
            } else {
                throw new UnexpectedLiquibaseException(
                        String.format(
                                coreBundle.getString("jdbc.bind.parameter.unknown.numeric.value.type"),
                                col.getName(),
                                col.getValueNumeric().toString(),
                            col.getValueNumeric().getClass().getName()
                        )
                );
            }
        } else if (col.getValueDate() != null) {
            LOG.debug(LogType.LOG, "value is date = " + col.getValueDate());
            if (col.getValueDate() instanceof Timestamp) {
                stmt.setTimestamp(i, (Timestamp) col.getValueDate());
            } else if (col.getValueDate() instanceof Time) {
                stmt.setTime(i, (Time) col.getValueDate());
            } else {
                stmt.setDate(i, new java.sql.Date(col.getValueDate().getTime()));
            }
        } else if (col.getValueBlobFile() != null) {
            LOG.debug(LogType.LOG, "value is blob = " + col.getValueBlobFile());
            try {
                LOBContent<InputStream> lob = toBinaryStream(col.getValueBlobFile());
                if (lob.length <= Integer.MAX_VALUE) {
                    stmt.setBinaryStream(i, lob.content, (int) lob.length);
                } else {
                    stmt.setBinaryStream(i, lob.content, lob.length);
                }
            } catch (IOException e) {
                throw new DatabaseException(e.getMessage(), e); // wrap
            }
        } else if (col.getValueClobFile() != null) {
            try {
                LOG.debug(LogType.LOG, "value is clob = " + col.getValueClobFile());
                LOBContent<Reader> lob = toCharacterStream(col.getValueClobFile(), col.getEncoding());
                if (lob.length <= Integer.MAX_VALUE) {
                    stmt.setCharacterStream(i, lob.content, (int) lob.length);
                } else {
                    stmt.setCharacterStream(i, lob.content, lob.length);
                }
            } catch (IOException e) {
                throw new DatabaseException(e.getMessage(), e); // wrap
            }
        } else {
            // NULL values might intentionally be set into a change, we must also add them to the prepared statement
            LOG.debug(LogType.LOG, "value is explicit null");
            if (col.getType() == null) {
                stmt.setNull(i, java.sql.Types.NULL);
                return;
            }
            if (col.getType().toLowerCase().contains("datetime")) {
                stmt.setNull(i, java.sql.Types.TIMESTAMP);
            } else {
                //
                // Get the array of aliases and use them to find the
                // correct java.sql.Types constant for the call to setNull
                //
                boolean isSet = false;
                LiquibaseDataType dataType = DataTypeFactory.getInstance().fromDescription(col.getType(), database);
                String[] aliases = dataType.getAliases();
                for (String alias : aliases) {
                    if (! alias.contains("java.sql.Types")) {
                        continue;
                    }
                    String name = alias.replaceAll("java.sql.Types.","");
                    try {
                        JDBCType jdbcType = Enum.valueOf(JDBCType.class, name);
                        stmt.setNull(i, jdbcType.getVendorTypeNumber());
                        isSet = true;
                    }
                    catch (Exception e) {
                        //
                        // fall back to using java.sql.Types.NULL by catching any exceptions
                        //
                    }
                    break;
                }
                if (! isSet) {
                    LOG.info(LogType.LOG,
                            String.format("Using java.sql.Types.NULL to set null value for type %s", dataType.getName()));
                    stmt.setNull(i, java.sql.Types.NULL);
                }
            }
        }
    }

    private LOBContent<InputStream> toBinaryStream(String valueLobFile) throws DatabaseException, IOException {
        InputStream in = getResourceAsStream(valueLobFile);

        if (in == null) {
            throw new DatabaseException("BLOB resource not found: " + valueLobFile);
        }

        try {
            if (in instanceof FileInputStream) {
                InputStream bufferedInput = createStream(in);
                return new LOBContent<>(bufferedInput, ((FileInputStream) in).getChannel().size());
            }

            in = createStream(in);

            final int IN_MEMORY_THRESHOLD = 100_000;

            if (in.markSupported()) {
                in.mark(IN_MEMORY_THRESHOLD);
            }

            long length = StreamUtil.getContentLength(in);

            if (in.markSupported() && (length <= IN_MEMORY_THRESHOLD)) {
                in.reset();
            } else {
                StreamUtil.closeQuietly(in);
                in = getResourceAsStream(valueLobFile);
                in = createStream(in);
            }

            return new LOBContent<>(in, length);
        } finally {
            if (in != null) {
                closeables.add(in);
            }
        }
    }

    private LOBContent<Reader> toCharacterStream(String valueLobFile, String encoding)
            throws IOException, DatabaseException {
        InputStream in = getResourceAsStream(valueLobFile);

        if (in == null) {
            throw new DatabaseException("CLOB resource not found: " + valueLobFile);
        }

        final int IN_MEMORY_THRESHOLD = 100_000;

        Reader reader = null;

        try {
            reader = createReader(in, encoding);

            if (reader.markSupported()) {
                reader.mark(IN_MEMORY_THRESHOLD);
            }

            long length = StreamUtil.getContentLength(reader);

            if (reader.markSupported() && (length <= IN_MEMORY_THRESHOLD)) {
                reader.reset();
            } else {
                StreamUtil.closeQuietly(reader);
                in = getResourceAsStream(valueLobFile);
                reader = createReader(in, encoding);
            }

            return new LOBContent<>(reader, length);
        } finally {
            if (reader != null) {
                closeables.add(reader);
            }
            if (in != null) {
                closeables.add(in);
            }
        }
    }

    private InputStream getResourceAsStream(String valueLobFile) throws IOException {
        String fileName = getFileName(valueLobFile);
        Set<InputStream> streams = this.resourceAccessor.getResourcesAsStream(fileName);
        if ((streams == null) || streams.isEmpty()) {
            return null;
        }
        if (streams.size() > 1) {
            for (InputStream stream : streams) {
                stream.close();
            }

            throw new IOException(streams.size() + " matched " + valueLobFile);
        }
        return streams.iterator().next();
    }

    private String getFileName(String fileName) {
        //  Most of this method were copy-pasted from XMLChangeLogSAXHandler#handleIncludedChangeLog()

        String relativeBaseFileName = changeSet.getChangeLog().getPhysicalFilePath();

        // workaround for FilenameUtils.normalize() returning null for relative paths like ../conf/liquibase.xml
        String tempFile = FilenameUtils.concat(FilenameUtils.getFullPath(relativeBaseFileName), fileName);
        if (tempFile != null) {
            fileName = tempFile;
        } else {
            fileName = FilenameUtils.getFullPath(relativeBaseFileName) + fileName;
        }

        return fileName;
    }

    /**
     * Gets absolute and normalized path for path.
     * If path is relative, absolute path is calculated relative to change log file.
     *
     * @param path Absolute or relative path.
     * @return Absolute and normalized path.
     */
    public String getAbsolutePath(String path) {
        String p = path;
        File f = new File(p);
        if (!f.isAbsolute()) {
            String basePath = FilenameUtils.getFullPath(changeSet.getChangeLog().getPhysicalFilePath());
            p = FilenameUtils.normalize(basePath + p);
        }
        return p;
    }

    @Override
    public boolean skipOnUnsupported() {
        return false;
    }

    public String getCatalogName() {
        return catalogName;
    }

    public String getSchemaName() {
        return schemaName;
    }

    public String getTableName() {
        return tableName;
    }

    public List<ColumnConfig> getColumns() {
        return columns;
    }

    private class LOBContent<T> {
        private final T content;
        private final long length;

        LOBContent(T content, long length) {
            this.content = content;
            this.length = length;
        }
    }

}<|MERGE_RESOLUTION|>--- conflicted
+++ resolved
@@ -24,8 +24,6 @@
 import java.sql.*;
 import java.util.*;
 
-import org.springframework.util.Base64Utils;
-
 import static java.util.ResourceBundle.getBundle;
 import liquibase.change.core.LoadDataChange;
 
@@ -132,11 +130,7 @@
             if (col.getType() != null && col.getType().equalsIgnoreCase(LoadDataChange.LOAD_DATA_TYPE.UUID.name())) {
                 stmt.setObject(i, UUID.fromString(col.getValue()));
             } else if (LoadDataChange.LOAD_DATA_TYPE.BLOB.name().equalsIgnoreCase(col.getType())) {
-<<<<<<< HEAD
-                stmt.setBlob(i, new ByteArrayInputStream(Base64Utils.decodeFromString(col.getValue())));
-=======
                 stmt.setBlob(i, new ByteArrayInputStream(Base64.getDecoder().decode(col.getValue())));
->>>>>>> 18fa9741
             } else {
                 stmt.setString(i, col.getValue());
             }
