package liquibase;

import liquibase.configuration.ConfigurationDefinition;
import liquibase.configuration.AutoloadedConfigurations;

import java.nio.charset.Charset;

/**
 * Configuration container for global properties.
 */
public class GlobalConfiguration implements AutoloadedConfigurations {

    public static final ConfigurationDefinition<String> DATABASECHANGELOG_TABLE_NAME;
    public static final ConfigurationDefinition<String> DATABASECHANGELOGLOCK_TABLE_NAME;
    public static final ConfigurationDefinition<String> LIQUIBASE_TABLESPACE_NAME;
    public static final ConfigurationDefinition<String> LIQUIBASE_CATALOG_NAME;
    public static final ConfigurationDefinition<String> LIQUIBASE_SCHEMA_NAME;
    public static final ConfigurationDefinition<String> OUTPUT_LINE_SEPARATOR;
    public static final ConfigurationDefinition<String> OUTPUT_FILE_ENCODING;
    public static final ConfigurationDefinition<Long> CHANGELOGLOCK_WAIT_TIME;
    public static final ConfigurationDefinition<Long> CHANGELOGLOCK_POLL_RATE;
    public static final ConfigurationDefinition<Boolean> CONVERT_DATA_TYPES;
    public static final ConfigurationDefinition<Boolean> GENERATE_CHANGESET_CREATED_VALUES;
    public static final ConfigurationDefinition<Boolean> AUTO_REORG;
    public static final ConfigurationDefinition<Boolean> DIFF_COLUMN_ORDER;
    public static final ConfigurationDefinition<Boolean> ALWAYS_OVERRIDE_STORED_LOGIC_SCHEMA;
    public static final ConfigurationDefinition<Boolean> GENERATED_CHANGESET_IDS_INCLUDE_DESCRIPTION;
    public static final ConfigurationDefinition<Boolean> INCLUDE_CATALOG_IN_SPECIFICATION;
    public static final ConfigurationDefinition<Boolean> SHOULD_SNAPSHOT_DATA;
    public static final ConfigurationDefinition<Boolean> FILTER_LOG_MESSAGES;
    public static final ConfigurationDefinition<Boolean> HEADLESS;
<<<<<<< HEAD
    public static final ConfigurationDefinition<Boolean> GIT_BASH;
=======
    public static final ConfigurationDefinition<Boolean> STRICT;
>>>>>>> 572cd092

    static {
        ConfigurationDefinition.Builder builder = new ConfigurationDefinition.Builder("liquibase");

        DATABASECHANGELOG_TABLE_NAME = builder.define("databaseChangelogTableName", String.class)
                .addAliasKey("liquibase.databaseChangeLogTableName")
                .setDescription("Name of table to use for tracking change history")
                .setDefaultValue("DATABASECHANGELOG")
                .build();

        DATABASECHANGELOGLOCK_TABLE_NAME = builder.define("databaseChangelogLockTableName", String.class)
                .addAliasKey("liquibase.databaseChangeLogLockTableName")
                .setDescription("Name of table to use for tracking concurrent Liquibase usage")
                .setDefaultValue("DATABASECHANGELOGLOCK")
                .build();

        CHANGELOGLOCK_WAIT_TIME = builder.define("changelogLockWaitTimeInMinutes", Long.class)
                .addAliasKey("liquibase.changeLogLockWaitTimeInMinutes")
                .setDescription("Number of minutes to wait for the changelog lock to be available before giving up")
                .setDefaultValue(5L)
                .build();

        CHANGELOGLOCK_POLL_RATE = builder.define("changelogLockPollRate", Long.class)
                .addAliasKey("liquibase.changeLogLockPollRate")
                .setDescription("Number of seconds wait between checks to the changelog lock when it is locked")
                .setDefaultValue(10L)
                .build();

        LIQUIBASE_TABLESPACE_NAME = builder.define("liquibaseTablespaceName", String.class)
                .addAliasKey("liquibase.liquibaseTableSpaceName")
                .addAliasKey("liquibase.databaseChangeLogTablespaceName")
                .setDescription("Tablespace to use for Liquibase objects")
                .build();

        LIQUIBASE_CATALOG_NAME = builder.define("liquibaseCatalogName", String.class)
                .addAliasKey("liquibase.catalogName")
                .setDescription("Catalog to use for Liquibase objects")
                .build();

        LIQUIBASE_SCHEMA_NAME = builder.define("liquibaseSchemaName", String.class)
                .addAliasKey("liquibase.schemaName")
                .setDescription("Schema to use for Liquibase objects")
                .build();

        OUTPUT_LINE_SEPARATOR = builder.define("outputLineSeparator", String.class)
                .setDescription("Line separator for output")
                .setDefaultValue(System.getProperty("line.separator"),"Line separator(LF or CRLF) for output. Defaults to OS default")
                .build();

        OUTPUT_FILE_ENCODING = builder.define("outputFileEncoding", String.class)
                .setDescription("Encoding to use when writing files")
                .setDefaultValue("UTF-8")
                .setCommonlyUsed(true)
                .build();

        CONVERT_DATA_TYPES = builder.define("convertDataTypes", Boolean.class)
                .setDescription("Should Liquibase convert to/from STANDARD data types. Applies to both snapshot and " +
                        "update commands.")
                .setDefaultValue(true)
                .build();

        GENERATE_CHANGESET_CREATED_VALUES = builder.define("generateChangesetCreatedValues", Boolean.class)
                .addAliasKey("liquibase.generateChangeSetCreatedValues")
                .setDescription("Should Liquibase include a 'created' attribute in diff/generateChangelog changesets with" +
                        " the current datetime")
                .setDefaultValue(false)
                .build();

        AUTO_REORG = builder.define("autoReorg", Boolean.class)
                .setDescription("Should Liquibase automatically include REORG TABLE commands when needed?")
                .setDefaultValue(true)
                .build();

        DIFF_COLUMN_ORDER = builder.define("diffColumnOrder", Boolean.class)
                .setDescription("Should Liquibase compare column order in diff operation?")
                .setDefaultValue(true)
                .build();

        ALWAYS_OVERRIDE_STORED_LOGIC_SCHEMA = builder.define("alwaysOverrideStoredLogicSchema", Boolean.class)
                .setDescription("When generating SQL for createProcedure, should the procedure schema be forced to the default schema if no schemaName attribute is set?")
                .setDefaultValue(false)
                .build();


        GENERATED_CHANGESET_IDS_INCLUDE_DESCRIPTION = builder.define("generatedChangesetIdsContainsDescription", Boolean.class)
                .addAliasKey("liquibase.generatedChangeSetIdsContainsDescription")
                .setDescription("Should Liquibase include the change description in the id when generating changesets?")
                .setDefaultValue(false)
                .build();

        INCLUDE_CATALOG_IN_SPECIFICATION = builder.define("includeCatalogInSpecification", Boolean.class)
                .setDescription("Should Liquibase include the catalog name when determining equality?")
                .setDefaultValue(false)
                .build();

        SHOULD_SNAPSHOT_DATA = builder.define("shouldSnapshotData", Boolean.class)
                .setDescription("Should Liquibase snapshot data by default?")
                .setDefaultValue(false)
                .build();

        FILTER_LOG_MESSAGES = builder.define("filterLogMessages", Boolean.class)
                .setDescription("Should Liquibase filter log messages for potentially insecure data?")
                .setDefaultValue(true)
                .build();

        HEADLESS = builder.define("headless", Boolean.class)
                .setDescription("Force liquibase to think it has no access to a keyboard")
                .setDefaultValue(false)
                .setCommonlyUsed(true)
                .build();
<<<<<<< HEAD

        GIT_BASH = builder.define("gitBash", Boolean.class)
            .setDescription("Force liquibase to read user input without using the system console")
            .setDefaultValue(false)
            .setCommonlyUsed(false)
            .build();
=======
        STRICT = builder.define("strict", Boolean.class)
                .setDescription("Be stricter on allowed Liquibase configuration and setup?")
                .setDefaultValue(true)
                .build();
>>>>>>> 572cd092
    }
}<|MERGE_RESOLUTION|>--- conflicted
+++ resolved
@@ -29,11 +29,7 @@
     public static final ConfigurationDefinition<Boolean> SHOULD_SNAPSHOT_DATA;
     public static final ConfigurationDefinition<Boolean> FILTER_LOG_MESSAGES;
     public static final ConfigurationDefinition<Boolean> HEADLESS;
-<<<<<<< HEAD
-    public static final ConfigurationDefinition<Boolean> GIT_BASH;
-=======
     public static final ConfigurationDefinition<Boolean> STRICT;
->>>>>>> 572cd092
 
     static {
         ConfigurationDefinition.Builder builder = new ConfigurationDefinition.Builder("liquibase");
@@ -144,18 +140,10 @@
                 .setDefaultValue(false)
                 .setCommonlyUsed(true)
                 .build();
-<<<<<<< HEAD
 
-        GIT_BASH = builder.define("gitBash", Boolean.class)
-            .setDescription("Force liquibase to read user input without using the system console")
-            .setDefaultValue(false)
-            .setCommonlyUsed(false)
-            .build();
-=======
         STRICT = builder.define("strict", Boolean.class)
                 .setDescription("Be stricter on allowed Liquibase configuration and setup?")
                 .setDefaultValue(true)
                 .build();
->>>>>>> 572cd092
     }
 }