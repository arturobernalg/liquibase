--- conflicted
+++ resolved
@@ -151,12 +151,6 @@
         return new CommandResult("All objects dropped from " + database.getConnection().getConnectionUserName() + "@" + database.getConnection().getURL());
     }
 
-<<<<<<< HEAD
-    private boolean checkForRegisteredChangeLog(DatabaseChangeLog changeLog) throws LiquibaseHubException {
-        Logger log = Scope.getCurrentScope().getLog(getClass());
-        String apiKey = StringUtil.trimToNull(HubConfiguration.LIQUIBASE_HUB_API_KEY.getCurrentValue());
-        String hubMode = StringUtil.trimToNull(HubConfiguration.LIQUIBASE_HUB_MODE.getCurrentValue());
-=======
     //
     // Return a HubChangeLog object if available
     // If not available then return null
@@ -164,10 +158,8 @@
     // a LiquibaseHubException
     //
     private HubChangeLog getHubChangeLog(DatabaseChangeLog changeLog) throws LiquibaseHubException {
-        HubConfiguration hubConfiguration = LiquibaseConfiguration.getInstance().getConfiguration(HubConfiguration.class);
-        String apiKey = StringUtil.trimToNull(hubConfiguration.getLiquibaseHubApiKey());
-        String hubMode = StringUtil.trimToNull(hubConfiguration.getLiquibaseHubMode());
->>>>>>> d17e3911
+        String apiKey = StringUtil.trimToNull(HubConfiguration.LIQUIBASE_HUB_API_KEY.getCurrentValue());
+        String hubMode = StringUtil.trimToNull(HubConfiguration.LIQUIBASE_HUB_MODE.getCurrentValue());
         String changeLogId = changeLog.getChangeLogId();
         final HubServiceFactory hubServiceFactory = Scope.getCurrentScope().getSingleton(HubServiceFactory.class);
         if (apiKey == null || hubMode.equals("off") || !hubServiceFactory.isOnline()) {
