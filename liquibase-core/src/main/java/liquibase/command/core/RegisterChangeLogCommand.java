package liquibase.command.core;

import liquibase.GlobalConfiguration;
import liquibase.Scope;
import liquibase.changelog.ChangelogRewriter;
import liquibase.changelog.DatabaseChangeLog;
import liquibase.command.*;
import liquibase.exception.CommandArgumentValidationException;
import liquibase.exception.CommandExecutionException;
import liquibase.exception.CommandLineParsingException;
import liquibase.hub.HubConfiguration;
import liquibase.hub.HubService;
import liquibase.hub.HubServiceFactory;
import liquibase.hub.LiquibaseHubException;
import liquibase.hub.model.HubChangeLog;
import liquibase.hub.model.Project;
import liquibase.ui.UIService;
import liquibase.util.StringUtil;

<<<<<<< HEAD
import java.io.File;
import java.io.InputStream;
import java.io.RandomAccessFile;
import java.net.URI;
=======
import java.io.PrintStream;
>>>>>>> 08d3c2ca
import java.util.*;

<<<<<<< HEAD
public class RegisterChangeLogCommand extends AbstractCommand {

    public static final CommandArgumentDefinition<HubChangeLog> HUB_CHANGELOG_ARG;
    public static final CommandArgumentDefinition<String> CHANGELOG_FILE_ARG;
    public static final CommandArgumentDefinition<DatabaseChangeLog> CHANGELOG_ARG;
    public static final CommandArgumentDefinition<UUID> HUB_PROJECT_ID_ARG;
=======
public class RegisterChangeLogCommand extends AbstractSelfConfiguratingCommand<CommandResult> {

    private PrintStream outputStream = System.out;

    public HubChangeLog getHubChangeLog() {
        return hubChangeLog;
    }

    private HubChangeLog hubChangeLog;
    private String changeLogFile;
    private Map<String, Object> argsMap = new HashMap<>();
    private UUID hubProjectId;
    private String hubProjectName;

    public void setProjectName(String hubProjectName) {
        this.hubProjectName = hubProjectName;
    }
>>>>>>> 08d3c2ca

    static {
        CommandArgumentDefinition.Builder builder = new CommandArgumentDefinition.Builder(RegisterChangeLogCommand.class);
        HUB_CHANGELOG_ARG = builder.define("hubChangeLog", HubChangeLog.class).required().build();
        CHANGELOG_FILE_ARG = builder.define("changeLogFile", String.class).required().build();
        CHANGELOG_ARG = builder.define("changeLog", DatabaseChangeLog.class).required().build();
        HUB_PROJECT_ID_ARG = builder.define("hubProjectId", UUID.class).optional().build();
    }

    @Override
    public String[] getName() {
        return new String[]{"registerChangeLog"};
    }

    @Override
    public void run(CommandScope commandScope) throws Exception {
        final UIService ui = Scope.getCurrentScope().getUI();

        //
        // Access the HubService
        // Stop if we do no have a key
        //
        final HubServiceFactory hubServiceFactory = Scope.getCurrentScope().getSingleton(HubServiceFactory.class);
        if (!hubServiceFactory.isOnline()) {
            throw new CommandExecutionException("The command registerChangeLog requires access to Liquibase Hub: " + hubServiceFactory.getOfflineReason() + ".  Learn more at https://hub.liquibase.com");
        }

<<<<<<< HEAD
        final HubService service = Scope.getCurrentScope().getSingleton(HubServiceFactory.class).getService();
        HubChangeLog hubChangeLog;
        String changeLogFile = CHANGELOG_FILE_ARG.getValue(commandScope);
        UUID hubProjectId = HUB_PROJECT_ID_ARG.getValue(commandScope);

=======
>>>>>>> 08d3c2ca
        //
        // Check for existing changeLog file
        //
<<<<<<< HEAD
        DatabaseChangeLog databaseChangeLog = CHANGELOG_ARG.getValue(commandScope);
=======
        final HubService service = Scope.getCurrentScope().getSingleton(HubServiceFactory.class).getService();
        DatabaseChangeLog databaseChangeLog = (DatabaseChangeLog) argsMap.get("changeLog");
>>>>>>> 08d3c2ca
        final String changeLogId = (databaseChangeLog != null ? databaseChangeLog.getChangeLogId() : null);
        if (changeLogId != null) {
            hubChangeLog = service.getHubChangeLog(UUID.fromString(changeLogId));
            if (hubChangeLog != null) {
<<<<<<< HEAD
                throw new CommandExecutionException("Changelog '" + changeLogFile +
                        "' is already registered with changeLogId '" + changeLogId + "' to project '" +
                        hubChangeLog.getProject().getName() + "' with project ID '" + hubChangeLog.getProject().getId().toString() + "'.\n" +
                        "For more information visit https://docs.liquibase.com.");
            } else {
                throw new CommandExecutionException("Changelog '" + changeLogFile +
                        "' is already registered with changeLogId '" + changeLogId + "'.\n" +
                        "For more information visit https://docs.liquibase.com.");
=======
                return new CommandResult("Changelog '" + changeLogFile +
                    "' is already registered with changeLogId '" + changeLogId + "' to project '" +
                    hubChangeLog.getProject().getName() + "' with project ID '" + hubChangeLog.getProject().getId().toString() + "'.\n" +
                    "For more information visit https://docs.liquibase.com.", false);
            } else {
                return new CommandResult("Changelog '" + changeLogFile +
                    "' is already registered with changeLogId '" + changeLogId + "'.\n" +
                    "For more information visit https://docs.liquibase.com.", false);
>>>>>>> 08d3c2ca
            }
        }

        //
        // Retrieve the projects
        //
        Project project;
        if (hubProjectId != null) {
            project = service.getProject(hubProjectId);
            if (project == null) {
                throw new CommandExecutionException("Project Id '" + hubProjectId + "' does not exist or you do not have access to it");
            }
        } else if (hubProjectName != null) {
            if (hubProjectName.length() > 255) {
                return new CommandResult("\nThe project name you gave is longer than 255 characters\n\n");
            }
            project = service.createProject(new Project().setName(hubProjectName));
            if (project == null) {
                return new CommandResult("Unable to create project '" + hubProjectName + "'.\n" +
                    "Learn more at https://hub.liquibase.com.", false);
            }
            outputStream.print("\nProject '" + project.getName() + "' created with project ID '" + project.getId() + "'.\n\n");
        } else {
<<<<<<< HEAD
            List<Project> projects = getProjectsFromHub();
            boolean done = false;
            String input = null;
            while (!done) {
                input = readProjectFromConsole(projects, commandScope);
                try {
                    if (input.equalsIgnoreCase("C")) {
                        String projectName = readProjectNameFromConsole();
                        if (StringUtil.isEmpty(projectName)) {
                            ui.sendMessage("\nNo project created\n");
                            continue;
                        } else if (projectName.length() > 255) {
                            ui.sendMessage("\nThe project name you entered is longer than 255 characters\n");
                            continue;
                        }
                        project = service.createProject(new Project().setName(projectName));
                        if (project == null) {
                            throw new CommandExecutionException("Unable to create project '" + projectName + "'.\n\n");
                        }
                        ui.sendMessage("\nProject '" + project.getName() + "' created with project ID '" + project.getId() + "'.\n");
                        projects = getProjectsFromHub();
                        done = true;
                        continue;
                    } else if (input.equalsIgnoreCase("N")) {
                        throw new CommandExecutionException("Your changelog " + changeLogFile + " was not registered to any Liquibase Hub project. You can still run Liquibase commands, but no data will be saved in your Liquibase Hub account for monitoring or reports.  Learn more at https://hub.liquibase.com.");
                    }
                    int projectIdx = Integer.parseInt(input);
                    if (projectIdx > 0 && projectIdx <= projects.size()) {
                        project = projects.get(projectIdx - 1);
                        if (project != null) {
                            done = true;
                        }
                    } else {
                        ui.sendMessage("\nInvalid project '" + projectIdx + "' selected\n");
                    }
                } catch (NumberFormatException nfe) {
                    ui.sendMessage("\nInvalid selection '" + input + "'\n");
                }
=======
            project = retrieveOrCreateProject(service);
            if (project == null) {
                return new CommandResult("Your changelog " + changeLogFile + " was not registered to any Liquibase Hub project. You can still run Liquibase commands, but no data will be saved in your Liquibase Hub account for monitoring or reports.  Learn more at https://hub.liquibase.com.", false);
>>>>>>> 08d3c2ca
            }
        }

        //
        // Go create the Hub Changelog
        //
        HubChangeLog newChangeLog = new HubChangeLog();
        newChangeLog.setProject(project);
        newChangeLog.setFileName(databaseChangeLog.getFilePath());
        newChangeLog.setName(databaseChangeLog.getFilePath());

        hubChangeLog = service.createChangeLog(newChangeLog);

        ChangelogRewriter.ChangeLogRewriterResult changeLogRewriterResult =
            ChangelogRewriter.addChangeLogId(changeLogFile, hubChangeLog.getId().toString(), databaseChangeLog);
        Scope.getCurrentScope().getLog(RegisterChangeLogCommand.class).info(changeLogRewriterResult.message);
        String message = "* Changelog file '" + changeLogFile + "' with changelog ID '" + hubChangeLog.getId().toString() + "' has been registered";
        return new CommandResult(message, changeLogRewriterResult.success);
    }

<<<<<<< HEAD
                    //
                    // Add the changeLogId attribute
                    //
                    final String outputChangeLogString = " changeLogId=\"" + hubChangeLog.getId().toString() + "\"";
                    if (changeLogString.trim().endsWith("/>")) {
                        changeLogString = changeLogString.replaceFirst("/>", outputChangeLogString + "/>");
                    } else {
                        String outputHeader = editedString + outputChangeLogString + ">";
                        changeLogString = changeLogString.replaceFirst(patternString, outputHeader);
=======
    private Project retrieveOrCreateProject(HubService service)
        throws CommandLineParsingException, LiquibaseException, LiquibaseHubException {
        Project project = null;
        List<Project> projects = getProjectsFromHub();
        boolean done = false;
        String input = null;
        while (!done) {
            input = readProjectFromConsole(projects);
            try {
                if (input.equalsIgnoreCase("C")) {
                    String projectName = readProjectNameFromConsole();
                    if (StringUtil.isEmpty(projectName)) {
                        outputStream.print("\nNo project created\n\n");
                        continue;
                    } else if (projectName.length() > 255) {
                        outputStream.print("\nThe project name you entered is longer than 255 characters\n\n");
                        continue;
                    }
                    project = service.createProject(new Project().setName(projectName));
                    if (project == null) {
                        String message = "Unable to create project '" + projectName + "'";
                        Scope.getCurrentScope().getUI().sendMessage(message);
                        Scope.getCurrentScope().getLog(RegisterChangeLogCommand.class).warning(message);
                        return null;
>>>>>>> 08d3c2ca
                    }
                    outputStream.print("\nProject '" + project.getName() + "' created with project ID '" + project.getId() + "'.\n\n");
                    projects = getProjectsFromHub();
                    done = true;
                    continue;
                } else if (input.equalsIgnoreCase("N")) {
                    return null;
                }
<<<<<<< HEAD
            } else if (changeLogFile.toLowerCase().endsWith(".sql")) {
                //
                // Formatted SQL changelog
                //
                String newChangeLogString = changeLogString.replaceFirst("--(\\s*)liquibase formatted sql",
                        "-- liquibase formatted sql changeLogId:" + hubChangeLog.getId().toString());
                if (newChangeLogString.equals(changeLogString)) {
                    throw new CommandExecutionException("Unable to update changeLogId in changelog file '" + changeLogFile + "'");
                }
                changeLogString = newChangeLogString;

            } else if (changeLogFile.toLowerCase().endsWith(".json")) {
                changeLogString = changeLogString.replaceFirst("\\[", "\\[\n" +
                        "\"changeLogId\"" + ":" + "\"" + hubChangeLog.getId().toString() + "\",\n");
            } else if (changeLogFile.toLowerCase().endsWith(".yml") || changeLogFile.toLowerCase().endsWith(".yaml")) {
                changeLogString = changeLogString.replaceFirst("^databaseChangeLog:(\\s*)\n", "databaseChangeLog:$1\n" +
                        "- changeLogId: " + hubChangeLog.getId().toString() + "$1\n");
            } else {
                throw new CommandExecutionException("Changelog file '" + changeLogFile + "' is not a supported format");
            }

            //
            // Close the InputStream and write out the file again
            //
            File f = new File(uris.get(0).getPath());
            try (RandomAccessFile randomAccessFile = new RandomAccessFile(f, "rw")) {
                randomAccessFile.write(changeLogString.getBytes(encoding));
            }
            //
            // Update the current DatabaseChangeLog with its id
            //
            databaseChangeLog.setChangeLogId(hubChangeLog.getId().toString());
            ui.sendMessage("* Changelog file '" + changeLogFile +
                    "' registered with changelog ID '" + hubChangeLog.getId() + "' " +
                    "to project '" + project.getName() + "'\n");
        } finally {
            if (list != null) {
                list.close();
=======
                int projectIdx = Integer.parseInt(input);
                if (projectIdx > 0 && projectIdx <= projects.size()) {
                    project = projects.get(projectIdx - 1);
                    if (project != null) {
                        done = true;
                    }
                } else {
                    outputStream.printf("\nInvalid project '%d' selected\n\n", projectIdx);
                }
            } catch (NumberFormatException nfe) {
                outputStream.printf("\nInvalid selection '" + input + "'\n\n");
>>>>>>> 08d3c2ca
            }
        }
        return project;
    }

    //
    // Retrieve the projects and sort them by create date
    //
    private List<Project> getProjectsFromHub() throws LiquibaseHubException {
        final HubService service = Scope.getCurrentScope().getSingleton(HubServiceFactory.class).getService();
        List<Project> projects = service.getProjects();
        Collections.sort(projects, new Comparator<Project>() {
            @Override
            public int compare(Project o1, Project o2) {
                Date date1 = o1.getCreateDate();
                Date date2 = o2.getCreateDate();
                return date2.compareTo(date1);
            }
        });
        return projects;
    }

    private String readProjectNameFromConsole() throws CommandLineParsingException {
        final UIService ui = Scope.getCurrentScope().getUI();

        String hubUrl = HubConfiguration.LIQUIBASE_HUB_URL.getCurrentValue();
        String input = ui.prompt("Please enter your Project name and press [enter].  This is editable in your Liquibase Hub account at " + hubUrl, null, null, String.class);
        return StringUtil.trimToEmpty(input);
    }

    private String readProjectFromConsole(List<Project> projects, CommandScope commandScope) throws CommandLineParsingException {
        final UIService ui = Scope.getCurrentScope().getUI();

        StringBuilder prompt = new StringBuilder("Registering a changelog connects Liquibase operations to a Project for monitoring and reporting.\n");
        prompt.append("Register changelog " + CHANGELOG_FILE_ARG.getValue(commandScope) + " to an existing Project, or create a new one.\n");

        prompt.append("Please make a selection:\n");

        prompt.append("[c] Create new Project\n");
        String projFormat = "[%d]";
        if (projects.size() >= 10 && projects.size() < 100) {
            projFormat = "[%2d]";
        } else if (projects.size() >= 100 && projects.size() < 1000) {
            projFormat = "[%3d]";
        } else if (projects.size() >= 1000 && projects.size() < 10000) {
            projFormat = "[%4d]";
        }
        int maxLen = 40;
        for (Project project : projects) {
            if (project.getName() != null && project.getName().length() > maxLen) {
                maxLen = project.getName().length();
            }
        }
        for (int i = 0; i < projects.size(); i++) {
            Project project = projects.get(i);
            prompt.append(String.format(projFormat + " %-" + maxLen + "s (Project ID:%s) %s\n", i + 1, project.getName(), projects.get(i).getId(), projects.get(i).getCreateDate()));
        }
        prompt.append("[N] to not register this changelog right now.\n" +
                "You can still run Liquibase commands, but no data will be saved in your Liquibase Hub account for monitoring or reports.\n" +
                " Learn more at https://hub.liquibase.com.\n?");

        return StringUtil.trimToEmpty(ui.prompt(prompt.toString(), "N", null, String.class));
    }
}<|MERGE_RESOLUTION|>--- conflicted
+++ resolved
@@ -17,42 +17,20 @@
 import liquibase.ui.UIService;
 import liquibase.util.StringUtil;
 
-<<<<<<< HEAD
 import java.io.File;
 import java.io.InputStream;
 import java.io.RandomAccessFile;
 import java.net.URI;
-=======
 import java.io.PrintStream;
->>>>>>> 08d3c2ca
 import java.util.*;
 
-<<<<<<< HEAD
 public class RegisterChangeLogCommand extends AbstractCommand {
 
     public static final CommandArgumentDefinition<HubChangeLog> HUB_CHANGELOG_ARG;
     public static final CommandArgumentDefinition<String> CHANGELOG_FILE_ARG;
     public static final CommandArgumentDefinition<DatabaseChangeLog> CHANGELOG_ARG;
     public static final CommandArgumentDefinition<UUID> HUB_PROJECT_ID_ARG;
-=======
-public class RegisterChangeLogCommand extends AbstractSelfConfiguratingCommand<CommandResult> {
-
-    private PrintStream outputStream = System.out;
-
-    public HubChangeLog getHubChangeLog() {
-        return hubChangeLog;
-    }
-
-    private HubChangeLog hubChangeLog;
-    private String changeLogFile;
-    private Map<String, Object> argsMap = new HashMap<>();
-    private UUID hubProjectId;
-    private String hubProjectName;
-
-    public void setProjectName(String hubProjectName) {
-        this.hubProjectName = hubProjectName;
-    }
->>>>>>> 08d3c2ca
+    public static final CommandArgumentDefinition<String> HUB_PROJECT_NAME;
 
     static {
         CommandArgumentDefinition.Builder builder = new CommandArgumentDefinition.Builder(RegisterChangeLogCommand.class);
@@ -60,6 +38,7 @@
         CHANGELOG_FILE_ARG = builder.define("changeLogFile", String.class).required().build();
         CHANGELOG_ARG = builder.define("changeLog", DatabaseChangeLog.class).required().build();
         HUB_PROJECT_ID_ARG = builder.define("hubProjectId", UUID.class).optional().build();
+        HUB_PROJECT_NAME_ARG = builder.define("hubProjectName", String.class).optional().build();
     }
 
     @Override
@@ -80,46 +59,30 @@
             throw new CommandExecutionException("The command registerChangeLog requires access to Liquibase Hub: " + hubServiceFactory.getOfflineReason() + ".  Learn more at https://hub.liquibase.com");
         }
 
-<<<<<<< HEAD
+        //
+        // Check for existing changeLog file
+        //
         final HubService service = Scope.getCurrentScope().getSingleton(HubServiceFactory.class).getService();
         HubChangeLog hubChangeLog;
         String changeLogFile = CHANGELOG_FILE_ARG.getValue(commandScope);
         UUID hubProjectId = HUB_PROJECT_ID_ARG.getValue(commandScope);
 
-=======
->>>>>>> 08d3c2ca
-        //
-        // Check for existing changeLog file
-        //
-<<<<<<< HEAD
+        //
+        // CHeck for existing changeLog file
+        //
         DatabaseChangeLog databaseChangeLog = CHANGELOG_ARG.getValue(commandScope);
-=======
-        final HubService service = Scope.getCurrentScope().getSingleton(HubServiceFactory.class).getService();
-        DatabaseChangeLog databaseChangeLog = (DatabaseChangeLog) argsMap.get("changeLog");
->>>>>>> 08d3c2ca
         final String changeLogId = (databaseChangeLog != null ? databaseChangeLog.getChangeLogId() : null);
         if (changeLogId != null) {
             hubChangeLog = service.getHubChangeLog(UUID.fromString(changeLogId));
             if (hubChangeLog != null) {
-<<<<<<< HEAD
                 throw new CommandExecutionException("Changelog '" + changeLogFile +
-                        "' is already registered with changeLogId '" + changeLogId + "' to project '" +
-                        hubChangeLog.getProject().getName() + "' with project ID '" + hubChangeLog.getProject().getId().toString() + "'.\n" +
+                    "' is already registered with changeLogId '" + changeLogId + "' to project '" +
+                    hubChangeLog.getProject().getName() + "' with project ID '" + hubChangeLog.getProject().getId().toString() + "'.\n" +
                         "For more information visit https://docs.liquibase.com.");
             } else {
                 throw new CommandExecutionException("Changelog '" + changeLogFile +
-                        "' is already registered with changeLogId '" + changeLogId + "'.\n" +
+                    "' is already registered with changeLogId '" + changeLogId + "'.\n" +
                         "For more information visit https://docs.liquibase.com.");
-=======
-                return new CommandResult("Changelog '" + changeLogFile +
-                    "' is already registered with changeLogId '" + changeLogId + "' to project '" +
-                    hubChangeLog.getProject().getName() + "' with project ID '" + hubChangeLog.getProject().getId().toString() + "'.\n" +
-                    "For more information visit https://docs.liquibase.com.", false);
-            } else {
-                return new CommandResult("Changelog '" + changeLogFile +
-                    "' is already registered with changeLogId '" + changeLogId + "'.\n" +
-                    "For more information visit https://docs.liquibase.com.", false);
->>>>>>> 08d3c2ca
             }
         }
 
@@ -143,50 +106,9 @@
             }
             outputStream.print("\nProject '" + project.getName() + "' created with project ID '" + project.getId() + "'.\n\n");
         } else {
-<<<<<<< HEAD
-            List<Project> projects = getProjectsFromHub();
-            boolean done = false;
-            String input = null;
-            while (!done) {
-                input = readProjectFromConsole(projects, commandScope);
-                try {
-                    if (input.equalsIgnoreCase("C")) {
-                        String projectName = readProjectNameFromConsole();
-                        if (StringUtil.isEmpty(projectName)) {
-                            ui.sendMessage("\nNo project created\n");
-                            continue;
-                        } else if (projectName.length() > 255) {
-                            ui.sendMessage("\nThe project name you entered is longer than 255 characters\n");
-                            continue;
-                        }
-                        project = service.createProject(new Project().setName(projectName));
-                        if (project == null) {
-                            throw new CommandExecutionException("Unable to create project '" + projectName + "'.\n\n");
-                        }
-                        ui.sendMessage("\nProject '" + project.getName() + "' created with project ID '" + project.getId() + "'.\n");
-                        projects = getProjectsFromHub();
-                        done = true;
-                        continue;
-                    } else if (input.equalsIgnoreCase("N")) {
-                        throw new CommandExecutionException("Your changelog " + changeLogFile + " was not registered to any Liquibase Hub project. You can still run Liquibase commands, but no data will be saved in your Liquibase Hub account for monitoring or reports.  Learn more at https://hub.liquibase.com.");
-                    }
-                    int projectIdx = Integer.parseInt(input);
-                    if (projectIdx > 0 && projectIdx <= projects.size()) {
-                        project = projects.get(projectIdx - 1);
-                        if (project != null) {
-                            done = true;
-                        }
-                    } else {
-                        ui.sendMessage("\nInvalid project '" + projectIdx + "' selected\n");
-                    }
-                } catch (NumberFormatException nfe) {
-                    ui.sendMessage("\nInvalid selection '" + input + "'\n");
-                }
-=======
             project = retrieveOrCreateProject(service);
             if (project == null) {
                 return new CommandResult("Your changelog " + changeLogFile + " was not registered to any Liquibase Hub project. You can still run Liquibase commands, but no data will be saved in your Liquibase Hub account for monitoring or reports.  Learn more at https://hub.liquibase.com.", false);
->>>>>>> 08d3c2ca
             }
         }
 
@@ -207,17 +129,6 @@
         return new CommandResult(message, changeLogRewriterResult.success);
     }
 
-<<<<<<< HEAD
-                    //
-                    // Add the changeLogId attribute
-                    //
-                    final String outputChangeLogString = " changeLogId=\"" + hubChangeLog.getId().toString() + "\"";
-                    if (changeLogString.trim().endsWith("/>")) {
-                        changeLogString = changeLogString.replaceFirst("/>", outputChangeLogString + "/>");
-                    } else {
-                        String outputHeader = editedString + outputChangeLogString + ">";
-                        changeLogString = changeLogString.replaceFirst(patternString, outputHeader);
-=======
     private Project retrieveOrCreateProject(HubService service)
         throws CommandLineParsingException, LiquibaseException, LiquibaseHubException {
         Project project = null;
@@ -225,72 +136,28 @@
         boolean done = false;
         String input = null;
         while (!done) {
-            input = readProjectFromConsole(projects);
+                input = readProjectFromConsole(projects, commandScope);
             try {
                 if (input.equalsIgnoreCase("C")) {
                     String projectName = readProjectNameFromConsole();
                     if (StringUtil.isEmpty(projectName)) {
-                        outputStream.print("\nNo project created\n\n");
+                            ui.sendMessage("\nNo project created\n");
                         continue;
                     } else if (projectName.length() > 255) {
-                        outputStream.print("\nThe project name you entered is longer than 255 characters\n\n");
+                            ui.sendMessage("\nThe project name you entered is longer than 255 characters\n");
                         continue;
                     }
                     project = service.createProject(new Project().setName(projectName));
                     if (project == null) {
-                        String message = "Unable to create project '" + projectName + "'";
-                        Scope.getCurrentScope().getUI().sendMessage(message);
-                        Scope.getCurrentScope().getLog(RegisterChangeLogCommand.class).warning(message);
-                        return null;
->>>>>>> 08d3c2ca
+                            throw new CommandExecutionException("Unable to create project '" + projectName + "'.\n\n");
                     }
-                    outputStream.print("\nProject '" + project.getName() + "' created with project ID '" + project.getId() + "'.\n\n");
+                        ui.sendMessage("\nProject '" + project.getName() + "' created with project ID '" + project.getId() + "'.\n");
                     projects = getProjectsFromHub();
                     done = true;
                     continue;
                 } else if (input.equalsIgnoreCase("N")) {
-                    return null;
+                        throw new CommandExecutionException("Your changelog " + changeLogFile + " was not registered to any Liquibase Hub project. You can still run Liquibase commands, but no data will be saved in your Liquibase Hub account for monitoring or reports.  Learn more at https://hub.liquibase.com.");
                 }
-<<<<<<< HEAD
-            } else if (changeLogFile.toLowerCase().endsWith(".sql")) {
-                //
-                // Formatted SQL changelog
-                //
-                String newChangeLogString = changeLogString.replaceFirst("--(\\s*)liquibase formatted sql",
-                        "-- liquibase formatted sql changeLogId:" + hubChangeLog.getId().toString());
-                if (newChangeLogString.equals(changeLogString)) {
-                    throw new CommandExecutionException("Unable to update changeLogId in changelog file '" + changeLogFile + "'");
-                }
-                changeLogString = newChangeLogString;
-
-            } else if (changeLogFile.toLowerCase().endsWith(".json")) {
-                changeLogString = changeLogString.replaceFirst("\\[", "\\[\n" +
-                        "\"changeLogId\"" + ":" + "\"" + hubChangeLog.getId().toString() + "\",\n");
-            } else if (changeLogFile.toLowerCase().endsWith(".yml") || changeLogFile.toLowerCase().endsWith(".yaml")) {
-                changeLogString = changeLogString.replaceFirst("^databaseChangeLog:(\\s*)\n", "databaseChangeLog:$1\n" +
-                        "- changeLogId: " + hubChangeLog.getId().toString() + "$1\n");
-            } else {
-                throw new CommandExecutionException("Changelog file '" + changeLogFile + "' is not a supported format");
-            }
-
-            //
-            // Close the InputStream and write out the file again
-            //
-            File f = new File(uris.get(0).getPath());
-            try (RandomAccessFile randomAccessFile = new RandomAccessFile(f, "rw")) {
-                randomAccessFile.write(changeLogString.getBytes(encoding));
-            }
-            //
-            // Update the current DatabaseChangeLog with its id
-            //
-            databaseChangeLog.setChangeLogId(hubChangeLog.getId().toString());
-            ui.sendMessage("* Changelog file '" + changeLogFile +
-                    "' registered with changelog ID '" + hubChangeLog.getId() + "' " +
-                    "to project '" + project.getName() + "'\n");
-        } finally {
-            if (list != null) {
-                list.close();
-=======
                 int projectIdx = Integer.parseInt(input);
                 if (projectIdx > 0 && projectIdx <= projects.size()) {
                     project = projects.get(projectIdx - 1);
@@ -298,11 +165,10 @@
                         done = true;
                     }
                 } else {
-                    outputStream.printf("\nInvalid project '%d' selected\n\n", projectIdx);
+                        ui.sendMessage("\nInvalid project '" + projectIdx + "' selected\n");
                 }
             } catch (NumberFormatException nfe) {
-                outputStream.printf("\nInvalid selection '" + input + "'\n\n");
->>>>>>> 08d3c2ca
+                    ui.sendMessage("\nInvalid selection '" + input + "'\n");
             }
         }
         return project;
