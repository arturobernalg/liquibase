--- conflicted
+++ resolved
@@ -92,15 +92,11 @@
             ChangeLogIterator runChangeLogIterator = getStandardChangelogIterator(commandScope, database, contexts, labelExpression, databaseChangeLog);
 
             HashMap<String, Object> scopeValues = new HashMap<>();
-<<<<<<< HEAD
             if (hubChangeExecListener != null) {
                 CompositeLogService compositeLogService = new CompositeLogService(true, bufferLog);
                 scopeValues.put(Scope.Attr.logService.name(), compositeLogService);
             }
             scopeValues.put("showSummary", getShowSummary(commandScope));
-=======
-            scopeValues.put(Scope.Attr.logService.name(), compositeLogService);
->>>>>>> dfc151ea
             Scope.child(scopeValues, () -> {
                 //If we are using hub, we want to use the HubChangeExecListener, which is wrapping all the others. Otherwise, use the default.
                 ChangeExecListener listenerToUse = hubChangeExecListener != null ? hubChangeExecListener : defaultChangeExecListener;
