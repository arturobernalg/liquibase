package liquibase.configuration;

import liquibase.configuration.core.SystemEnvironmentValueProvider;

/**
 * Defines a way for {@link LiquibaseConfiguration} to find configured values.
 */
public interface ConfigurationValueProvider {

    /**
     * Returns the precedence of values returned by this provider. Higher a provider with higher precedence overrides values from lower precedence providers.
     */
    int getPrecedence();

    /**
     * Lookup the given key in this source.
     * It is up to the implementation to provide any "smoothing" or translation of key names.
<<<<<<< HEAD
     * For example, {@link SystemEnvironmentValueProvider} will look check environment variables containing _'s rather than .'s.
=======
     * For example, a SystemEnvironmentValueProvider will look check environment variables containing _'s rather than .'s.
>>>>>>> 1c2873ae
     *
     * @return null if the key is not defined in this provider.
     */
    CurrentValueSourceDetails getValue(String key);
}<|MERGE_RESOLUTION|>--- conflicted
+++ resolved
@@ -1,6 +1,4 @@
 package liquibase.configuration;
-
-import liquibase.configuration.core.SystemEnvironmentValueProvider;
 
 /**
  * Defines a way for {@link LiquibaseConfiguration} to find configured values.
@@ -15,11 +13,7 @@
     /**
      * Lookup the given key in this source.
      * It is up to the implementation to provide any "smoothing" or translation of key names.
-<<<<<<< HEAD
-     * For example, {@link SystemEnvironmentValueProvider} will look check environment variables containing _'s rather than .'s.
-=======
      * For example, a SystemEnvironmentValueProvider will look check environment variables containing _'s rather than .'s.
->>>>>>> 1c2873ae
      *
      * @return null if the key is not defined in this provider.
      */
