package liquibase.database;

import liquibase.Scope;
import liquibase.database.core.UnsupportedDatabase;
import liquibase.database.jvm.JdbcConnection;
import liquibase.exception.DatabaseException;
import liquibase.exception.UnexpectedLiquibaseException;
import liquibase.logging.LogType;
import liquibase.logging.Logger;
import liquibase.resource.ResourceAccessor;
import liquibase.util.StringUtil;

import java.io.File;
import java.io.FileInputStream;
import java.sql.Connection;
import java.sql.Driver;
import java.util.*;

public class DatabaseFactory {
    private static final Logger LOG = Scope.getCurrentScope().getLog(DatabaseFactory.class);
    private static DatabaseFactory instance;
    private Map<String, SortedSet<Database>> implementedDatabases = new HashMap<>();
    private Map<String, SortedSet<Database>> internalDatabases = new HashMap<>();

    private DatabaseFactory() {
        try {
            for (Database database : Scope.getCurrentScope().getServiceLocator().findInstances(Database.class)) {
                register(database);
            }
        } catch (Exception e) {
            throw new RuntimeException(e);
        }

    }

    public static synchronized DatabaseFactory getInstance() {
        if (instance == null) {
            instance = new DatabaseFactory();
        }
        return instance;
    }

    /**
     * Set singleton instance. Primarily used in testing
     */
    public static synchronized void setInstance(DatabaseFactory databaseFactory) {
        instance = databaseFactory;
    }

    public static synchronized void reset() {
        instance = new DatabaseFactory();
    }

    /**
     * Returns instances of all implemented database types.
     */
    public List<Database> getImplementedDatabases() {
        List<Database> returnList = new ArrayList<>();
        for (SortedSet<Database> set : implementedDatabases.values()) {
            returnList.add(set.iterator().next());
        }
        return returnList;
    }

    /**
     * Returns instances of all "internal" database types.
     */
    public List<Database> getInternalDatabases() {
        List<Database> returnList = new ArrayList<>();
        for (SortedSet<Database> set : internalDatabases.values()) {
            returnList.add(set.iterator().next());
        }
        return returnList;
    }

    public void register(Database database) {
        Map<String, SortedSet<Database>> map = null;
        if (database instanceof InternalDatabase) {
            map = internalDatabases;
        } else {
            map = implementedDatabases;

        }

        if (!map.containsKey(database.getShortName())) {
            map.put(database.getShortName(), new TreeSet<>(new TreeSet<>(new DatabaseComparator())));
        }
        map.get(database.getShortName()).add(database);
    }

    public Database findCorrectDatabaseImplementation(DatabaseConnection connection) throws DatabaseException {

        SortedSet<Database> foundDatabases = new TreeSet<>(new DatabaseComparator());

        for (Database implementedDatabase : getImplementedDatabases()) {
            if (connection instanceof OfflineConnection) {
                if (((OfflineConnection) connection).isCorrectDatabaseImplementation(implementedDatabase)) {
                    foundDatabases.add(implementedDatabase);
                }
            } else {
                if (implementedDatabase.isCorrectDatabaseImplementation(connection)) {
                    foundDatabases.add(implementedDatabase);
                }
            }
        }

        if (foundDatabases.isEmpty()) {
            LOG.warning(LogType.LOG, "Unknown database: " + connection.getDatabaseProductName());
            UnsupportedDatabase unsupportedDB = new UnsupportedDatabase();
            unsupportedDB.setConnection(connection);
            return unsupportedDB;
        }

        Database returnDatabase;
        try {
            returnDatabase = foundDatabases.iterator().next().getClass().getConstructor().newInstance();
        } catch (Exception e) {
            throw new UnexpectedLiquibaseException(e);
        }

        returnDatabase.setConnection(connection);
        return returnDatabase;
    }

    public Database openDatabase(String url,
                            String username,
                            String password,
                            String propertyProviderClass,
                            ResourceAccessor resourceAccessor) throws DatabaseException {
        return openDatabase(url, username, password, null, null, null, propertyProviderClass, resourceAccessor);
    }

    public Database openDatabase(String url,
                            String username,
                            String password,
                            String driver,
                            String databaseClass,
                            String driverPropertiesFile,
                            String propertyProviderClass,
                            ResourceAccessor resourceAccessor) throws DatabaseException {
        return this.findCorrectDatabaseImplementation(openConnection(url, username, password, driver, databaseClass, driverPropertiesFile, propertyProviderClass, resourceAccessor));
    }

    public DatabaseConnection openConnection(String url,
                                             String username,
                                             String password,
                                             String propertyProvider,
                                             ResourceAccessor resourceAccessor) throws DatabaseException {

        return openConnection(url, username, password, null, null, null, propertyProvider, resourceAccessor);
    }

    public DatabaseConnection openConnection(String url,
                                             String username,
                                             String password,
                                             String driver,
                                             String databaseClass,
                                             String driverPropertiesFile,
                                             String propertyProviderClass,
                                             ResourceAccessor resourceAccessor) throws DatabaseException {

        if (url.startsWith("offline:")) {
            OfflineConnection offlineConnection = new OfflineConnection(url, resourceAccessor);
            offlineConnection.setConnectionUserName(username);
            return offlineConnection;
        }

        driver = StringUtil.trimToNull(driver);
        if (driver == null) {
            driver = DatabaseFactory.getInstance().findDefaultDriver(url);
        }

        try {
            Driver driverObject;
            DatabaseFactory databaseFactory = DatabaseFactory.getInstance();
            if (databaseClass != null) {
                databaseFactory.clearRegistry();
                databaseFactory.register((Database) Class.forName(databaseClass, true, Scope.getCurrentScope().getClassLoader()).getConstructor().newInstance());
            }

            try {
                if (driver == null) {
                    driver = databaseFactory.findDefaultDriver(url);
                }

                if (driver == null) {
                    throw new RuntimeException("Driver class was not specified and could not be determined from the url (" + url + ")");
                }

                driverObject = (Driver) Class.forName(driver, true, Scope.getCurrentScope().getClassLoader()).getConstructor().newInstance();
            } catch (Exception e) {
                throw new RuntimeException("Cannot find database driver: " + e.getMessage());
            }

            if (driverObject instanceof LiquibaseExtDriver) {
                ((LiquibaseExtDriver)driverObject).setResourceAccessor(resourceAccessor);
            }

            Properties driverProperties;
            if (propertyProviderClass == null) {
                driverProperties = new Properties();
            } else {
                driverProperties = (Properties) Class.forName(propertyProviderClass, true, Scope.getCurrentScope().getClassLoader()).getConstructor().newInstance();
            }

            if (username != null) {
                driverProperties.put("user", username);
            }
            if (password != null) {
                driverProperties.put("password", password);
            }
            if (null != driverPropertiesFile) {
                File propertiesFile = new File(driverPropertiesFile);
                if (propertiesFile.exists()) {
                    LOG.fine(
                            LogType.LOG, "Loading properties from the file:'" + driverPropertiesFile + "'"
                    );
                    FileInputStream inputStream = new FileInputStream(propertiesFile);
                    try {
                        driverProperties.load(inputStream);
                    } finally {
                        inputStream.close();
                    }
                } else {
                    throw new RuntimeException("Can't open JDBC Driver specific properties from the file: '"
                            + driverPropertiesFile + "'");
                }
            }


            LOG.fine(LogType.LOG, "Properties:");
            for (Map.Entry entry : driverProperties.entrySet()) {
<<<<<<< HEAD
                LOG.fine(LogType.LOG, "Key:'" + entry.getKey().toString() + "' Value:'" + entry.getValue().toString() + "'");
=======
                if (entry.getKey().toString().toLowerCase().contains("password")) {
                    LOG.debug(LogType.LOG, "Key:'" + entry.getKey().toString() + "' Value:'**********'");
                } else {
                    LOG.debug(LogType.LOG, "Key:'" + entry.getKey().toString() + "' Value:'" + entry.getValue().toString() + "'");
                }
>>>>>>> 28bb83c1
            }

            if(driver.contains("oracle")) {
              driverProperties.put("remarksReporting", "true");
            } else if(driver.contains("mysql")) {
              driverProperties.put("useInformationSchema", "true");
            }

            LOG.fine(LogType.LOG, "Connecting to the URL:'" + url + "' using driver:'" + driverObject.getClass().getName() + "'");
            Connection connection = driverObject.connect(url, driverProperties);
            LOG.fine(LogType.LOG, "Connection has been created");
            if (connection == null) {
                throw new DatabaseException("Connection could not be created to " + url + " with driver " + driverObject.getClass().getName() + ".  Possibly the wrong driver for the given database URL");
            }

            return new JdbcConnection(connection);
        } catch (Exception e) {
            throw new DatabaseException(e);
        }
    }

    /**
     * Returns the Java class name of the JDBC driver class (e.g. "org.mariadb.jdbc.Driver")
     * for the specified JDBC URL, if any Database class supports that URL.
     *
     * @param url the JDBC URL to analyse
     * @return a Database object supporting the URL. May also return null if the JDBC URL is unknown to all handlers.
     */
    public String findDefaultDriver(String url) {
        for (Database database : this.getImplementedDatabases()) {
            String defaultDriver = database.getDefaultDriver(url);
            if (defaultDriver != null) {
                return defaultDriver;
            }
        }

        return null;
    }

    /**
     * Removes all registered databases, even built in ones.  Useful for forcing a particular database implementation
     */
    public void clearRegistry() {
        implementedDatabases.clear();
    }

    public Database getDatabase(String shortName) {
        if (!implementedDatabases.containsKey(shortName)) {
            return null;
        }
        return implementedDatabases.get(shortName).iterator().next();

    }

    private static class DatabaseComparator implements Comparator<Database> {
        @Override
        public int compare(Database o1, Database o2) {
            return -1 * Integer.valueOf(o1.getPriority()).compareTo(o2.getPriority());
        }
    }
}<|MERGE_RESOLUTION|>--- conflicted
+++ resolved
@@ -230,15 +230,11 @@
 
             LOG.fine(LogType.LOG, "Properties:");
             for (Map.Entry entry : driverProperties.entrySet()) {
-<<<<<<< HEAD
-                LOG.fine(LogType.LOG, "Key:'" + entry.getKey().toString() + "' Value:'" + entry.getValue().toString() + "'");
-=======
                 if (entry.getKey().toString().toLowerCase().contains("password")) {
-                    LOG.debug(LogType.LOG, "Key:'" + entry.getKey().toString() + "' Value:'**********'");
+                    Scope.getCurrentScope().getLog(getClass()).fine(LogType.LOG, "Key:'" + entry.getKey().toString() + "' Value:'**********'");
                 } else {
-                    LOG.debug(LogType.LOG, "Key:'" + entry.getKey().toString() + "' Value:'" + entry.getValue().toString() + "'");
-                }
->>>>>>> 28bb83c1
+                    LOG.fine(LogType.LOG, "Key:'" + entry.getKey().toString() + "' Value:'" + entry.getValue().toString() + "'");
+                }
             }
 
             if(driver.contains("oracle")) {
