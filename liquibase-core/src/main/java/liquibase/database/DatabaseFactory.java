package liquibase.database;

import liquibase.Scope;
import liquibase.database.core.UnsupportedDatabase;
import liquibase.database.jvm.JdbcConnection;
import liquibase.exception.DatabaseException;
import liquibase.exception.UnexpectedLiquibaseException;
import liquibase.logging.Logger;
import liquibase.resource.ResourceAccessor;
import liquibase.util.StringUtil;

import java.io.File;
import java.io.FileInputStream;
import java.sql.Connection;
import java.sql.Driver;
import java.util.*;

public class DatabaseFactory {
    private static final Logger LOG = Scope.getCurrentScope().getLog(DatabaseFactory.class);
    private static DatabaseFactory instance;
    private Map<String, SortedSet<Database>> implementedDatabases = new HashMap<>();
    private Map<String, SortedSet<Database>> internalDatabases = new HashMap<>();

    private DatabaseFactory() {
        try {
            for (Database database : Scope.getCurrentScope().getServiceLocator().findInstances(Database.class)) {
                register(database);
            }
        } catch (Exception e) {
            throw new RuntimeException(e);
        }

    }

    public static synchronized DatabaseFactory getInstance() {
        if (instance == null) {
            instance = new DatabaseFactory();
        }
        return instance;
    }

    /**
     * Set singleton instance. Primarily used in testing
     */
    public static synchronized void setInstance(DatabaseFactory databaseFactory) {
        instance = databaseFactory;
    }

    public static synchronized void reset() {
        instance = new DatabaseFactory();
    }

    /**
     * Returns instances of all implemented database types.
     */
    public List<Database> getImplementedDatabases() {
        List<Database> returnList = new ArrayList<>();
        for (SortedSet<Database> set : implementedDatabases.values()) {
            returnList.add(set.iterator().next());
        }
        return returnList;
    }

    /**
     * Returns instances of all "internal" database types.
     */
    public List<Database> getInternalDatabases() {
        List<Database> returnList = new ArrayList<>();
        for (SortedSet<Database> set : internalDatabases.values()) {
            returnList.add(set.iterator().next());
        }
        return returnList;
    }

    public void register(Database database) {
        Map<String, SortedSet<Database>> map = null;
        if (database instanceof InternalDatabase) {
            map = internalDatabases;
        } else {
            map = implementedDatabases;

        }

        if (!map.containsKey(database.getShortName())) {
            map.put(database.getShortName(), new TreeSet<>(new TreeSet<>(new DatabaseComparator())));
        }
        map.get(database.getShortName()).add(database);
    }

    public Database findCorrectDatabaseImplementation(DatabaseConnection connection) throws DatabaseException {

        SortedSet<Database> foundDatabases = new TreeSet<>(new DatabaseComparator());

        for (Database implementedDatabase : getImplementedDatabases()) {
            if (connection instanceof OfflineConnection) {
                if (((OfflineConnection) connection).isCorrectDatabaseImplementation(implementedDatabase)) {
                    foundDatabases.add(implementedDatabase);
                }
            } else {
                if (implementedDatabase.isCorrectDatabaseImplementation(connection)) {
                    foundDatabases.add(implementedDatabase);
                }
            }
        }

        if (foundDatabases.isEmpty()) {
            LOG.warning("Unknown database: " + connection.getDatabaseProductName());
            UnsupportedDatabase unsupportedDB = new UnsupportedDatabase();
            unsupportedDB.setConnection(connection);
            return unsupportedDB;
        }

        Database returnDatabase;
        try {
            returnDatabase = foundDatabases.iterator().next().getClass().getConstructor().newInstance();
        } catch (Exception e) {
            throw new UnexpectedLiquibaseException(e);
        }

        returnDatabase.setConnection(connection);
        return returnDatabase;
    }

    public Database openDatabase(String url,
                            String username,
                            String password,
                            String propertyProviderClass,
                            ResourceAccessor resourceAccessor) throws DatabaseException {
        return openDatabase(url, username, password, null, null, null, propertyProviderClass, resourceAccessor);
    }

    public Database openDatabase(String url,
                            String username,
                            String password,
                            String driver,
                            String databaseClass,
                            String driverPropertiesFile,
                            String propertyProviderClass,
                            ResourceAccessor resourceAccessor) throws DatabaseException {
        return this.findCorrectDatabaseImplementation(openConnection(url, username, password, driver, databaseClass, driverPropertiesFile, propertyProviderClass, resourceAccessor));
    }

    public DatabaseConnection openConnection(String url,
                                             String username,
                                             String password,
                                             String propertyProvider,
                                             ResourceAccessor resourceAccessor) throws DatabaseException {

        return openConnection(url, username, password, null, null, null, propertyProvider, resourceAccessor);
    }

    public DatabaseConnection openConnection(String url,
                                             String username,
                                             String password,
                                             String driver,
                                             String databaseClass,
                                             String driverPropertiesFile,
                                             String propertyProviderClass,
                                             ResourceAccessor resourceAccessor) throws DatabaseException {

        if (url.startsWith("offline:")) {
            OfflineConnection offlineConnection = new OfflineConnection(url, resourceAccessor);
            offlineConnection.setConnectionUserName(username);
            return offlineConnection;
        }

<<<<<<< HEAD
        driver = StringUtil.trimToNull(driver);
=======
        DatabaseConnection databaseConnection = null;
        driver = StringUtils.trimToNull(driver);
>>>>>>> 75854c32
        if (driver == null) {
            driver = DatabaseFactory.getInstance().findDefaultDriver(url);
        }

        try {
            Driver driverObject;
            DatabaseFactory databaseFactory = DatabaseFactory.getInstance();
            if (databaseClass != null) {
                databaseFactory.clearRegistry();
                databaseFactory.register((Database) Class.forName(databaseClass, true, Scope.getCurrentScope().getClassLoader()).getConstructor().newInstance());
            }

            try {
                if (driver == null) {
                    driver = databaseFactory.findDefaultDriver(url);
                }

                if (driver == null) {
                    throw new RuntimeException("Driver class was not specified and could not be determined from the url (" + url + ")");
                }

                driverObject = (Driver) Class.forName(driver, true, Scope.getCurrentScope().getClassLoader()).getConstructor().newInstance();
            } catch (Exception e) {
                throw new RuntimeException("Cannot find database driver: " + e.getMessage());
            }

            if (driverObject instanceof LiquibaseExtDriver) {
                ((LiquibaseExtDriver)driverObject).setResourceAccessor(resourceAccessor);
            }

            Properties driverProperties;
            if (propertyProviderClass == null) {
                driverProperties = new Properties();
            } else {
                driverProperties = (Properties) Class.forName(propertyProviderClass, true, Scope.getCurrentScope().getClassLoader()).getConstructor().newInstance();
            }

            if (username != null) {
                driverProperties.put("user", username);
            }
            if (password != null) {
                driverProperties.put("password", password);
            }
            if (null != driverPropertiesFile) {
                File propertiesFile = new File(driverPropertiesFile);
                if (propertiesFile.exists()) {
                    LOG.fine(
                            "Loading properties from the file:'" + driverPropertiesFile + "'"
                    );
                    FileInputStream inputStream = new FileInputStream(propertiesFile);
                    try {
                        driverProperties.load(inputStream);
                    } finally {
                        inputStream.close();
                    }
                } else {
                    throw new RuntimeException("Can't open JDBC Driver specific properties from the file: '"
                            + driverPropertiesFile + "'");
                }
            }


            LOG.fine("Properties:");
            for (Map.Entry entry : driverProperties.entrySet()) {
                if (entry.getKey().toString().toLowerCase().contains("password")) {
                    Scope.getCurrentScope().getLog(getClass()).fine("Key:'" + entry.getKey().toString() + "' Value:'**********'");
                } else {
                    LOG.fine("Key:'" + entry.getKey().toString() + "' Value:'" + entry.getValue().toString() + "'");
                }
            }

            if(driver.contains("oracle")) {
              driverProperties.put("remarksReporting", "true");
            } else if(driver.contains("mysql")) {
              driverProperties.put("useInformationSchema", "true");
            }

<<<<<<< HEAD
            LOG.fine("Connecting to the URL:'" + url + "' using driver:'" + driverObject.getClass().getName() + "'");
            Connection connection = driverObject.connect(url, driverProperties);
            LOG.fine("Connection has been created");
            if (connection == null) {
                throw new DatabaseException("Connection could not be created to " + url + " with driver " + driverObject.getClass().getName() + ".  Possibly the wrong driver for the given database URL");
            }

            return new JdbcConnection(connection);
=======
            LOG.debug(LogType.LOG, "Connecting to the URL:'" + url + "' using driver:'" + driverObject.getClass().getName() + "'");
            databaseConnection = ConnectionServiceFactory.getInstance().create(url, driverObject, driverProperties);
            LOG.debug(LogType.LOG, "Connection has been created");
>>>>>>> 75854c32
        } catch (Exception e) {
            throw new DatabaseException(e);
        }
        return databaseConnection;
    }

    /**
     * Returns the Java class name of the JDBC driver class (e.g. "org.mariadb.jdbc.Driver")
     * for the specified JDBC URL, if any Database class supports that URL.
     *
     * @param url the JDBC URL to analyse
     * @return a Database object supporting the URL. May also return null if the JDBC URL is unknown to all handlers.
     */
    public String findDefaultDriver(String url) {
        for (Database database : this.getImplementedDatabases()) {
            String defaultDriver = database.getDefaultDriver(url);
            if (defaultDriver != null) {
                return defaultDriver;
            }
        }

        return null;
    }

    /**
     * Removes all registered databases, even built in ones.  Useful for forcing a particular database implementation
     */
    public void clearRegistry() {
        implementedDatabases.clear();
    }

    public Database getDatabase(String shortName) {
        if (!implementedDatabases.containsKey(shortName)) {
            return null;
        }
        return implementedDatabases.get(shortName).iterator().next();

    }

    private static class DatabaseComparator implements Comparator<Database> {
        @Override
        public int compare(Database o1, Database o2) {
            return -1 * Integer.valueOf(o1.getPriority()).compareTo(o2.getPriority());
        }
    }
}<|MERGE_RESOLUTION|>--- conflicted
+++ resolved
@@ -164,12 +164,8 @@
             return offlineConnection;
         }
 
-<<<<<<< HEAD
+        DatabaseConnection databaseConnection = null;
         driver = StringUtil.trimToNull(driver);
-=======
-        DatabaseConnection databaseConnection = null;
-        driver = StringUtils.trimToNull(driver);
->>>>>>> 75854c32
         if (driver == null) {
             driver = DatabaseFactory.getInstance().findDefaultDriver(url);
         }
@@ -247,20 +243,9 @@
               driverProperties.put("useInformationSchema", "true");
             }
 
-<<<<<<< HEAD
             LOG.fine("Connecting to the URL:'" + url + "' using driver:'" + driverObject.getClass().getName() + "'");
-            Connection connection = driverObject.connect(url, driverProperties);
+            databaseConnection = ConnectionServiceFactory.getInstance().create(url, driverObject, driverProperties);
             LOG.fine("Connection has been created");
-            if (connection == null) {
-                throw new DatabaseException("Connection could not be created to " + url + " with driver " + driverObject.getClass().getName() + ".  Possibly the wrong driver for the given database URL");
-            }
-
-            return new JdbcConnection(connection);
-=======
-            LOG.debug(LogType.LOG, "Connecting to the URL:'" + url + "' using driver:'" + driverObject.getClass().getName() + "'");
-            databaseConnection = ConnectionServiceFactory.getInstance().create(url, driverObject, driverProperties);
-            LOG.debug(LogType.LOG, "Connection has been created");
->>>>>>> 75854c32
         } catch (Exception e) {
             throw new DatabaseException(e);
         }
