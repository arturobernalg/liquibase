--- conflicted
+++ resolved
@@ -2,24 +2,16 @@
 
 import liquibase.Scope;
 import liquibase.exception.DatabaseException;
-<<<<<<< HEAD
 import liquibase.listener.SqlListener;
-=======
-import liquibase.logging.LogService;
-import liquibase.logging.LogType;
->>>>>>> 7cff3005
+import liquibase.servicelocator.LiquibaseService;
 import liquibase.servicelocator.LiquibaseService;
 import liquibase.util.JdbcUtils;
 
 import java.sql.Connection;
 import java.sql.SQLException;
 import java.sql.Statement;
-<<<<<<< HEAD
 
 @LiquibaseService(skip=true)
-=======
-@LiquibaseService (skip=true)
->>>>>>> 7cff3005
 public class DerbyConnection extends JdbcConnection {
 
     public DerbyConnection() {}
@@ -48,15 +40,11 @@
         try {
             st = createStatement();
             final String sql = "CALL SYSCS_UTIL.SYSCS_CHECKPOINT_DATABASE()";
-<<<<<<< HEAD
 
             for (SqlListener listener : Scope.getCurrentScope().getListeners(SqlListener.class)) {
                 listener.writeSqlWillRun(sql);
             }
 
-=======
-            LogService.getLog(getClass()).debug(LogType.WRITE_SQL, sql);
->>>>>>> 7cff3005
             st.execute(sql);
         } catch (SQLException e) {
             throw new DatabaseException(e);
