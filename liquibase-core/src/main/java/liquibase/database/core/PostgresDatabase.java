package liquibase.database.core;

import liquibase.database.AbstractDatabase;
import liquibase.database.DatabaseConnection;
import liquibase.database.jvm.JdbcConnection;
import liquibase.exception.DatabaseException;
import liquibase.executor.ExecutorService;
import liquibase.logging.LogFactory;
import liquibase.statement.core.RawSqlStatement;
import liquibase.util.StringUtils;

import java.math.BigInteger;
import java.sql.SQLException;
import java.util.*;

/**
 * Encapsulates PostgreSQL database support.
 */
public class PostgresDatabase extends AbstractDatabase {
    public static final String PRODUCT_NAME = "PostgreSQL";

    private Set<String> systemTablesAndViews = new HashSet<String>();

    private String defaultDatabaseSchemaName;

    private Set<String> reservedWords = new HashSet<String>();

    public PostgresDatabase() {
//        systemTablesAndViews.add("pg_logdir_ls");
//        systemTablesAndViews.add("administrable_role_authorizations");
//        systemTablesAndViews.add("applicable_roles");
//        systemTablesAndViews.add("attributes");
//        systemTablesAndViews.add("check_constraint_routine_usage");
//        systemTablesAndViews.add("check_constraints");
//        systemTablesAndViews.add("column_domain_usage");
//        systemTablesAndViews.add("column_privileges");
//        systemTablesAndViews.add("column_udt_usage");
//        systemTablesAndViews.add("columns");
//        systemTablesAndViews.add("constraint_column_usage");
//        systemTablesAndViews.add("constraint_table_usage");
//        systemTablesAndViews.add("data_type_privileges");
//        systemTablesAndViews.add("domain_constraints");
//        systemTablesAndViews.add("domain_udt_usage");
//        systemTablesAndViews.add("domains");
//        systemTablesAndViews.add("element_types");
//        systemTablesAndViews.add("enabled_roles");
//        systemTablesAndViews.add("key_column_usage");
//        systemTablesAndViews.add("parameters");
//        systemTablesAndViews.add("referential_constraints");
//        systemTablesAndViews.add("role_column_grants");
//        systemTablesAndViews.add("role_routine_grants");
//        systemTablesAndViews.add("role_table_grants");
//        systemTablesAndViews.add("role_usage_grants");
//        systemTablesAndViews.add("routine_privileges");
//        systemTablesAndViews.add("routines");
//        systemTablesAndViews.add("schemata");
//        systemTablesAndViews.add("sequences");
//        systemTablesAndViews.add("sql_features");
//        systemTablesAndViews.add("sql_implementation_info");
//        systemTablesAndViews.add("sql_languages");
//        systemTablesAndViews.add("sql_packages");
//        systemTablesAndViews.add("sql_parts");
//        systemTablesAndViews.add("sql_sizing");
//        systemTablesAndViews.add("sql_sizing_profiles");
//        systemTablesAndViews.add("table_constraints");
//        systemTablesAndViews.add("table_privileges");
//        systemTablesAndViews.add("tables");
//        systemTablesAndViews.add("triggers");
//        systemTablesAndViews.add("usage_privileges");
//        systemTablesAndViews.add("view_column_usage");
//        systemTablesAndViews.add("view_routine_usage");
//        systemTablesAndViews.add("view_table_usage");
//        systemTablesAndViews.add("views");
//        systemTablesAndViews.add("information_schema_catalog_name");
//        systemTablesAndViews.add("triggered_update_columns");
//        systemTablesAndViews.add("book_pkey");
    }

    @Override
    public void setConnection(DatabaseConnection conn) {
        try {
            reservedWords.addAll(Arrays.asList(((JdbcConnection) conn).getMetaData().getSQLKeywords().toUpperCase().split(",\\s*")));
            reservedWords.addAll(Arrays.asList("USER", "LIKE", "GROUP", "DATE", "ALL"));
        } catch (Exception e) {
            LogFactory.getLogger().warning("Cannot retrieve reserved words", e);
        }

        super.setConnection(conn);
    }

    public String getTypeName() {
        return "postgresql";
    }

    @Override
    public Set<String> getSystemTablesAndViews() {
        return systemTablesAndViews;
    }

    public int getPriority() {
        return PRIORITY_DEFAULT;
    }

    public boolean supportsInitiallyDeferrableColumns() {
        return true;
    }

    public boolean isCorrectDatabaseImplementation(DatabaseConnection conn) throws DatabaseException {
        return PRODUCT_NAME.equalsIgnoreCase(conn.getDatabaseProductName());
    }

    public String getDefaultDriver(String url) {
        if (url.startsWith("jdbc:postgresql:")) {
            return "org.postgresql.Driver";
        }
        return null;
    }

    @Override
    public boolean supportsSequences() {
        return true;
    }

    public String getCurrentDateTimeFunction() {
        if (currentDateTimeFunction != null) {
            return currentDateTimeFunction;
        }
        
        return "NOW()";
    }

    @Override
    protected String getDefaultDatabaseSchemaName() throws DatabaseException {

        if (defaultDatabaseSchemaName == null) {
            try {
                List<String> searchPaths = getSearchPaths();
                if (searchPaths != null && searchPaths.size() > 0) {
                    for (String searchPath : searchPaths) {
                        if (searchPath != null && searchPath.length() > 0) {
                            defaultDatabaseSchemaName = searchPath;

                            if (defaultDatabaseSchemaName.equals("$user") && getConnection().getConnectionUserName() != null) {
                                if (!schemaExists(getConnection().getConnectionUserName())) {
                                    defaultDatabaseSchemaName = null;
                                } else {
                                    defaultDatabaseSchemaName = getConnection().getConnectionUserName();
                                }
                            }

                            if (defaultDatabaseSchemaName != null)
                                break;
                        }
                    }
                }
            } catch (Exception e) {
                // TODO: throw?
                e.printStackTrace();
                LogFactory.getLogger().severe("Failed to get default catalog name from postgres", e);
            }
        }

        return defaultDatabaseSchemaName;
    }

    @Override
    public String getDefaultCatalogName() throws DatabaseException {
        return "public";
    }

    @Override
    public String getDatabaseChangeLogTableName() {
        return super.getDatabaseChangeLogTableName().toLowerCase();
    }

    @Override
    public String getDatabaseChangeLogLockTableName() {
        return super.getDatabaseChangeLogLockTableName().toLowerCase();
    }

    

//    public void dropDatabaseObjects(String schema) throws DatabaseException {
//        try {
//            if (schema == null) {
//                schema = getConnectionUsername();
//            }
//            new Executor(this).execute(new RawSqlStatement("DROP OWNED BY " + schema));
//
//            getConnection().commit();
//
//            changeLogTableExists = false;
//            changeLogLockTableExists = false;
//            changeLogCreateAttempted = false;
//            changeLogLockCreateAttempted = false;
//
//        } catch (SQLException e) {
//            throw new DatabaseException(e);
//        }
//    }


    @Override
    public boolean isSystemTable(String catalogName, String schemaName, String tableName) {
        return super.isSystemTable(catalogName, schemaName, tableName)
                || "pg_catalog".equals(schemaName)
                || "pg_toast".equals(schemaName)
                || tableName.endsWith("_seq")
                || tableName.endsWith("_key")
                || tableName.endsWith("_pkey")
                || tableName.startsWith("idx_")
                || tableName.startsWith("pk_");
    }

    public boolean supportsTablespaces() {
        return true;
    }

    @Override
    public String getAutoIncrementClause() {
        return "";
    }

    @Override
    public boolean generateAutoIncrementStartWith(BigInteger startWith) {
    	return false;
    }

    @Override
    public boolean generateAutoIncrementBy(BigInteger incrementBy) {
    	return false;
    }
    
    @Override
    public String convertRequestedSchemaToSchema(String requestedSchema) throws DatabaseException {
        if (requestedSchema == null)
            requestedSchema = getDefaultSchemaName();

        if (requestedSchema == null) {
            // Return the catalog name instead..
            return getDefaultCatalogName();
        } else {
            String schema = StringUtils.trimToNull(requestedSchema);
            return (schema != null) ? schema.toLowerCase() : schema;
        }
    }

    @Override
    public String convertRequestedSchemaToCatalog(String requestedSchema) throws DatabaseException {
        return super.convertRequestedSchemaToCatalog(requestedSchema);
    }


    @Override
    public String escapeDatabaseObject(String objectName) {
        if (objectName == null) {
            return null;
        }
        if (objectName.contains("-") || hasMixedCase(objectName) || startsWithNumeric(objectName) || isReservedWord(objectName)) {
            return "\"" + objectName + "\"";
        } else {
            return super.escapeDatabaseObject(objectName);
        }

    }

    /*
    * Check if given string has case problems according to postgresql documentation.
    * If there are at least one characters with upper case while all other are in lower case (or vice versa) this string should be escaped.
    *
    * Note: This may make postgres support more case sensitive than normally is, but needs to be left in for backwards compatibility.
    * Method is public so a subclass extension can override it to always return false.
    */
    protected boolean hasMixedCase(String tableName) {
        return tableName.matches(".*[A-Z].*") && tableName.matches(".*[a-z].*");

    }

    /*
    * Check if given string starts with numeric values that may cause problems and should be escaped.
    */
    private boolean startsWithNumeric(String tableName) {
        return tableName.matches("^[0-9].*");

    }

    @Override
    public boolean isReservedWord(String tableName) {
        return reservedWords.contains(tableName.toUpperCase());
    }

    /*
     * Get the current search paths
     */
    private List<String> getSearchPaths() {
        List<String> searchPaths = null;

        try {
            DatabaseConnection con = getConnection();

            if (con != null) {
                String searchPathResult = (String) ExecutorService.getInstance().getExecutor(this).queryForObject(new RawSqlStatement("SHOW search_path"), String.class);

                if (searchPathResult != null) {
                    String dirtySearchPaths[] = searchPathResult.split("\\,");
                    searchPaths = new ArrayList<String>();
                    for (String searchPath : dirtySearchPaths) {
                        searchPath = searchPath.trim();

                        // Ensure there is consistency ..
                        if (searchPath.equals("\"$user\"")) {
                            searchPath = "$user";
                        }

                        searchPaths.add(searchPath);
                    }
                }

            }
        } catch (Exception e) {
            // TODO: Something?
            e.printStackTrace();
            LogFactory.getLogger().severe("Failed to get default catalog name from postgres", e);
        }

        return searchPaths;
    }


    private boolean catalogExists(String catalogName) throws DatabaseException {
        if (catalogName != null) {
            return runExistsQuery("select count(*) from information_schema.schemata where catalog_name='" + catalogName + "'");
        } else {
            return false;
        }
    }

    private boolean schemaExists(String schemaName) throws DatabaseException {
        return schemaName != null && runExistsQuery("select count(*) from information_schema.schemata where schema_name='" + schemaName + "'");
    }

    private boolean runExistsQuery(String query) throws DatabaseException {
        Long count = ExecutorService.getInstance().getExecutor(this).queryForLong(new RawSqlStatement(query));

        return count != null && count > 0;
    }
<<<<<<< HEAD
=======

    @Override
    public String escapeIndexName(String schemaName, String indexName) {
        return escapeDatabaseObject(indexName);
    }
>>>>>>> 3e3c9f4c
}
<|MERGE_RESOLUTION|>--- conflicted
+++ resolved
@@ -1,355 +1,352 @@
-package liquibase.database.core;
-
-import liquibase.database.AbstractDatabase;
-import liquibase.database.DatabaseConnection;
-import liquibase.database.jvm.JdbcConnection;
-import liquibase.exception.DatabaseException;
-import liquibase.executor.ExecutorService;
-import liquibase.logging.LogFactory;
-import liquibase.statement.core.RawSqlStatement;
-import liquibase.util.StringUtils;
-
-import java.math.BigInteger;
-import java.sql.SQLException;
-import java.util.*;
-
-/**
- * Encapsulates PostgreSQL database support.
- */
-public class PostgresDatabase extends AbstractDatabase {
-    public static final String PRODUCT_NAME = "PostgreSQL";
-
-    private Set<String> systemTablesAndViews = new HashSet<String>();
-
-    private String defaultDatabaseSchemaName;
-
-    private Set<String> reservedWords = new HashSet<String>();
-
-    public PostgresDatabase() {
-//        systemTablesAndViews.add("pg_logdir_ls");
-//        systemTablesAndViews.add("administrable_role_authorizations");
-//        systemTablesAndViews.add("applicable_roles");
-//        systemTablesAndViews.add("attributes");
-//        systemTablesAndViews.add("check_constraint_routine_usage");
-//        systemTablesAndViews.add("check_constraints");
-//        systemTablesAndViews.add("column_domain_usage");
-//        systemTablesAndViews.add("column_privileges");
-//        systemTablesAndViews.add("column_udt_usage");
-//        systemTablesAndViews.add("columns");
-//        systemTablesAndViews.add("constraint_column_usage");
-//        systemTablesAndViews.add("constraint_table_usage");
-//        systemTablesAndViews.add("data_type_privileges");
-//        systemTablesAndViews.add("domain_constraints");
-//        systemTablesAndViews.add("domain_udt_usage");
-//        systemTablesAndViews.add("domains");
-//        systemTablesAndViews.add("element_types");
-//        systemTablesAndViews.add("enabled_roles");
-//        systemTablesAndViews.add("key_column_usage");
-//        systemTablesAndViews.add("parameters");
-//        systemTablesAndViews.add("referential_constraints");
-//        systemTablesAndViews.add("role_column_grants");
-//        systemTablesAndViews.add("role_routine_grants");
-//        systemTablesAndViews.add("role_table_grants");
-//        systemTablesAndViews.add("role_usage_grants");
-//        systemTablesAndViews.add("routine_privileges");
-//        systemTablesAndViews.add("routines");
-//        systemTablesAndViews.add("schemata");
-//        systemTablesAndViews.add("sequences");
-//        systemTablesAndViews.add("sql_features");
-//        systemTablesAndViews.add("sql_implementation_info");
-//        systemTablesAndViews.add("sql_languages");
-//        systemTablesAndViews.add("sql_packages");
-//        systemTablesAndViews.add("sql_parts");
-//        systemTablesAndViews.add("sql_sizing");
-//        systemTablesAndViews.add("sql_sizing_profiles");
-//        systemTablesAndViews.add("table_constraints");
-//        systemTablesAndViews.add("table_privileges");
-//        systemTablesAndViews.add("tables");
-//        systemTablesAndViews.add("triggers");
-//        systemTablesAndViews.add("usage_privileges");
-//        systemTablesAndViews.add("view_column_usage");
-//        systemTablesAndViews.add("view_routine_usage");
-//        systemTablesAndViews.add("view_table_usage");
-//        systemTablesAndViews.add("views");
-//        systemTablesAndViews.add("information_schema_catalog_name");
-//        systemTablesAndViews.add("triggered_update_columns");
-//        systemTablesAndViews.add("book_pkey");
-    }
-
-    @Override
-    public void setConnection(DatabaseConnection conn) {
-        try {
-            reservedWords.addAll(Arrays.asList(((JdbcConnection) conn).getMetaData().getSQLKeywords().toUpperCase().split(",\\s*")));
-            reservedWords.addAll(Arrays.asList("USER", "LIKE", "GROUP", "DATE", "ALL"));
-        } catch (Exception e) {
-            LogFactory.getLogger().warning("Cannot retrieve reserved words", e);
-        }
-
-        super.setConnection(conn);
-    }
-
-    public String getTypeName() {
-        return "postgresql";
-    }
-
-    @Override
-    public Set<String> getSystemTablesAndViews() {
-        return systemTablesAndViews;
-    }
-
-    public int getPriority() {
-        return PRIORITY_DEFAULT;
-    }
-
-    public boolean supportsInitiallyDeferrableColumns() {
-        return true;
-    }
-
-    public boolean isCorrectDatabaseImplementation(DatabaseConnection conn) throws DatabaseException {
-        return PRODUCT_NAME.equalsIgnoreCase(conn.getDatabaseProductName());
-    }
-
-    public String getDefaultDriver(String url) {
-        if (url.startsWith("jdbc:postgresql:")) {
-            return "org.postgresql.Driver";
-        }
-        return null;
-    }
-
-    @Override
-    public boolean supportsSequences() {
-        return true;
-    }
-
-    public String getCurrentDateTimeFunction() {
-        if (currentDateTimeFunction != null) {
-            return currentDateTimeFunction;
-        }
-        
-        return "NOW()";
-    }
-
-    @Override
-    protected String getDefaultDatabaseSchemaName() throws DatabaseException {
-
-        if (defaultDatabaseSchemaName == null) {
-            try {
-                List<String> searchPaths = getSearchPaths();
-                if (searchPaths != null && searchPaths.size() > 0) {
-                    for (String searchPath : searchPaths) {
-                        if (searchPath != null && searchPath.length() > 0) {
-                            defaultDatabaseSchemaName = searchPath;
-
-                            if (defaultDatabaseSchemaName.equals("$user") && getConnection().getConnectionUserName() != null) {
-                                if (!schemaExists(getConnection().getConnectionUserName())) {
-                                    defaultDatabaseSchemaName = null;
-                                } else {
-                                    defaultDatabaseSchemaName = getConnection().getConnectionUserName();
-                                }
-                            }
-
-                            if (defaultDatabaseSchemaName != null)
-                                break;
-                        }
-                    }
-                }
-            } catch (Exception e) {
-                // TODO: throw?
-                e.printStackTrace();
-                LogFactory.getLogger().severe("Failed to get default catalog name from postgres", e);
-            }
-        }
-
-        return defaultDatabaseSchemaName;
-    }
-
-    @Override
-    public String getDefaultCatalogName() throws DatabaseException {
-        return "public";
-    }
-
-    @Override
-    public String getDatabaseChangeLogTableName() {
-        return super.getDatabaseChangeLogTableName().toLowerCase();
-    }
-
-    @Override
-    public String getDatabaseChangeLogLockTableName() {
-        return super.getDatabaseChangeLogLockTableName().toLowerCase();
-    }
-
-    
-
-//    public void dropDatabaseObjects(String schema) throws DatabaseException {
-//        try {
-//            if (schema == null) {
-//                schema = getConnectionUsername();
-//            }
-//            new Executor(this).execute(new RawSqlStatement("DROP OWNED BY " + schema));
-//
-//            getConnection().commit();
-//
-//            changeLogTableExists = false;
-//            changeLogLockTableExists = false;
-//            changeLogCreateAttempted = false;
-//            changeLogLockCreateAttempted = false;
-//
-//        } catch (SQLException e) {
-//            throw new DatabaseException(e);
-//        }
-//    }
-
-
-    @Override
-    public boolean isSystemTable(String catalogName, String schemaName, String tableName) {
-        return super.isSystemTable(catalogName, schemaName, tableName)
-                || "pg_catalog".equals(schemaName)
-                || "pg_toast".equals(schemaName)
-                || tableName.endsWith("_seq")
-                || tableName.endsWith("_key")
-                || tableName.endsWith("_pkey")
-                || tableName.startsWith("idx_")
-                || tableName.startsWith("pk_");
-    }
-
-    public boolean supportsTablespaces() {
-        return true;
-    }
-
-    @Override
-    public String getAutoIncrementClause() {
-        return "";
-    }
-
-    @Override
-    public boolean generateAutoIncrementStartWith(BigInteger startWith) {
-    	return false;
-    }
-
-    @Override
-    public boolean generateAutoIncrementBy(BigInteger incrementBy) {
-    	return false;
-    }
-    
-    @Override
-    public String convertRequestedSchemaToSchema(String requestedSchema) throws DatabaseException {
-        if (requestedSchema == null)
-            requestedSchema = getDefaultSchemaName();
-
-        if (requestedSchema == null) {
-            // Return the catalog name instead..
-            return getDefaultCatalogName();
-        } else {
-            String schema = StringUtils.trimToNull(requestedSchema);
-            return (schema != null) ? schema.toLowerCase() : schema;
-        }
-    }
-
-    @Override
-    public String convertRequestedSchemaToCatalog(String requestedSchema) throws DatabaseException {
-        return super.convertRequestedSchemaToCatalog(requestedSchema);
-    }
-
-
-    @Override
-    public String escapeDatabaseObject(String objectName) {
-        if (objectName == null) {
-            return null;
-        }
-        if (objectName.contains("-") || hasMixedCase(objectName) || startsWithNumeric(objectName) || isReservedWord(objectName)) {
-            return "\"" + objectName + "\"";
-        } else {
-            return super.escapeDatabaseObject(objectName);
-        }
-
-    }
-
-    /*
-    * Check if given string has case problems according to postgresql documentation.
-    * If there are at least one characters with upper case while all other are in lower case (or vice versa) this string should be escaped.
-    *
-    * Note: This may make postgres support more case sensitive than normally is, but needs to be left in for backwards compatibility.
-    * Method is public so a subclass extension can override it to always return false.
-    */
-    protected boolean hasMixedCase(String tableName) {
-        return tableName.matches(".*[A-Z].*") && tableName.matches(".*[a-z].*");
-
-    }
-
-    /*
-    * Check if given string starts with numeric values that may cause problems and should be escaped.
-    */
-    private boolean startsWithNumeric(String tableName) {
-        return tableName.matches("^[0-9].*");
-
-    }
-
-    @Override
-    public boolean isReservedWord(String tableName) {
-        return reservedWords.contains(tableName.toUpperCase());
-    }
-
-    /*
-     * Get the current search paths
-     */
-    private List<String> getSearchPaths() {
-        List<String> searchPaths = null;
-
-        try {
-            DatabaseConnection con = getConnection();
-
-            if (con != null) {
-                String searchPathResult = (String) ExecutorService.getInstance().getExecutor(this).queryForObject(new RawSqlStatement("SHOW search_path"), String.class);
-
-                if (searchPathResult != null) {
-                    String dirtySearchPaths[] = searchPathResult.split("\\,");
-                    searchPaths = new ArrayList<String>();
-                    for (String searchPath : dirtySearchPaths) {
-                        searchPath = searchPath.trim();
-
-                        // Ensure there is consistency ..
-                        if (searchPath.equals("\"$user\"")) {
-                            searchPath = "$user";
-                        }
-
-                        searchPaths.add(searchPath);
-                    }
-                }
-
-            }
-        } catch (Exception e) {
-            // TODO: Something?
-            e.printStackTrace();
-            LogFactory.getLogger().severe("Failed to get default catalog name from postgres", e);
-        }
-
-        return searchPaths;
-    }
-
-
-    private boolean catalogExists(String catalogName) throws DatabaseException {
-        if (catalogName != null) {
-            return runExistsQuery("select count(*) from information_schema.schemata where catalog_name='" + catalogName + "'");
-        } else {
-            return false;
-        }
-    }
-
-    private boolean schemaExists(String schemaName) throws DatabaseException {
-        return schemaName != null && runExistsQuery("select count(*) from information_schema.schemata where schema_name='" + schemaName + "'");
-    }
-
-    private boolean runExistsQuery(String query) throws DatabaseException {
-        Long count = ExecutorService.getInstance().getExecutor(this).queryForLong(new RawSqlStatement(query));
-
-        return count != null && count > 0;
-    }
-<<<<<<< HEAD
-=======
-
-    @Override
-    public String escapeIndexName(String schemaName, String indexName) {
-        return escapeDatabaseObject(indexName);
-    }
->>>>>>> 3e3c9f4c
-}
+package liquibase.database.core;
+
+import liquibase.database.AbstractDatabase;
+import liquibase.database.DatabaseConnection;
+import liquibase.database.jvm.JdbcConnection;
+import liquibase.exception.DatabaseException;
+import liquibase.executor.ExecutorService;
+import liquibase.logging.LogFactory;
+import liquibase.statement.core.RawSqlStatement;
+import liquibase.util.StringUtils;
+
+import java.math.BigInteger;
+import java.sql.SQLException;
+import java.util.*;
+
+/**
+ * Encapsulates PostgreSQL database support.
+ */
+public class PostgresDatabase extends AbstractDatabase {
+    public static final String PRODUCT_NAME = "PostgreSQL";
+
+    private Set<String> systemTablesAndViews = new HashSet<String>();
+
+    private String defaultDatabaseSchemaName;
+
+    private Set<String> reservedWords = new HashSet<String>();
+
+    public PostgresDatabase() {
+//        systemTablesAndViews.add("pg_logdir_ls");
+//        systemTablesAndViews.add("administrable_role_authorizations");
+//        systemTablesAndViews.add("applicable_roles");
+//        systemTablesAndViews.add("attributes");
+//        systemTablesAndViews.add("check_constraint_routine_usage");
+//        systemTablesAndViews.add("check_constraints");
+//        systemTablesAndViews.add("column_domain_usage");
+//        systemTablesAndViews.add("column_privileges");
+//        systemTablesAndViews.add("column_udt_usage");
+//        systemTablesAndViews.add("columns");
+//        systemTablesAndViews.add("constraint_column_usage");
+//        systemTablesAndViews.add("constraint_table_usage");
+//        systemTablesAndViews.add("data_type_privileges");
+//        systemTablesAndViews.add("domain_constraints");
+//        systemTablesAndViews.add("domain_udt_usage");
+//        systemTablesAndViews.add("domains");
+//        systemTablesAndViews.add("element_types");
+//        systemTablesAndViews.add("enabled_roles");
+//        systemTablesAndViews.add("key_column_usage");
+//        systemTablesAndViews.add("parameters");
+//        systemTablesAndViews.add("referential_constraints");
+//        systemTablesAndViews.add("role_column_grants");
+//        systemTablesAndViews.add("role_routine_grants");
+//        systemTablesAndViews.add("role_table_grants");
+//        systemTablesAndViews.add("role_usage_grants");
+//        systemTablesAndViews.add("routine_privileges");
+//        systemTablesAndViews.add("routines");
+//        systemTablesAndViews.add("schemata");
+//        systemTablesAndViews.add("sequences");
+//        systemTablesAndViews.add("sql_features");
+//        systemTablesAndViews.add("sql_implementation_info");
+//        systemTablesAndViews.add("sql_languages");
+//        systemTablesAndViews.add("sql_packages");
+//        systemTablesAndViews.add("sql_parts");
+//        systemTablesAndViews.add("sql_sizing");
+//        systemTablesAndViews.add("sql_sizing_profiles");
+//        systemTablesAndViews.add("table_constraints");
+//        systemTablesAndViews.add("table_privileges");
+//        systemTablesAndViews.add("tables");
+//        systemTablesAndViews.add("triggers");
+//        systemTablesAndViews.add("usage_privileges");
+//        systemTablesAndViews.add("view_column_usage");
+//        systemTablesAndViews.add("view_routine_usage");
+//        systemTablesAndViews.add("view_table_usage");
+//        systemTablesAndViews.add("views");
+//        systemTablesAndViews.add("information_schema_catalog_name");
+//        systemTablesAndViews.add("triggered_update_columns");
+//        systemTablesAndViews.add("book_pkey");
+    }
+
+    @Override
+    public void setConnection(DatabaseConnection conn) {
+        try {
+            reservedWords.addAll(Arrays.asList(((JdbcConnection) conn).getMetaData().getSQLKeywords().toUpperCase().split(",\\s*")));
+            reservedWords.addAll(Arrays.asList("USER", "LIKE", "GROUP", "DATE", "ALL"));
+        } catch (Exception e) {
+            LogFactory.getLogger().warning("Cannot retrieve reserved words", e);
+        }
+
+        super.setConnection(conn);
+    }
+
+    public String getTypeName() {
+        return "postgresql";
+    }
+
+    @Override
+    public Set<String> getSystemTablesAndViews() {
+        return systemTablesAndViews;
+    }
+
+    public int getPriority() {
+        return PRIORITY_DEFAULT;
+    }
+
+    public boolean supportsInitiallyDeferrableColumns() {
+        return true;
+    }
+
+    public boolean isCorrectDatabaseImplementation(DatabaseConnection conn) throws DatabaseException {
+        return PRODUCT_NAME.equalsIgnoreCase(conn.getDatabaseProductName());
+    }
+
+    public String getDefaultDriver(String url) {
+        if (url.startsWith("jdbc:postgresql:")) {
+            return "org.postgresql.Driver";
+        }
+        return null;
+    }
+
+    @Override
+    public boolean supportsSequences() {
+        return true;
+    }
+
+    public String getCurrentDateTimeFunction() {
+        if (currentDateTimeFunction != null) {
+            return currentDateTimeFunction;
+        }
+        
+        return "NOW()";
+    }
+
+    @Override
+    protected String getDefaultDatabaseSchemaName() throws DatabaseException {
+
+        if (defaultDatabaseSchemaName == null) {
+            try {
+                List<String> searchPaths = getSearchPaths();
+                if (searchPaths != null && searchPaths.size() > 0) {
+                    for (String searchPath : searchPaths) {
+                        if (searchPath != null && searchPath.length() > 0) {
+                            defaultDatabaseSchemaName = searchPath;
+
+                            if (defaultDatabaseSchemaName.equals("$user") && getConnection().getConnectionUserName() != null) {
+                                if (!schemaExists(getConnection().getConnectionUserName())) {
+                                    defaultDatabaseSchemaName = null;
+                                } else {
+                                    defaultDatabaseSchemaName = getConnection().getConnectionUserName();
+                                }
+                            }
+
+                            if (defaultDatabaseSchemaName != null)
+                                break;
+                        }
+                    }
+                }
+            } catch (Exception e) {
+                // TODO: throw?
+                e.printStackTrace();
+                LogFactory.getLogger().severe("Failed to get default catalog name from postgres", e);
+            }
+        }
+
+        return defaultDatabaseSchemaName;
+    }
+
+    @Override
+    public String getDefaultCatalogName() throws DatabaseException {
+        return "public";
+    }
+
+    @Override
+    public String getDatabaseChangeLogTableName() {
+        return super.getDatabaseChangeLogTableName().toLowerCase();
+    }
+
+    @Override
+    public String getDatabaseChangeLogLockTableName() {
+        return super.getDatabaseChangeLogLockTableName().toLowerCase();
+    }
+
+    
+
+//    public void dropDatabaseObjects(String schema) throws DatabaseException {
+//        try {
+//            if (schema == null) {
+//                schema = getConnectionUsername();
+//            }
+//            new Executor(this).execute(new RawSqlStatement("DROP OWNED BY " + schema));
+//
+//            getConnection().commit();
+//
+//            changeLogTableExists = false;
+//            changeLogLockTableExists = false;
+//            changeLogCreateAttempted = false;
+//            changeLogLockCreateAttempted = false;
+//
+//        } catch (SQLException e) {
+//            throw new DatabaseException(e);
+//        }
+//    }
+
+
+    @Override
+    public boolean isSystemTable(String catalogName, String schemaName, String tableName) {
+        return super.isSystemTable(catalogName, schemaName, tableName)
+                || "pg_catalog".equals(schemaName)
+                || "pg_toast".equals(schemaName)
+                || tableName.endsWith("_seq")
+                || tableName.endsWith("_key")
+                || tableName.endsWith("_pkey")
+                || tableName.startsWith("idx_")
+                || tableName.startsWith("pk_");
+    }
+
+    public boolean supportsTablespaces() {
+        return true;
+    }
+
+    @Override
+    public String getAutoIncrementClause() {
+        return "";
+    }
+
+    @Override
+    public boolean generateAutoIncrementStartWith(BigInteger startWith) {
+    	return false;
+    }
+
+    @Override
+    public boolean generateAutoIncrementBy(BigInteger incrementBy) {
+    	return false;
+    }
+    
+    @Override
+    public String convertRequestedSchemaToSchema(String requestedSchema) throws DatabaseException {
+        if (requestedSchema == null)
+            requestedSchema = getDefaultSchemaName();
+
+        if (requestedSchema == null) {
+            // Return the catalog name instead..
+            return getDefaultCatalogName();
+        } else {
+            String schema = StringUtils.trimToNull(requestedSchema);
+            return (schema != null) ? schema.toLowerCase() : schema;
+        }
+    }
+
+    @Override
+    public String convertRequestedSchemaToCatalog(String requestedSchema) throws DatabaseException {
+        return super.convertRequestedSchemaToCatalog(requestedSchema);
+    }
+
+
+    @Override
+    public String escapeDatabaseObject(String objectName) {
+        if (objectName == null) {
+            return null;
+        }
+        if (objectName.contains("-") || hasMixedCase(objectName) || startsWithNumeric(objectName) || isReservedWord(objectName)) {
+            return "\"" + objectName + "\"";
+        } else {
+            return super.escapeDatabaseObject(objectName);
+        }
+
+    }
+
+    /*
+    * Check if given string has case problems according to postgresql documentation.
+    * If there are at least one characters with upper case while all other are in lower case (or vice versa) this string should be escaped.
+    *
+    * Note: This may make postgres support more case sensitive than normally is, but needs to be left in for backwards compatibility.
+    * Method is public so a subclass extension can override it to always return false.
+    */
+    protected boolean hasMixedCase(String tableName) {
+        return tableName.matches(".*[A-Z].*") && tableName.matches(".*[a-z].*");
+
+    }
+
+    /*
+    * Check if given string starts with numeric values that may cause problems and should be escaped.
+    */
+    private boolean startsWithNumeric(String tableName) {
+        return tableName.matches("^[0-9].*");
+
+    }
+
+    @Override
+    public boolean isReservedWord(String tableName) {
+        return reservedWords.contains(tableName.toUpperCase());
+    }
+
+    /*
+     * Get the current search paths
+     */
+    private List<String> getSearchPaths() {
+        List<String> searchPaths = null;
+
+        try {
+            DatabaseConnection con = getConnection();
+
+            if (con != null) {
+                String searchPathResult = (String) ExecutorService.getInstance().getExecutor(this).queryForObject(new RawSqlStatement("SHOW search_path"), String.class);
+
+                if (searchPathResult != null) {
+                    String dirtySearchPaths[] = searchPathResult.split("\\,");
+                    searchPaths = new ArrayList<String>();
+                    for (String searchPath : dirtySearchPaths) {
+                        searchPath = searchPath.trim();
+
+                        // Ensure there is consistency ..
+                        if (searchPath.equals("\"$user\"")) {
+                            searchPath = "$user";
+                        }
+
+                        searchPaths.add(searchPath);
+                    }
+                }
+
+            }
+        } catch (Exception e) {
+            // TODO: Something?
+            e.printStackTrace();
+            LogFactory.getLogger().severe("Failed to get default catalog name from postgres", e);
+        }
+
+        return searchPaths;
+    }
+
+
+    private boolean catalogExists(String catalogName) throws DatabaseException {
+        if (catalogName != null) {
+            return runExistsQuery("select count(*) from information_schema.schemata where catalog_name='" + catalogName + "'");
+        } else {
+            return false;
+        }
+    }
+
+    private boolean schemaExists(String schemaName) throws DatabaseException {
+        return schemaName != null && runExistsQuery("select count(*) from information_schema.schemata where schema_name='" + schemaName + "'");
+    }
+
+    private boolean runExistsQuery(String query) throws DatabaseException {
+        Long count = ExecutorService.getInstance().getExecutor(this).queryForLong(new RawSqlStatement(query));
+
+        return count != null && count > 0;
+    }
+
+    @Override
+    public String escapeIndexName(String schemaName, String indexName) {
+        return escapeDatabaseObject(indexName);
+    }
+}