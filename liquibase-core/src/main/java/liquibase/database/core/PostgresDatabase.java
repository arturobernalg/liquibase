--- conflicted
+++ resolved
@@ -384,25 +384,4 @@
     public CatalogAndSchema.CatalogAndSchemaCase getSchemaAndCatalogCase() {
         return CatalogAndSchema.CatalogAndSchemaCase.LOWER_CASE;
     }
-<<<<<<< HEAD
-
-    public String getDatabaseFullVersion() throws DatabaseException {
-        if (getConnection() == null) {
-            throw new DatabaseException("Connection not set. Can not get database version. " +
-                    "Postgres Database wasn't initialized in proper way !");
-        }
-        if (dbFullVersion != null) {
-            return dbFullVersion;
-        }
-        final String sqlToGetVersion = "SELECT version()";
-        List<?> result = Scope.getCurrentScope().getSingleton(ExecutorService.class).
-                getExecutor("jdbc", this).queryForList(new RawSqlStatement(sqlToGetVersion), String.class);
-        if (result != null && !result.isEmpty()) {
-            return dbFullVersion = result.get(0).toString();
-        }
-
-        throw new DatabaseException("Connection set to Postgres type we don't support !");
-    }
-=======
->>>>>>> 4ea54109
 }