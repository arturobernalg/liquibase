package liquibase.database.core;

import liquibase.database.DatabaseConnection;
import liquibase.database.jvm.JdbcConnection;
import liquibase.exception.DatabaseException;
import liquibase.util.JdbcUtils;

import java.sql.ResultSet;
import java.sql.SQLException;
import java.sql.Statement;

public class CockroachDatabase extends PostgresDatabase {

    public CockroachDatabase() {
        super.setCurrentDateTimeFunction("NOW()");
    }

    @Override
    public int getPriority() {
        return super.getPriority() + 5;
    }

    @Override
    public String getShortName() {
        return "cockroachdb";
    }

    @Override
    protected String getDefaultDatabaseProductName() {
        return "CockroachDB";
    }

    @Override
    public boolean isCorrectDatabaseImplementation(DatabaseConnection conn) throws DatabaseException {
        try (Statement stmt = ((JdbcConnection) conn).createStatement();
             ResultSet rs = stmt.executeQuery("select version()")
        ) {
            if (rs.next()) {
                return ((String) JdbcUtils.getResultSetValue(rs, 1)).startsWith("CockroachDB");
            }
        } catch (SQLException throwables) {
            return false;
        }

        return false;
    }

    @Override
    public Integer getDefaultPort() {
        return 26257;
    }

    @Override
    public boolean supportsInitiallyDeferrableColumns() {
        return false;
    }

    @Override
    public boolean supportsTablespaces() {
        return false;
    }
<<<<<<< HEAD

    @Override
    public boolean supportsDDLInTransaction() {
        return false;
    }
=======
>>>>>>> 41df3e69
}<|MERGE_RESOLUTION|>--- conflicted
+++ resolved
@@ -59,12 +59,10 @@
     public boolean supportsTablespaces() {
         return false;
     }
-<<<<<<< HEAD
 
     @Override
     public boolean supportsDDLInTransaction() {
         return false;
     }
-=======
->>>>>>> 41df3e69
+
 }