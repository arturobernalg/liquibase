--- conflicted
+++ resolved
@@ -283,7 +283,21 @@
         }
         return this.dataServerType;
     }
-<<<<<<< HEAD
+
+    public boolean isAS400() {
+        if (this.isAS400 == null) {
+            if (getConnection() != null && getConnection() instanceof JdbcConnection) {
+                try {
+                    this.isAS400 = getConnection().getDatabaseProductName().startsWith("DB2 UDB for AS/400");
+                } catch (DatabaseException e) {
+                    this.isAS400 = false;
+                }
+            } else {
+                this.isAS400 = false;
+            }
+        }
+        return this.isAS400;
+    }
 
     @Override
     public boolean isSystemObject(DatabaseObject example) {
@@ -292,6 +306,4 @@
         }
         return super.isSystemObject(example);
     }
-=======
->>>>>>> 70454997
 }