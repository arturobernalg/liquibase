--- conflicted
+++ resolved
@@ -17,6 +17,7 @@
 import liquibase.statement.core.UpdateChangeSetChecksumStatement;
 import liquibase.util.ISODateFormat;
 import liquibase.util.LiquibaseUtil;
+import liquibase.util.StringUtils;
 import liquibase.util.csv.CSVReader;
 import liquibase.util.csv.CSVWriter;
 
@@ -279,11 +280,7 @@
                 csvWriter.writeNext(line);
             }
 
-<<<<<<< HEAD
-            String[] newLine = new String[13];
-=======
             String[] newLine = new String[14];
->>>>>>> cab63c81
             newLine[COLUMN_ID] = changeSet.getId();
             newLine[COLUMN_AUTHOR] = changeSet.getAuthor();
             newLine[COLUMN_FILENAME] =  changeSet.getFilePath();
@@ -299,13 +296,10 @@
                 newLine[COLUMN_CONTEXTS] = changeSet.getContexts() == null ? null : changeSet.getContexts().toString();
                 newLine[COLUMN_LABELS] = changeSet.getLabels() == null ? null : changeSet.getLabels().toString();
             }
-<<<<<<< HEAD
-=======
 
             if (newLine.length > 13) {
                 newLine[DEPLOYMENT_ID] = getDeploymentId();
             }
->>>>>>> cab63c81
 
             csvWriter.writeNext(newLine);
 
