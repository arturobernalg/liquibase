package liquibase.changelog;

import liquibase.ContextExpression;
import liquibase.Labels;
import liquibase.change.Change;
import liquibase.change.ChangeFactory;
import liquibase.change.CheckSum;
import liquibase.change.DbmsTargetedChange;
import liquibase.change.core.EmptyChange;
import liquibase.change.core.RawSQLChange;
import liquibase.changelog.visitor.ChangeExecListener;
import liquibase.database.Database;
import liquibase.database.DatabaseList;
import liquibase.database.ObjectQuotingStrategy;
import liquibase.exception.*;
import liquibase.executor.Executor;
import liquibase.executor.ExecutorService;
import liquibase.logging.LogFactory;
import liquibase.logging.Logger;
import liquibase.parser.NamespaceDetails;
import liquibase.parser.core.ParsedNode;
import liquibase.parser.core.ParsedNodeException;
import liquibase.precondition.Conditional;
import liquibase.precondition.ErrorPrecondition;
import liquibase.precondition.FailedPrecondition;
import liquibase.precondition.core.PreconditionContainer;
import liquibase.resource.ResourceAccessor;
import liquibase.serializer.LiquibaseSerializable;
import liquibase.sql.visitor.SqlVisitor;
import liquibase.sql.visitor.SqlVisitorFactory;
import liquibase.statement.SqlStatement;
import liquibase.util.StreamUtil;
import liquibase.util.StringUtils;

import java.util.*;

/**
 * Encapsulates a changeSet and all its associated changes.
 */
public class ChangeSet implements Conditional, LiquibaseSerializable {

    public enum RunStatus {
        NOT_RAN, ALREADY_RAN, RUN_AGAIN, MARK_RAN, INVALID_MD5SUM
    }

    public enum ExecType {
        EXECUTED("EXECUTED", false, true),
        FAILED("FAILED", false, false),
        SKIPPED("SKIPPED", false, false),
        RERAN("RERAN", true, true),
        MARK_RAN("MARK_RAN", false, true);

        ExecType(String value, boolean ranBefore, boolean ran) {
            this.value = value;
            this.ranBefore = ranBefore;
            this.ran = ran;
        }

        public final String value;
        public final boolean ranBefore;
        public final boolean ran;
    }

    public enum ValidationFailOption {
        HALT("HALT"),
        MARK_RAN("MARK_RAN");

        String key;

        ValidationFailOption(String key) {
            this.key = key;
        }

        @Override
        public String toString() {
            return key;
        }
    }

    private ChangeLogParameters changeLogParameters;

    /**
     * List of change objects defined in this changeset
     */
    private List<Change> changes;

    /**
     * "id" specified in changeLog file.  Combination of id+author+filePath must be unique
     */
    private String id;

    /**
     * "author" defined in changeLog file.  Having each developer use a unique author tag allows duplicates of "id" attributes between developers.
     */
    private String author;

    /**
     * File changeSet is defined in.  May be a logical/non-physical string.  It is included in the unique identifier to allow duplicate id+author combinations in different files
     */
    private String filePath = "UNKNOWN CHANGE LOG";

    private Logger log;

    /**
     * If set to true, the changeSet will be executed on every update. Defaults to false
     */
    private boolean alwaysRun;

    /**
     * If set to true, the changeSet will be executed when the checksum changes.  Defaults to false.
     */
    private boolean runOnChange;

    /**
     * Runtime contexts in which the changeSet will be executed.  If null or empty, will execute regardless of contexts set
     */
    private ContextExpression contexts;

    /**
     * "Labels" associated with this changeSet.  If null or empty, will execute regardless of contexts set
     */
    private Labels labels;

    /**
     * Databases for which this changeset should run.  The string values should match the value returned from Database.getShortName()
     */
    private Set<String> dbmsSet;

    /**
     * If false, do not stop liquibase update execution if an error is thrown executing the changeSet.  Defaults to true
     */
    private Boolean failOnError;

    /**
     * List of checksums that are assumed to be valid besides the one stored in the database.  Can include the string "any"
     */
    private Set<CheckSum> validCheckSums = new HashSet<CheckSum>();

    /**
     * If true, the changeSet will run in a database transaction.  Defaults to true
     */
    private boolean runInTransaction;

    /**
     * Behavior if the validation of any of the changeSet changes fails.  Does not include checksum validation
     */
    private ValidationFailOption onValidationFail = ValidationFailOption.HALT;

    /**
     * Stores if validation failed on this chhangeSet
     */
    private boolean validationFailed;

    /**
     * Changes defined to roll back this changeSet
     */
    private List<Change> rollBackChanges = new ArrayList<Change>();


    /**
     * ChangeSet comments defined in changeLog file
     */
    private String comments;

    /**
     * ChangeSet level precondtions defined for this changeSet
     */
    private PreconditionContainer preconditions;

    /**
     * SqlVisitors defined for this changeset.
     * SqlVisitors will modify the SQL generated by the changes before sending it to the database.
     */
    private List<SqlVisitor> sqlVisitors = new ArrayList<SqlVisitor>();

    private ObjectQuotingStrategy objectQuotingStrategy;

    private DatabaseChangeLog changeLog;

    public boolean shouldAlwaysRun() {
        return alwaysRun;
    }

    public boolean shouldRunOnChange() {
        return runOnChange;
    }

    public ChangeSet(DatabaseChangeLog databaseChangeLog) {
        this.changes = new ArrayList<Change>();
        log = LogFactory.getLogger();
        this.changeLog = databaseChangeLog;
    }

    public ChangeSet(String id, String author, boolean alwaysRun, boolean runOnChange, String filePath, String contextList, String dbmsList, DatabaseChangeLog databaseChangeLog) {
        this(id, author, alwaysRun, runOnChange, filePath, contextList, dbmsList, true, ObjectQuotingStrategy.LEGACY, databaseChangeLog);
    }

    public ChangeSet(String id, String author, boolean alwaysRun, boolean runOnChange, String filePath, String contextList, String dbmsList, boolean runInTransaction, DatabaseChangeLog databaseChangeLog) {
        this(id, author, alwaysRun, runOnChange, filePath, contextList, dbmsList, runInTransaction, ObjectQuotingStrategy.LEGACY, databaseChangeLog);
    }

    public ChangeSet(String id, String author, boolean alwaysRun, boolean runOnChange, String filePath, String contextList, String dbmsList, ObjectQuotingStrategy quotingStrategy, DatabaseChangeLog databaseChangeLog) {
        this(id, author, alwaysRun, runOnChange, filePath, contextList, dbmsList, true, quotingStrategy, databaseChangeLog);
    }

    public ChangeSet(String id, String author, boolean alwaysRun, boolean runOnChange, String filePath, String contextList, String dbmsList,
                     boolean runInTransaction, ObjectQuotingStrategy quotingStrategy, DatabaseChangeLog databaseChangeLog) {
        this(databaseChangeLog);
        this.id = id;
        this.author = author;
        this.filePath = filePath;
        this.alwaysRun = alwaysRun;
        this.runOnChange = runOnChange;
        this.runInTransaction = runInTransaction;
        this.objectQuotingStrategy = quotingStrategy;
        this.contexts = new ContextExpression(contextList);
        setDbms(dbmsList);
    }

    protected void setDbms(String dbmsList) {
        if (StringUtils.trimToNull(dbmsList) != null) {
            String[] strings = dbmsList.toLowerCase().split(",");
            dbmsSet = new HashSet<String>();
            for (String string : strings) {
                dbmsSet.add(string.trim().toLowerCase());
            }
        }
    }

    public String getFilePath() {
        return filePath;
    }

    public CheckSum generateCheckSum() {
        StringBuffer stringToMD5 = new StringBuffer();
        for (Change change : getChanges()) {
            stringToMD5.append(change.generateCheckSum()).append(":");
        }

        for (SqlVisitor visitor : this.getSqlVisitors()) {
            stringToMD5.append(visitor.generateCheckSum()).append(";");
        }


        return CheckSum.compute(stringToMD5.toString());
    }

    @Override
    public void load(ParsedNode node, ResourceAccessor resourceAccessor) throws ParsedNodeException {
        this.id = node.getChildValue(null, "id", String.class);
        this.author = node.getChildValue(null, "author", String.class);
        this.alwaysRun  = node.getChildValue(null, "runAlways", node.getChildValue(null, "alwaysRun", false));
        this.runOnChange  = node.getChildValue(null, "runOnChange", false);
        this.contexts = new ContextExpression(node.getChildValue(null, "context", String.class));
        this.labels = new Labels(StringUtils.trimToNull(node.getChildValue(null, "labels", String.class)));
        setDbms(node.getChildValue(null, "dbms", String.class));
        this.runInTransaction  = node.getChildValue(null, "runInTransaction", true);
        this.comments = StringUtils.join(node.getChildren(null, "comment"), "\n", new StringUtils.StringUtilsFormatter() {
            @Override
            public String toString(Object obj) {
                if (((ParsedNode) obj).getValue() == null) {
                    return "";
                } else {
                    return ((ParsedNode) obj).getValue().toString();
                }
            }
        });
        this.comments = StringUtils.trimToNull(this.comments);

        String objectQuotingStrategyString = StringUtils.trimToNull(node.getChildValue(null, "objectQuotingStrategy", String.class));
        if (changeLog != null) {
            this.objectQuotingStrategy = changeLog.getObjectQuotingStrategy();
        }
        if (objectQuotingStrategyString != null) {
            this.objectQuotingStrategy = ObjectQuotingStrategy.valueOf(objectQuotingStrategyString);
        }

        if (this.objectQuotingStrategy == null) {
            this.objectQuotingStrategy = ObjectQuotingStrategy.LEGACY;
        }

        this.filePath = StringUtils.trimToNull(node.getChildValue(null, "logicalFilePath", String.class));
        if (filePath == null) {
            filePath = changeLog.getFilePath();
        }

        this.setFailOnError(node.getChildValue(null, "failOnError", Boolean.class));
        String onValidationFailString = node.getChildValue(null, "onValidationFail", "HALT");
        this.setOnValidationFail(ValidationFailOption.valueOf(onValidationFailString));

        for (ParsedNode child : node.getChildren()) {
            handleChildNode(child, resourceAccessor);
        }
    }

    protected void handleChildNode(ParsedNode child, ResourceAccessor resourceAccessor) throws ParsedNodeException {
        if (child.getName().equals("rollback")) {
            handleRollbackNode(child, resourceAccessor);
        } else if (child.getName().equals("validCheckSum") || child.getName().equals("validCheckSums")) {
            if (child.getValue() == null) {
                return;
            }

            if (child.getValue() instanceof Collection) {
                for (Object checksum : (Collection) child.getValue()) {
                    addValidCheckSum((String) checksum);
                }
            } else {
                addValidCheckSum(child.getValue(String.class));
            }
        } else if (child.getName().equals("modifySql")) {
            String dbmsString = StringUtils.trimToNull(child.getChildValue(null, "dbms", String.class));
            String contextString = StringUtils.trimToNull(child.getChildValue(null, "context", String.class));
            String labelsString = StringUtils.trimToNull(child.getChildValue(null, "labels", String.class));
            boolean applyToRollback = child.getChildValue(null, "applyToRollback", false);

            Set<String> dbms = new HashSet<String>();
            if (dbmsString != null) {
                dbms.addAll(StringUtils.splitAndTrim(dbmsString, ","));
            }
            ContextExpression context = null;
            if (contextString != null) {
                context = new ContextExpression(contextString);
            }

            Labels labels = null;
            if (labelsString != null) {
                labels = new Labels(labelsString);
            }


            List<ParsedNode> potentialVisitors = child.getChildren();
            for (ParsedNode node : potentialVisitors) {
                SqlVisitor sqlVisitor = SqlVisitorFactory.getInstance().create(node.getName());
                if (sqlVisitor != null) {
                    sqlVisitor.setApplyToRollback(applyToRollback);
                    if (dbms.size() > 0) {
                        sqlVisitor.setApplicableDbms(dbms);
                    }
                    sqlVisitor.setContexts(context);
                    sqlVisitor.setLabels(labels);
                    sqlVisitor.load(node, resourceAccessor);

                    addSqlVisitor(sqlVisitor);
                }
            }


        } else if (child.getName().equals("preConditions")) {
            this.preconditions = new PreconditionContainer();
            try {
                this.preconditions.load(child, resourceAccessor);
            } catch (ParsedNodeException e) {
                e.printStackTrace();
            }
        } else if (child.getName().equals("changes")) {
            for (ParsedNode changeNode : child.getChildren()) {
                handleChildNode(changeNode, resourceAccessor);
            }
        } else {
            addChange(toChange(child, resourceAccessor));
        }
    }

    protected void handleRollbackNode(ParsedNode rollbackNode, ResourceAccessor resourceAccessor) throws ParsedNodeException {
        String changeSetId = rollbackNode.getChildValue(null, "changeSetId", String.class);
        if (changeSetId != null) {
            String changeSetAuthor = rollbackNode.getChildValue(null, "changeSetAuthor", String.class);
            String changeSetPath = rollbackNode.getChildValue(null, "changeSetPath", getFilePath());

            ChangeSet changeSet = this.getChangeLog().getChangeSet(changeSetPath, changeSetAuthor, changeSetId);
            if (changeSet == null) {
                throw new ParsedNodeException("Change set "+new ChangeSet(changeSetId, changeSetAuthor, false, false, changeSetPath, null, null, null).toString(false)+" does not exist");
            }
            for (Change change : changeSet.getChanges()) {
                addRollbackChange(change);
            }
            return;
        }

        boolean foundValue = false;
        for (ParsedNode childNode : rollbackNode.getChildren()) {
            addRollbackChange(toChange(childNode, resourceAccessor));
            foundValue =  true;
        }

        Object value = rollbackNode.getValue();
        if (value != null) {
            if (value instanceof String) {
                String finalValue = StringUtils.trimToNull((String) value);
                if (finalValue != null) {
                    String[] strings = StringUtils.processMutliLineSQL(finalValue, true, true, ";");
                    for (String string : strings) {
                        addRollbackChange(new RawSQLChange(string));
                        foundValue = true;
                    }
                }
            } else {
                throw new ParsedNodeException("Unexpected object: "+value.getClass().getName()+" '"+value.toString()+"'");
            }
        }
        if (!foundValue) {
            addRollbackChange(new EmptyChange());
        }
    }

    protected Change toChange(ParsedNode value, ResourceAccessor resourceAccessor) throws ParsedNodeException {
        Change change = ChangeFactory.getInstance().create(value.getName());
        if (change == null) {
            return null;
        } else {
            try {
                change.load(value, resourceAccessor);
            } catch (ParsedNodeException e) {
                e.printStackTrace();
            }
            return change;
        }
    }

    @Override
    public ParsedNode serialize() {
        throw new RuntimeException("TODO");
    }


    public ExecType execute(DatabaseChangeLog databaseChangeLog, Database database) throws MigrationFailedException {
        return execute(databaseChangeLog, null, database);
    }
    /**
     * This method will actually execute each of the changes in the list against the
     * specified database.
     *
     * @return should change set be marked as ran
     */
    public ExecType execute(DatabaseChangeLog databaseChangeLog, ChangeExecListener listener, Database database) throws MigrationFailedException {
        if (validationFailed) {
            return ExecType.MARK_RAN;
        }

        long startTime = new Date().getTime();

        ExecType execType = null;

        boolean skipChange = false;

        Executor executor = ExecutorService.getInstance().getExecutor(database);
        try {
            // set object quoting strategy
            database.setObjectQuotingStrategy(objectQuotingStrategy);

            // set auto-commit based on runInTransaction if database supports DDL in transactions
            if (database.supportsDDLInTransaction()) {
                database.setAutoCommit(!runInTransaction);
            }

            executor.comment("Changeset " + toString(false));
            if (StringUtils.trimToNull(getComments()) != null) {
                String comments = getComments();
                String[] lines = comments.split("\\n");
                for (int i = 0; i < lines.length; i++) {
                    if (i > 0) {
                        lines[i] = database.getLineComment() + " " + lines[i];
                    }
                }
                executor.comment(StringUtils.join(Arrays.asList(lines), "\n"));
            }

            try {
                if (preconditions != null) {
                    preconditions.check(database, databaseChangeLog, this);
                }
            } catch (PreconditionFailedException e) {
                if (listener != null) {
                    listener.preconditionFailed(e, preconditions.getOnFail());
                }
                StringBuffer message = new StringBuffer();
                message.append(StreamUtil.getLineSeparator());
                for (FailedPrecondition invalid : e.getFailedPreconditions()) {
                    message.append("          ").append(invalid.toString());
                    message.append(StreamUtil.getLineSeparator());
                }

                if (preconditions.getOnFail().equals(PreconditionContainer.FailOption.HALT)) {
                    throw new MigrationFailedException(this, message.toString(), e);
                } else if (preconditions.getOnFail().equals(PreconditionContainer.FailOption.CONTINUE)) {
                    skipChange = true;
                    execType = ExecType.SKIPPED;

                    LogFactory.getLogger().info("Continuing past: " + toString() + " despite precondition failure due to onFail='CONTINUE': " + message);
                } else if (preconditions.getOnFail().equals(PreconditionContainer.FailOption.MARK_RAN)) {
                    execType = ExecType.MARK_RAN;
                    skipChange = true;

                    log.info("Marking ChangeSet: " + toString() + " ran despite precondition failure due to onFail='MARK_RAN': " + message);
                } else if (preconditions.getOnFail().equals(PreconditionContainer.FailOption.WARN)) {
                    execType = null; //already warned
                } else {
                    throw new UnexpectedLiquibaseException("Unexpected precondition onFail attribute: " + preconditions.getOnFail(), e);
                }
            } catch (PreconditionErrorException e) {
                if (listener != null) {
                    listener.preconditionErrored(e, preconditions.getOnError());
                }

                StringBuffer message = new StringBuffer();
                message.append(StreamUtil.getLineSeparator());
                for (ErrorPrecondition invalid : e.getErrorPreconditions()) {
                    message.append("          ").append(invalid.toString());
                    message.append(StreamUtil.getLineSeparator());
                }

                if (preconditions.getOnError().equals(PreconditionContainer.ErrorOption.HALT)) {
                    throw new MigrationFailedException(this, message.toString(), e);
                } else if (preconditions.getOnError().equals(PreconditionContainer.ErrorOption.CONTINUE)) {
                    skipChange = true;
                    execType = ExecType.SKIPPED;

                } else if (preconditions.getOnError().equals(PreconditionContainer.ErrorOption.MARK_RAN)) {
                    execType = ExecType.MARK_RAN;
                    skipChange = true;

                    log.info("Marking ChangeSet: " + toString() + " ran despite precondition error: " + message);
                } else if (preconditions.getOnError().equals(PreconditionContainer.ErrorOption.WARN)) {
                    execType = null; //already logged
                } else {
                    throw new UnexpectedLiquibaseException("Unexpected precondition onError attribute: " + preconditions.getOnError(), e);
                }

                database.rollback();
            } finally {
                database.rollback();
            }

            if (!skipChange) {
                for (Change change : changes) {
                    try {
                        change.finishInitialization();
                    } catch (SetupException se) {
                        throw new MigrationFailedException(this, se);
                    }
                }

                log.debug("Reading ChangeSet: " + toString());
                for (Change change : getChanges()) {
                    if ((!(change instanceof DbmsTargetedChange)) || DatabaseList.definitionMatches(((DbmsTargetedChange) change).getDbms(), database, true)) {
                        if (listener != null) {
                            listener.willRun(change, this, changeLog, database);
                        }
                        database.executeStatements(change, databaseChangeLog, sqlVisitors);
                        log.info(change.getConfirmationMessage());
                        if (listener != null) {
                            listener.ran(change, this, changeLog, database);
                        }
                    } else {
                        log.debug("Change " + change.getSerializedObjectName() + " not included for database " + database.getShortName());
                    }
                }

                if (runInTransaction) {
                    database.commit();
                }
                log.info("ChangeSet " + toString(false) + " ran successfully in " + (new Date().getTime() - startTime + "ms"));
                if (execType == null) {
                    execType = ExecType.EXECUTED;
                }
            } else {
                log.debug("Skipping ChangeSet: " + toString());
            }

        } catch (Exception e) {
            try {
                database.rollback();
            } catch (Exception e1) {
                throw new MigrationFailedException(this, e);
            }
            if (getFailOnError() != null && !getFailOnError()) {
                log.info("Change set " + toString(false) + " failed, but failOnError was false.  Error: " + e.getMessage());
                log.debug("Failure Stacktrace", e);
                execType = ExecType.FAILED;
            } else {
                log.severe("Change Set " + toString(false) + " failed.  Error: " + e.getMessage(), e);
                if (e instanceof MigrationFailedException) {
                    throw ((MigrationFailedException) e);
                } else {
                    throw new MigrationFailedException(this, e);
                }
            }
        } finally {
            // restore auto-commit to false if this ChangeSet was not run in a transaction,
            // but only if the database supports DDL in transactions
            if (!runInTransaction && database.supportsDDLInTransaction()) {
                try {
                    database.setAutoCommit(false);
                } catch (DatabaseException e) {
                    throw new MigrationFailedException(this, "Could not resetInternalState autocommit", e);
                }
            }
        }
        return execType;
    }

    public void rollback(Database database) throws RollbackFailedException {
        try {
            Executor executor = ExecutorService.getInstance().getExecutor(database);
            executor.comment("Rolling Back ChangeSet: " + toString());
            
            // set auto-commit based on runInTransaction if database supports DDL in transactions
            if (database.supportsDDLInTransaction()) {
                database.setAutoCommit(!runInTransaction);
            }
            
            RanChangeSet ranChangeSet = database.getRanChangeSet(this);
            if (hasCustomRollbackChanges()) {
                
                final List<SqlStatement> statements = new LinkedList<SqlStatement>();
                for (Change rollback : rollBackChanges) {
                    if (((rollback instanceof DbmsTargetedChange)) && !DatabaseList.definitionMatches(((DbmsTargetedChange) rollback).getDbms(), database, true)) {
                        continue;
                    }
                    SqlStatement[] changeStatements = rollback.generateStatements(database);
                    if (changeStatements != null) {
                        statements.addAll(Arrays.asList(changeStatements));
                    }
                }
                if (!statements.isEmpty()) {
                    database.executeRollbackStatements(statements.toArray(new SqlStatement[]{}), sqlVisitors);
                }

            } else {
                List<Change> changes = getChanges();
                for (int i = changes.size() - 1; i >= 0; i--) {
                    Change change = changes.get(i);
                    database.executeRollbackStatements(change, sqlVisitors);
                }
            }

            if (runInTransaction) {
                database.commit();
            }
            log.debug("ChangeSet " + toString() + " has been successfully rolled back.");
        } catch (Exception e) {
            try {
                database.rollback();
            } catch (DatabaseException e1) {
                //ok
            }
            throw new RollbackFailedException(e);
        } finally {
            // restore auto-commit to false if this ChangeSet was not run in a transaction,
            // but only if the database supports DDL in transactions
            if (!runInTransaction && database.supportsDDLInTransaction()) {
                try {
                    database.setAutoCommit(false);
                } catch (DatabaseException e) {
                    throw new RollbackFailedException("Could not resetInternalState autocommit", e);
                }
            }
        }

    }

    /**
     * Returns whether custom rollback steps are specified for this changeSet, or whether auto-generated ones should be used
     */
    protected boolean hasCustomRollbackChanges() {
        return rollBackChanges != null && rollBackChanges.size() > 0;
    }
    
    /**
     * Returns an unmodifiable list of changes.  To add one, use the addRefactoing method.
     */
    public List<Change> getChanges() {
        return Collections.unmodifiableList(changes);
    }

    public void addChange(Change change) {
        if (change == null) {
            return;
        }
        changes.add(change);
        change.setChangeSet(this);
    }

    public String getId() {
        return id;
    }

    public String getAuthor() {
        return author;
    }

    public ContextExpression getContexts() {
        return contexts;
    }

    public Labels getLabels() {
        return labels;
    }

    public void setLabels(Labels labels) {
        this.labels = labels;
    }

    public Set<String> getDbmsSet() {
        return dbmsSet;
    }

    public DatabaseChangeLog getChangeLog() {
        return changeLog;
    }

    public String toString(boolean includeMD5Sum) {
        return filePath + "::" + getId() + "::" + getAuthor() + (includeMD5Sum ? ("::(Checksum: " + generateCheckSum() + ")") : "");
    }

    @Override
    public String toString() {
        return toString(false);
    }

    public String getComments() {
        return comments;
    }

    public void setComments(String comments) {
        this.comments = comments;
    }

    public boolean isAlwaysRun() {
        return alwaysRun;
    }

    public boolean isRunOnChange() {
        return runOnChange;
    }

    public boolean isRunInTransaction() {
        return runInTransaction;
    }

    public Change[] getRollBackChanges() {
        return rollBackChanges.toArray(new Change[rollBackChanges.size()]);
    }

    public void addRollBackSQL(String sql) {
        if (StringUtils.trimToNull(sql) == null) {
            if (this.rollBackChanges.size() == 0) {
                rollBackChanges.add(new EmptyChange());
            }
            return;
        }

        for (String statment : StringUtils.splitSQL(sql, null)) {
            rollBackChanges.add(new RawSQLChange(statment.trim()));
        }
    }

    public void addRollbackChange(Change change) {
        if (change == null) {
            return;
        }
        rollBackChanges.add(change);
        change.setChangeSet(this);
    }


    public boolean supportsRollback(Database database) {
        if (rollBackChanges != null && rollBackChanges.size() > 0) {
            return true;
        }

        for (Change change : getChanges()) {
            if (!change.supportsRollback(database)) {
                return false;
            }
        }
        return true;
    }

    public String getDescription() {
        List<Change> changes = getChanges();
        if (changes.size() == 0) {
            return "Empty";
        }

        StringBuffer returnString = new StringBuffer();
        Class<? extends Change> lastChangeClass = null;
        int changeCount = 0;
        for (Change change : changes) {
            if (change.getClass().equals(lastChangeClass)) {
                changeCount++;
            } else if (changeCount > 1) {
                returnString.append(" (x").append(changeCount).append(")");
                returnString.append(", ");
                returnString.append(ChangeFactory.getInstance().getChangeMetaData(change).getName());
                changeCount = 1;
            } else {
                returnString.append(", ").append(ChangeFactory.getInstance().getChangeMetaData(change).getName());
                changeCount = 1;
            }
            lastChangeClass = change.getClass();
        }

        if (changeCount > 1) {
            returnString.append(" (x").append(changeCount).append(")");
        }

        return returnString.toString().replaceFirst("^, ", "");
    }

    public Boolean getFailOnError() {
        return failOnError;
    }

    public void setFailOnError(Boolean failOnError) {
        this.failOnError = failOnError;
    }

    public ValidationFailOption getOnValidationFail() {
        return onValidationFail;
    }

    public void setOnValidationFail(ValidationFailOption onValidationFail) {
        this.onValidationFail = onValidationFail;
    }

    public void setValidationFailed(boolean validationFailed) {
        this.validationFailed = validationFailed;
    }

    public void addValidCheckSum(String text) {
        validCheckSums.add(CheckSum.parse(text));
    }

    public Set<CheckSum> getValidCheckSums() {
        return Collections.unmodifiableSet(validCheckSums);
    }

    public boolean isCheckSumValid(CheckSum storedCheckSum) {
        // no need to generate the checksum if any has been set as the valid checksum
        for (CheckSum validCheckSum : validCheckSums) {
            if (validCheckSum.toString().equalsIgnoreCase("1:any")) {
                return true;
            }
        }
        CheckSum currentMd5Sum = generateCheckSum();
        if (currentMd5Sum == null) {
            return true;
        }
        if (storedCheckSum == null) {
            return true;
        }
        if (currentMd5Sum.equals(storedCheckSum)) {
            return true;
        }

        for (CheckSum validCheckSum : validCheckSums) {
            if (currentMd5Sum.equals(validCheckSum)) {
                return true;
            }
        }
        return false;
    }

    @Override
    public PreconditionContainer getPreconditions() {
        return preconditions;
    }

    @Override
    public void setPreconditions(PreconditionContainer preconditionContainer) {
        this.preconditions = preconditionContainer;
    }

    public void addSqlVisitor(SqlVisitor sqlVisitor) {
        sqlVisitors.add(sqlVisitor);
    }

    public List<SqlVisitor> getSqlVisitors() {
        return sqlVisitors;
    }

    public ChangeLogParameters getChangeLogParameters() {
        return changeLogParameters;
    }

    /**
     * Called by the changelog parsing process to pass the {@link ChangeLogParameters}.
     */
    public void setChangeLogParameters(ChangeLogParameters changeLogParameters) {
        this.changeLogParameters = changeLogParameters;
    }

    /**
     * Called to update file path from database entry when rolling back and ignoreClasspathPrefix is true.
     */
    public void setFilePath(String filePath) {
        this.filePath = filePath;
    }

    public ObjectQuotingStrategy getObjectQuotingStrategy() {
        return objectQuotingStrategy;
    }
 
    @Override
    public String getSerializedObjectName() {
        return "changeSet";
    }

    @Override
    public Set<String> getSerializableFields() {
        return new HashSet<String>(Arrays.asList(
                "id",
                "author",
                "runAlways",
                "runOnChange",
                "failOnError",
                "context",
                "dbms",
                "comment",
                "changes",
                "rollback",
<<<<<<< HEAD
                "labels",
=======
>>>>>>> 9241b695
                "objectQuotingStrategy"));

    }

    @Override
    public Object getSerializableFieldValue(String field) {
        if (field.equals("id")) {
            return this.getId();
        }
        if (field.equals("author")) {
            return this.getAuthor();
        }

        if (field.equals("runAlways")) {
            if (this.isAlwaysRun()) {
                return true;
            } else {
                return null;
            }
        }

        if (field.equals("runOnChange")) {
            if (this.isRunOnChange()) {
                return true;
            } else {
                return null;
            }
        }

        if (field.equals("failOnError")) {
            return this.getFailOnError();
        }

        if (field.equals("context")) {
            if (!this.getContexts().isEmpty()) {
                return this.getContexts().toString().replaceFirst("^\\(", "").replaceFirst("\\)$", "");
            } else {
                return null;
            }
        }

        if (field.equals("labels")) {
            if (this.getLabels() != null && !this.getLabels().isEmpty()) {
                return StringUtils.join(this.getLabels().getLabels(), ", ");
            } else {
                return null;
            }
        }

        if (field.equals("labels")) {
            if (this.getLabels() != null && !this.getLabels().isEmpty()) {
                return StringUtils.join(this.getLabels().getLabels(), ", ");
            } else {
                return null;
            }
        }

        if (field.equals("dbms")) {
            if (this.getDbmsSet() != null && this.getDbmsSet().size() > 0) {
                StringBuffer dbmsString = new StringBuffer();
                for (String dbms : this.getDbmsSet()) {
                    dbmsString.append(dbms).append(",");
                }
                return dbmsString.toString().replaceFirst(",$", "");
            } else {
                return null;
            }
        }

        if (field.equals("comment")) {
            return StringUtils.trimToNull(this.getComments());
        }

        if (field.equals("objectQuotingStrategy")) {
<<<<<<< HEAD
=======
            if (this.getObjectQuotingStrategy() == null) {
                return null;
            }
>>>>>>> 9241b695
            return this.getObjectQuotingStrategy().toString();
        }

        if (field.equals("changes")) {
            return getChanges();
        }

        if (field.equals("rollback")) {
            if (this.getRollBackChanges() != null && this.getRollBackChanges().length > 0) {
                return this.getRollBackChanges();
            } else {
                return null;
            }
        }

        throw new UnexpectedLiquibaseException("Unexpected field request on changeSet: "+field);
    }

    @Override
    public SerializationType getSerializableFieldType(String field) {
        if (field.equals("comment") || field.equals("changes") || field.equals("rollback")) {
            return SerializationType.NESTED_OBJECT;
//        } else if (field.equals()) {
//            return SerializationType.DIRECT_VALUE;
        } else {
            return SerializationType.NAMED_FIELD;
        }
    }

    @Override
    public String getSerializedObjectNamespace() {
        return STANDARD_CHANGELOG_NAMESPACE;
    }

    @Override
    public String getSerializableFieldNamespace(String field) {
        return getSerializedObjectNamespace();
    }


    @Override
    public boolean equals(Object obj) {
        if (!(obj instanceof ChangeSet)) {
            return false;
        }
        return this.toString(false).equals(((ChangeSet) obj).toString(false));
    }

    @Override
    public int hashCode() {
        return toString(false).hashCode();
    }
}<|MERGE_RESOLUTION|>--- conflicted
+++ resolved
@@ -921,10 +921,7 @@
                 "comment",
                 "changes",
                 "rollback",
-<<<<<<< HEAD
                 "labels",
-=======
->>>>>>> 9241b695
                 "objectQuotingStrategy"));
 
     }
@@ -961,14 +958,6 @@
         if (field.equals("context")) {
             if (!this.getContexts().isEmpty()) {
                 return this.getContexts().toString().replaceFirst("^\\(", "").replaceFirst("\\)$", "");
-            } else {
-                return null;
-            }
-        }
-
-        if (field.equals("labels")) {
-            if (this.getLabels() != null && !this.getLabels().isEmpty()) {
-                return StringUtils.join(this.getLabels().getLabels(), ", ");
             } else {
                 return null;
             }
@@ -999,12 +988,9 @@
         }
 
         if (field.equals("objectQuotingStrategy")) {
-<<<<<<< HEAD
-=======
             if (this.getObjectQuotingStrategy() == null) {
                 return null;
             }
->>>>>>> 9241b695
             return this.getObjectQuotingStrategy().toString();
         }
 
