package liquibase;

import liquibase.change.CheckSum;
import liquibase.change.core.RawSQLChange;
import liquibase.changelog.*;
import liquibase.changelog.filter.*;
import liquibase.changelog.visitor.*;
import liquibase.command.CommandResults;
import liquibase.command.CommandScope;
import liquibase.command.core.*;
import liquibase.command.core.helpers.DatabaseChangelogCommandStep;
import liquibase.command.core.helpers.DbUrlConnectionCommandStep;
import liquibase.command.core.helpers.PreCompareCommandStep;
import liquibase.database.Database;
import liquibase.database.DatabaseConnection;
import liquibase.database.DatabaseFactory;
import liquibase.database.ObjectQuotingStrategy;
import liquibase.diff.DiffGeneratorFactory;
import liquibase.diff.DiffResult;
import liquibase.diff.compare.CompareControl;
import liquibase.diff.output.changelog.DiffToChangeLog;
import liquibase.exception.CommandExecutionException;
import liquibase.exception.DatabaseException;
import liquibase.exception.LiquibaseException;
import liquibase.exception.LockException;
import liquibase.executor.Executor;
import liquibase.executor.ExecutorService;
import liquibase.executor.LoggingExecutor;
import liquibase.hub.*;
import liquibase.hub.listener.HubChangeExecListener;
import liquibase.hub.model.Connection;
import liquibase.hub.model.HubChangeLog;
import liquibase.hub.model.Operation;
import liquibase.io.WriterOutputStream;
import liquibase.lockservice.DatabaseChangeLogLock;
import liquibase.lockservice.LockService;
import liquibase.lockservice.LockServiceFactory;
import liquibase.logging.Logger;
import liquibase.logging.core.BufferedLogService;
import liquibase.logging.core.CompositeLogService;
import liquibase.logging.mdc.MdcKey;
import liquibase.logging.mdc.MdcObject;
import liquibase.logging.mdc.MdcValue;
import liquibase.logging.mdc.customobjects.ChangesetsRolledback;
import liquibase.parser.ChangeLogParser;
import liquibase.parser.ChangeLogParserFactory;
import liquibase.parser.core.xml.XMLChangeLogSAXParser;
import liquibase.resource.PathHandlerFactory;
import liquibase.resource.Resource;
import liquibase.resource.ResourceAccessor;
import liquibase.serializer.ChangeLogSerializer;
import liquibase.structure.DatabaseObject;
import liquibase.util.LoggingExecutorTextUtil;
import liquibase.util.ShowSummaryUtil;
import liquibase.util.StreamUtil;
import liquibase.util.StringUtil;

import javax.xml.parsers.ParserConfigurationException;
import java.io.*;
import java.text.DateFormat;
import java.util.*;
import java.util.function.Supplier;

import static java.util.ResourceBundle.getBundle;

/**
 * Primary facade class for interacting with Liquibase.
 * The built in command line, Ant, Maven and other ways of running Liquibase are wrappers around methods in this class.
 */
public class Liquibase implements AutoCloseable {

    private static final Logger LOG = Scope.getCurrentScope().getLog(Liquibase.class);
    private static final ResourceBundle coreBundle = getBundle("liquibase/i18n/liquibase-core");
    public static final String MSG_COULD_NOT_RELEASE_LOCK = coreBundle.getString("could.not.release.lock");

    protected Database database;
    private DatabaseChangeLog databaseChangeLog;
    private String changeLogFile;
    private final ResourceAccessor resourceAccessor;
    private final ChangeLogParameters changeLogParameters;
    private ChangeExecListener changeExecListener;
    private ChangeLogSyncListener changeLogSyncListener;
    private final DefaultChangeExecListener defaultChangeExecListener = new DefaultChangeExecListener();
    private UUID hubConnectionId;
    private final Map<String, Boolean> upToDateFastCheck = new HashMap<>();

    private enum RollbackMessageType {
        WILL_ROLLBACK, ROLLED_BACK, ROLLBACK_FAILED
    }

    /**
     * Creates a Liquibase instance for a given DatabaseConnection. The Database instance used will be found with {@link DatabaseFactory#findCorrectDatabaseImplementation(liquibase.database.DatabaseConnection)}
     *
     * @see DatabaseConnection
     * @see Database
     * @see #Liquibase(String, liquibase.resource.ResourceAccessor, liquibase.database.Database)
     * @see ResourceAccessor
     */
    public Liquibase(String changeLogFile, ResourceAccessor resourceAccessor, DatabaseConnection conn)
            throws LiquibaseException {
        this(changeLogFile, resourceAccessor, DatabaseFactory.getInstance().findCorrectDatabaseImplementation(conn));
    }

    /**
     * Creates a Liquibase instance. The changeLogFile parameter must be a path that can be resolved by the passed
     * ResourceAccessor. If windows style path separators are used for the changeLogFile, they will be standardized to
     * unix style for better cross-system compatibility.
     *
     * @see DatabaseConnection
     * @see Database
     * @see ResourceAccessor
     */
    public Liquibase(String changeLogFile, ResourceAccessor resourceAccessor, Database database) {
        if (changeLogFile != null) {
            // Convert to STANDARD / if using absolute path on windows:
            this.changeLogFile = changeLogFile.replace('\\', '/');
        }

        this.resourceAccessor = resourceAccessor;
        this.changeLogParameters = new ChangeLogParameters(database);
        this.database = database;
    }

    public Liquibase(DatabaseChangeLog changeLog, ResourceAccessor resourceAccessor, Database database) {
        this.databaseChangeLog = changeLog;

        if (changeLog != null) {
            this.changeLogFile = changeLog.getPhysicalFilePath();
        }
        if (this.changeLogFile != null) {
            // Convert to STANDARD "/" if using an absolute path on Windows:
            changeLogFile = changeLogFile.replace('\\', '/');
        }
        this.resourceAccessor = resourceAccessor;
        this.database = database;
        this.changeLogParameters = new ChangeLogParameters(database);
    }

    public UUID getHubConnectionId() {
        return hubConnectionId;
    }

    public void setHubConnectionId(UUID hubConnectionId) {
        this.hubConnectionId = hubConnectionId;
    }

    /**
     * Return the change log file used by this Liquibase instance.
     */
    public String getChangeLogFile() {
        return changeLogFile;
    }

    /**
     * Return the log used by this Liquibase instance.
     */
    public Logger getLog() {
        return LOG;
    }

    /**
     * Returns the ChangeLogParameters container used by this Liquibase instance.
     */
    public ChangeLogParameters getChangeLogParameters() {
        return changeLogParameters;
    }

    /**
     * Returns the Database used by this Liquibase instance.
     */
    public Database getDatabase() {
        return database;
    }

    /**
     * Return ResourceAccessor used by this Liquibase instance.
     */
    public ResourceAccessor getResourceAccessor() {
        return resourceAccessor;
    }

    /**
     * Convenience method for {@link #update(Contexts)} that runs in "no context mode".
     *
     * @see <a href="https://docs.liquibase.com/concepts/advanced/contexts.html" target="_top">contexts</a> in documentation
     */
    @Deprecated
    public void update() throws LiquibaseException {
        this.update(new Contexts());
    }

    /**
     * Convenience method for {@link #update(Contexts)} that constructs the Context object from the passed string.
     * To run in "no context mode", pass a null or empty "".
     *
     * @see <a href="https://docs.liquibase.com/concepts/advanced/contexts.html" target="_top">contexts</a> in documentation
     */
    @Deprecated
    public void update(String contexts) throws LiquibaseException {
        this.update(new Contexts(contexts));
    }

    /**
     * Executes Liquibase "update" logic which ensures that the configured {@link Database} is up to date according to
     * the configured changelog file. To run in "no context mode", pass a null or empty context object.
     *
     * @see <a href="https://docs.liquibase.com/concepts/advanced/contexts.html" target="_top">contexts</a> in documentation
     */
    @Deprecated
    public void update(Contexts contexts) throws LiquibaseException {
        update(contexts, new LabelExpression());
    }

    /**
     * Liquibase update
     *
     * @param contexts
     * @param labelExpression
     * @throws LiquibaseException
     *
     * @see <a href="https://docs.liquibase.com/concepts/advanced/contexts.html" target="_top">contexts</a> in documentation
     * @see <a href="https://docs.liquibase.com/concepts/advanced/labels.html" target="_top">labels</a> in documentation
     */
    @Deprecated
    public void update(Contexts contexts, LabelExpression labelExpression) throws LiquibaseException {
        update(contexts, labelExpression, true);
    }

    /**
     * Liquibase update
     * @deprecated Use CommandStep
     * @param   contexts
     * @param   labelExpression
     * @param   checkLiquibaseTables
     * @throws  LiquibaseException
     *
     * @see <a href="https://docs.liquibase.com/concepts/advanced/contexts.html" target="_top">contexts</a> in documentation
     * @see <a href="https://docs.liquibase.com/concepts/advanced/labels.html" target="_top">labels</a> in documentation
     */
    @Deprecated
    public void update(Contexts contexts, LabelExpression labelExpression, boolean checkLiquibaseTables) throws LiquibaseException {
        runInScope(() -> {
<<<<<<< HEAD
            if (isUpToDateFastCheck(contexts, labelExpression)) {
                Scope.getCurrentScope().getUI().sendMessage("Database is up to date, no changesets to execute");
                return;
            }

            LockService lockService = LockServiceFactory.getInstance().getLockService(database);
            lockService.waitForLock();

            changeLogParameters.setContexts(contexts);
            changeLogParameters.setLabels(labelExpression);

            Operation updateOperation = null;
            BufferedLogService bufferLog = new BufferedLogService();
            DatabaseChangeLog changeLog;
            HubUpdater hubUpdater = null;
            try {
                changeLog = getDatabaseChangeLog();
                if (checkLiquibaseTables) {
                    checkLiquibaseTables(true, changeLog, contexts, labelExpression);
                }

                ChangeLogHistoryService changelogService = ChangeLogHistoryServiceFactory.getInstance().getChangeLogService(database);
                changelogService.generateDeploymentId();

                changeLog.validate(database, contexts, labelExpression);

                //
                // Let the user know that they can register for Hub
                //
                hubUpdater = new HubUpdater(new Date(), changeLog, database);
                hubUpdater.register(changeLogFile);

                //
                // Create or retrieve the Connection if this is not SQL generation
                // Make sure the Hub is available here by checking the return
                // We do not need a connection if we are using a LoggingExecutor
                //
                ChangeLogIterator changeLogIterator = getStandardChangelogIterator(contexts, labelExpression, changeLog);

                //
                // Iterate to find the change sets which will be skipped
                //
                StatusVisitor statusVisitor = new StatusVisitor(database);
                ChangeLogIterator shouldRunIterator = getStandardChangelogIterator(contexts, labelExpression, true, changeLog);
                shouldRunIterator.run(statusVisitor, new RuntimeEnvironment(database, contexts, labelExpression));

                Connection connection = getConnection(changeLog);
                if (connection != null) {
                    updateOperation =
                        hubUpdater.preUpdateHub("UPDATE", "update", connection, changeLogFile, contexts, labelExpression, changeLogIterator);
                }

                //
                // Make sure we don't already have a listener
                //
                if (connection != null) {
                    changeExecListener = new HubChangeExecListener(updateOperation, changeExecListener);
                }

                //
                // Create another iterator to run
                //
                ChangeLogIterator runChangeLogIterator = getStandardChangelogIterator(contexts, labelExpression, changeLog);
                CompositeLogService compositeLogService = new CompositeLogService(true, bufferLog);
                Scope.child(Scope.Attr.logService.name(), compositeLogService, () ->
                        runChangeLogIterator.run(createUpdateVisitor(), new RuntimeEnvironment(database, contexts, labelExpression)));

                showUpdateSummary(changeLog, statusVisitor);

                //
                // Update Hub with the operation information
                //
                hubUpdater.postUpdateHub(updateOperation, bufferLog);
            } catch (Throwable e) {
                if (hubUpdater != null) {
                    hubUpdater.postUpdateHubExceptionHandling(updateOperation, bufferLog, e.getMessage());
                }
                throw e;
            } finally {
                database.setObjectQuotingStrategy(ObjectQuotingStrategy.LEGACY);
                try {
                    lockService.releaseLock();
                } catch (LockException e) {
                    LOG.severe(MSG_COULD_NOT_RELEASE_LOCK, e);
                }
                resetServices();
                setChangeExecListener(null);
            }
        });
    }

    //
    // Show summary information of the change sets which were skipped, and also
    // a count of the change sets which were processed during this operation
    //
    private void showUpdateSummary(DatabaseChangeLog changeLog, StatusVisitor statusVisitor)
            throws LiquibaseException, IOException {
        //
        // Check the global flag to turn the summary off
        //
        String showSummaryString = Scope.getCurrentScope().get("showSummary", String.class);
        UpdateSummaryEnum showSummary = showSummaryString != null ? UpdateSummaryEnum.valueOf(showSummaryString) : UpdateSummaryEnum.OFF;
        if (showSummary == UpdateSummaryEnum.OFF) {
            return;
        }

        //
        // Obtain two lists:  the list of filtered change sets that
        // The StatusVisitor discovered, and also any change sets which
        // were skipped during parsing, i.e. they had mismatched DBMS values
        //
        List<ChangeSetStatus> denied = statusVisitor.getChangeSetsToSkip();
        List<ChangeSet> skippedChangeSets = changeLog.getSkippedChangeSets();

        //
        // Filter the skipped list to remove changes which were:
        // Previously run
        // After the tag
        // After the count value
        //
        List<ChangeSetStatus> filterDenied =
                denied.stream()
                      .filter(status -> status.getFilterResults()
                      .stream().anyMatch(result ->  result.getFilter() != ShouldRunChangeSetFilter.class &&
                                                    result.getFilter() != UpToTagChangeSetFilter.class &&
                                                    result.getFilter() != CountChangeSetFilter.class))
                      .collect(Collectors.toList());

        //
        // Only show the summary
        //
        showSummary(changeLog, statusVisitor, skippedChangeSets, filterDenied);
        if (showSummary == UpdateSummaryEnum.SUMMARY || (skippedChangeSets.isEmpty() && denied.isEmpty())) {
            return;
        }

        //
        // Show the details too
        //
        showDetailTable(skippedChangeSets, filterDenied);
    }

    private void showDetailTable(List<ChangeSet> skippedChangeSets, List<ChangeSetStatus> filterDenied)
            throws IOException, LiquibaseException {
        List<String> columnHeaders = new ArrayList<>();
        columnHeaders.add("Changeset Info");
        columnHeaders.add("Reason Skipped");
        List<List<String>> table = new ArrayList<>();
        table.add(columnHeaders);

        //
        // Skipped during changelog parsing
        //
        List<ChangeSetStatus> finalList = new ArrayList<>(filterDenied);
        skippedChangeSets.forEach(skippedChangeSet -> {
            String dbmsList = String.format("'%s'", StringUtil.join(skippedChangeSet.getDbmsSet(), ", "));
            String mismatchMessage = String.format("mismatched DBMS value of %s", dbmsList);
            ChangeSetStatus changeSetStatus = new ChangeSetStatus(skippedChangeSet);
            ChangeSetFilterResult filterResult = new ChangeSetFilterResult(false, mismatchMessage, null);
            changeSetStatus.setFilterResults(Collections.singleton(filterResult));
            finalList.add(changeSetStatus);
        });

        finalList.sort((o1, o2) -> {
            ChangeSet c1 = o1.getChangeSet();
            ChangeSet c2 = o2.getChangeSet();
            int order1 = determineOrderInChangelog(c1);
            int order2 = determineOrderInChangelog(c2);
            if (order1 == -1 || order2 == -1) {
                return -1;
            }
            return Integer.compare(order1, order2);
        });

        //
        // Filtered because of labels or context
        //
        for (ChangeSetStatus st : finalList) {
            st.getFilterResults().forEach(consumer -> {
                String skippedMessage = String.format("   '%s' : %s", st.getChangeSet().toString(), consumer.getMessage());
                Scope.getCurrentScope().getLog(getClass()).info(skippedMessage);

                List<String> outputRow = new ArrayList<>();
                outputRow.add(st.getChangeSet().toString());
                outputRow.add(consumer.getMessage());
                table.add(outputRow);
            });
        }

        List<Integer> widths = new ArrayList<>();
        widths.add(60);
        widths.add(40);

        OutputStream outputStream = new ByteArrayOutputStream();
        Writer writer = createOutputWriter(outputStream);
        TableOutput.formatOutput(table, widths, true, writer);
        String outputTableString = outputStream.toString();
        Scope.getCurrentScope().getUI().sendMessage(outputTableString);
    }

    private int determineOrderInChangelog(ChangeSet changeSetToMatch) {
        DatabaseChangeLog changeLog = changeSetToMatch.getChangeLog();
        int order = 0;
        for (ChangeSet changeSet : changeLog.getChangeSets()) {
            if (changeSet == changeSetToMatch) {
                return order;
            }
            order++;
        }
        return -1;
    }

    private void showSummary(DatabaseChangeLog changeLog, StatusVisitor statusVisitor, List<ChangeSet> skippedChangeSets, List<ChangeSetStatus> filterDenied) {
        Scope.getCurrentScope().getUI().sendMessage("");
        int totalInChangelog = changeLog.getChangeSets().size() + skippedChangeSets.size();
        int skipped = skippedChangeSets.size();
        int filtered = filterDenied.size();
        int totalAccepted = statusVisitor.getChangeSetsToRun().size();
        int totalPreviouslyRun = totalInChangelog - filtered - skipped - totalAccepted;

        String message = "UPDATE SUMMARY";
        Scope.getCurrentScope().getLog(getClass()).info(message);
        Scope.getCurrentScope().getUI().sendMessage(message);

        message = String.format("Run:                     %6d", totalAccepted);
        Scope.getCurrentScope().getLog(getClass()).info(message);
        Scope.getCurrentScope().getUI().sendMessage(message);

        message = String.format("Previously run:          %6d", totalPreviouslyRun);
        Scope.getCurrentScope().getLog(getClass()).info(message);
        Scope.getCurrentScope().getUI().sendMessage(message);

        message = String.format("DBMS mismatch:           %6d", skipped);
        Scope.getCurrentScope().getLog(getClass()).info(message);
        Scope.getCurrentScope().getUI().sendMessage(message);

        message = String.format("Not in filter:           %6d", filtered);
        Scope.getCurrentScope().getLog(getClass()).info(message);
        Scope.getCurrentScope().getUI().sendMessage(message);

        message = "-------------------------------";
        Scope.getCurrentScope().getLog(getClass()).info(message);
        Scope.getCurrentScope().getUI().sendMessage(message);

        message = String.format("Total change sets:       %6d%n", totalInChangelog);
        Scope.getCurrentScope().getLog(getClass()).info(message);
        Scope.getCurrentScope().getUI().sendMessage(message);
    }

    private static Writer createOutputWriter(OutputStream outputStream) throws IOException {
        String charsetName = GlobalConfiguration.OUTPUT_FILE_ENCODING.getCurrentValue();
        return new OutputStreamWriter(outputStream, charsetName);
    }

=======
            CommandScope updateCommand = new CommandScope(UpdateCommandStep.COMMAND_NAME);
            updateCommand.addArgumentValue(DbUrlConnectionCommandStep.DATABASE_ARG, getDatabase());
            updateCommand.addArgumentValue(UpdateCommandStep.CHANGELOG_FILE_ARG, changeLogFile);
            updateCommand.addArgumentValue(UpdateCommandStep.CONTEXTS_ARG, contexts != null ? contexts.toString() : null);
            updateCommand.addArgumentValue(UpdateCommandStep.LABEL_FILTER_ARG, labelExpression != null ? labelExpression.getOriginalString() : null);
            updateCommand.addArgumentValue(UpdateCommandStep.CHANGE_EXEC_LISTENER_ARG, changeExecListener);
            updateCommand.addArgumentValue(DatabaseChangelogCommandStep.CHANGELOG_PARAMETERS, changeLogParameters);
            updateCommand.execute();
        });
    }

>>>>>>> bd97cf54
    /**
     * Performs check of the historyService to determine if there is no unrun changesets without obtaining an exclusive write lock.
     * This allows multiple peer services to boot in parallel in the common case where there are no changelogs to run.
     * <p>
     * If we see that there is nothing in the changelog to run and this returns <b>true</b>, then regardless of the lock status we already know we are "done" and can finish up without waiting for the lock.
     * <p>
     * But, if there are changelogs that might have to be ran and this returns <b>false</b>, you MUST get a lock and do a real check to know what changesets actually need to run.
     * <p>
     * NOTE: to reduce the number of queries to the databasehistory table, this method will cache the "fast check" results within this instance under the assumption that the total changesets will not change within this instance.
     */
    protected boolean isUpToDateFastCheck(Contexts contexts, LabelExpression labelExpression) throws LiquibaseException {
        String cacheKey = contexts +"/"+ labelExpression;
        if (!this.upToDateFastCheck.containsKey(cacheKey)) {
            try {
                if (listUnrunChangeSets(contexts, labelExpression, false).isEmpty()) {
                    LOG.fine("Fast check found no un-run changesets");
                    upToDateFastCheck.put(cacheKey, true);
                } else {
                    upToDateFastCheck.put(cacheKey, false);
                }
            } catch (DatabaseException e) {
                LOG.info("Error querying Liquibase tables, disabling fast check for this execution. Reason: " + e.getMessage());
                upToDateFastCheck.put(cacheKey, false);
            } finally {
                // Discard the cached fetched un-run changeset list, as if
                // another peer is running the changesets in parallel, we may
                // get a different answer after taking out the write lock

                ChangeLogHistoryService changeLogService = ChangeLogHistoryServiceFactory.getInstance().getChangeLogService(database);
                changeLogService.reset();
            }
        }
        return upToDateFastCheck.get(cacheKey);
    }

    /**
     *
     * Create or retrieve the Connection object
     *
     * @param   changeLog              Database changelog
     * @return  Connection
     * @throws  LiquibaseHubException  Thrown by HubService
     *
     */
    public Connection getConnection(DatabaseChangeLog changeLog) throws LiquibaseHubException {
        //
        // If our current Executor is a LoggingExecutor then just return since we will not update Hub
        //
        Executor executor = Scope.getCurrentScope().getSingleton(ExecutorService.class).getExecutor("jdbc", database);
        if (executor instanceof LoggingExecutor) {
            return null;
        }
        String changeLogId = changeLog.getChangeLogId();
        HubUpdater hubUpdater = new HubUpdater(new Date(), changeLog, database);
        if (hubUpdater.hubIsNotAvailable(changeLogId)) {
            return null;
        }

        //
        // Warn about the situation where there is a changeLog ID, but no API key
        //
        if (StringUtil.isEmpty(HubConfiguration.LIQUIBASE_HUB_API_KEY.getCurrentValue()) && changeLogId != null) {
            return null;
        }
        Connection connection;
        final HubService hubService = Scope.getCurrentScope().getSingleton(HubServiceFactory.class).getService();
        if (getHubConnectionId() == null) {
            HubChangeLog hubChangeLog = hubService.getHubChangeLog(UUID.fromString(changeLogId), "*");
            if (hubChangeLog == null) {
                Scope.getCurrentScope().getLog(getClass()).warning(
                    "Retrieving Hub Change Log failed for Changelog ID: " + changeLogId);
                return null;
            }
            if (hubChangeLog.isDeleted()) {
                //
                // Complain and stop the operation
                //
                String message =
                    "\n" +
                        "The operation did not complete and will not be reported to Hub because the\n" +  "" +
                        "registered changelog has been deleted by someone in your organization.\n" +
                        "Learn more at http://hub.liquibase.com.";
                throw new LiquibaseHubException(message);
            }

            Connection exampleConnection = new Connection();
            exampleConnection.setProject(hubChangeLog.getProject());
            exampleConnection.setJdbcUrl(Liquibase.this.database.getConnection().getURL());
            connection = hubService.getConnection(exampleConnection, true);

            setHubConnectionId(connection.getId());
        } else {
            connection = hubService.getConnection(new Connection().setId(getHubConnectionId()), true);
        }
        return connection;
    }


    public DatabaseChangeLog getDatabaseChangeLog() throws LiquibaseException {
        return getDatabaseChangeLog(false);
    }

    /**
     * @param shouldWarnOnMismatchedXsdVersion When set to true, a warning will be printed to the console if the XSD
     *                                         version used does not match the version of Liquibase. If "latest" is used
     *                                         as the XSD version, no warning is printed. If the changelog is not xml
     *                                         format, no warning is printed.
     */
    private DatabaseChangeLog getDatabaseChangeLog(boolean shouldWarnOnMismatchedXsdVersion) throws LiquibaseException {
        if (databaseChangeLog == null && changeLogFile != null) {
            Scope.getCurrentScope().addMdcValue(MdcKey.CHANGELOG_FILE, changeLogFile);
            ChangeLogParser parser = ChangeLogParserFactory.getInstance().getParser(changeLogFile, resourceAccessor);
            if (parser instanceof XMLChangeLogSAXParser) {
                ((XMLChangeLogSAXParser) parser).setShouldWarnOnMismatchedXsdVersion(shouldWarnOnMismatchedXsdVersion);
            }
            databaseChangeLog = parser.parse(changeLogFile, changeLogParameters, resourceAccessor);
            Scope.getCurrentScope().getLog(Liquibase.class).info("Parsed changelog file '" + changeLogFile + "'");
        }

        return databaseChangeLog;
    }


    protected UpdateVisitor createUpdateVisitor() {
        return new UpdateVisitor(database, changeExecListener);
    }

    protected UpdateVisitor createUpdateVisitor(ChangeExecListener listener) {
        return new UpdateVisitor(database, listener);
    }

    protected RollbackVisitor createRollbackVisitor() {
        return new RollbackVisitor(database, changeExecListener);
    }

    protected RollbackVisitor createRollbackVisitor(List<ChangesetsRolledback.ChangeSet> processedChangesets) {
        return new RollbackVisitor(database, changeExecListener, processedChangesets);
    }

    /**
     *
     * Return a ChangeLogIterator constructed with standard filters
     *
     * @param   contexts                           Contexts to filter for
     * @param   labelExpression                    Labels to filter for
     * @param   changeLog                          The changelog to process
     *
     * @return  ChangeLogIterator
     * @throws DatabaseException
     *
     */
    protected ChangeLogIterator getStandardChangelogIterator(Contexts contexts, LabelExpression labelExpression,
                                                             DatabaseChangeLog changeLog) throws DatabaseException {
        return new ChangeLogIterator(changeLog,
                new ShouldRunChangeSetFilter(database),
                new ContextChangeSetFilter(contexts),
                new LabelChangeSetFilter(labelExpression),
                new DbmsChangeSetFilter(database),
                new IgnoreChangeSetFilter());
    }

    public void update(String contexts, Writer output) throws LiquibaseException {
        this.update(new Contexts(contexts), output);
    }

    public void update(Contexts contexts, Writer output) throws LiquibaseException {
        update(contexts, new LabelExpression(), output);
    }

    public void update(Contexts contexts, LabelExpression labelExpression, Writer output) throws LiquibaseException {
        update(contexts, labelExpression, output, true);
    }

    public void update(Contexts contexts, LabelExpression labelExpression, Writer output, boolean checkLiquibaseTables)
            throws LiquibaseException {
<<<<<<< HEAD
        changeLogParameters.setContexts(contexts);
        changeLogParameters.setLabels(labelExpression);

        runInScope(() -> {

            /* We have no other choice than to save the current Executer here. */
            @SuppressWarnings("squid:S1941")
            Executor oldTemplate = getAndReplaceJdbcExecutor(output);

            outputHeader("Update Database Script");

            if (isUpToDateFastCheck(contexts, labelExpression)) {
                Scope.getCurrentScope().getSingleton(ExecutorService.class).getExecutor("logging", database).comment("Database is up to date, no changesets to execute");
            } else {
                LockService lockService = LockServiceFactory.getInstance().getLockService(database);
                lockService.waitForLock();

                update(contexts, labelExpression, checkLiquibaseTables);
            }

            flushOutputWriter(output);

            Scope.getCurrentScope().getSingleton(ExecutorService.class).setExecutor("jdbc", database, oldTemplate);
=======
        runInScope(() -> {
            CommandScope updateCommand = new CommandScope(UpdateSqlCommandStep.COMMAND_NAME);
            updateCommand.addArgumentValue(DbUrlConnectionCommandStep.DATABASE_ARG, getDatabase());
            updateCommand.addArgumentValue(UpdateSqlCommandStep.CHANGELOG_FILE_ARG, changeLogFile);
            updateCommand.addArgumentValue(UpdateSqlCommandStep.CONTEXTS_ARG, contexts != null ? contexts.toString() : null);
            updateCommand.addArgumentValue(UpdateSqlCommandStep.LABEL_FILTER_ARG, labelExpression != null ? labelExpression.getOriginalString() : null);
            updateCommand.addArgumentValue(UpdateSqlCommandStep.CHANGE_EXEC_LISTENER_ARG, changeExecListener);
            updateCommand.addArgumentValue(DatabaseChangelogCommandStep.CHANGELOG_PARAMETERS, changeLogParameters);
            updateCommand.setOutput(new WriterOutputStream(output, GlobalConfiguration.OUTPUT_FILE_ENCODING.getCurrentValue()));
            updateCommand.execute();
>>>>>>> bd97cf54
        });
    }

    @Deprecated
    public void update(int changesToApply, String contexts) throws LiquibaseException {
        update(changesToApply, new Contexts(contexts), new LabelExpression());
    }

    /**
     *
     * Update to count
     *
     * @param  changesToApply
     * @param  contexts
     * @param  labelExpression
     * @throws LiquibaseException
     *
     */
    @Deprecated
    public void update(int changesToApply, Contexts contexts, LabelExpression labelExpression)
            throws LiquibaseException {
<<<<<<< HEAD
        changeLogParameters.setContexts(contexts);
        changeLogParameters.setLabels(labelExpression);

        runInScope(() -> {

            LockService lockService = LockServiceFactory.getInstance().getLockService(database);
            lockService.waitForLock();

            Operation updateOperation = null;
            BufferedLogService bufferLog = new BufferedLogService();
            DatabaseChangeLog changeLog = null;
            HubUpdater hubUpdater = null;
            try {
                changeLog = getDatabaseChangeLog();

                checkLiquibaseTables(true, changeLog, contexts, labelExpression);
                ChangeLogHistoryServiceFactory.getInstance().getChangeLogService(database).generateDeploymentId();

                changeLog.validate(database, contexts, labelExpression);

                //
                // Let the user know that they can register for Hub
                //
                hubUpdater = new HubUpdater(new Date(), changeLog, database);
                hubUpdater.register(changeLogFile);

                //
                // Create an iterator which will be used with a ListVisitor
                // to grab the list of changesets for the update
                //
                ChangeLogIterator listLogIterator = new ChangeLogIterator(changeLog,
                        new ShouldRunChangeSetFilter(database),
                        new ContextChangeSetFilter(contexts),
                        new LabelChangeSetFilter(labelExpression),
                        new DbmsChangeSetFilter(database),
                        new IgnoreChangeSetFilter(),
                        new CountChangeSetFilter(changesToApply));

                //
                // Create or retrieve the Connection
                // Make sure the Hub is available here by checking the return
                //
                Connection connection = getConnection(changeLog);
                if (connection != null) {
                    updateOperation =
                        hubUpdater.preUpdateHub("UPDATE", "update-count", connection, changeLogFile, contexts, labelExpression, listLogIterator);
                }

                //
                // If we are doing Hub then set up a HubChangeExecListener
                //
                if (connection != null) {
                    changeExecListener = new HubChangeExecListener(updateOperation, changeExecListener);
                }

                //
                // Iterate to find the change sets which will be skipped
                //
                StatusVisitor statusVisitor = new StatusVisitor(database);
                ChangeLogIterator shouldRunIterator = new ChangeLogIterator(changeLog,
                        true,
                        new ShouldRunChangeSetFilter(database),
                        new ContextChangeSetFilter(contexts),
                        new LabelChangeSetFilter(labelExpression),
                        new DbmsChangeSetFilter(database),
                        new IgnoreChangeSetFilter(),
                        new CountChangeSetFilter(changesToApply));
                shouldRunIterator.run(statusVisitor, new RuntimeEnvironment(database, contexts, labelExpression));

                //
                // Create another iterator to run
                //
                ChangeLogIterator runChangeLogIterator = new ChangeLogIterator(changeLog,
                        new ShouldRunChangeSetFilter(database),
                        new ContextChangeSetFilter(contexts),
                        new LabelChangeSetFilter(labelExpression),
                        new DbmsChangeSetFilter(database),
                        new IgnoreChangeSetFilter(),
                        new CountChangeSetFilter(changesToApply));

                CompositeLogService compositeLogService = new CompositeLogService(true, bufferLog);
                Scope.child(Scope.Attr.logService.name(), compositeLogService, () -> runChangeLogIterator.run(createUpdateVisitor(), new RuntimeEnvironment(database, contexts, labelExpression)));

                showUpdateSummary(changeLog, statusVisitor);

                hubUpdater.postUpdateHub(updateOperation, bufferLog);
            }
            catch (Throwable e) {
                if (hubUpdater != null) {
                    hubUpdater.postUpdateHubExceptionHandling(updateOperation, bufferLog, e.getMessage());
                }
                throw e;
            } finally {
                database.setObjectQuotingStrategy(ObjectQuotingStrategy.LEGACY);
                try {
                    lockService.releaseLock();
                } catch (LockException e) {
                    LOG.severe(MSG_COULD_NOT_RELEASE_LOCK, e);
                }
                resetServices();
                setChangeExecListener(null);
            }
=======
        runInScope(() -> {
            CommandScope updateCommand = new CommandScope(UpdateCountCommandStep.COMMAND_NAME);
            updateCommand.addArgumentValue(DbUrlConnectionCommandStep.DATABASE_ARG, getDatabase());
            updateCommand.addArgumentValue(UpdateCountCommandStep.CHANGELOG_FILE_ARG, changeLogFile);
            updateCommand.addArgumentValue(UpdateCountCommandStep.CONTEXTS_ARG, contexts != null ? contexts.toString() : null);
            updateCommand.addArgumentValue(UpdateCountCommandStep.LABEL_FILTER_ARG, labelExpression != null ? labelExpression.getOriginalString() : null);
            updateCommand.addArgumentValue(UpdateCountCommandStep.CHANGE_EXEC_LISTENER_ARG, changeExecListener);
            updateCommand.addArgumentValue(UpdateCountCommandStep.COUNT_ARG, changesToApply);
            updateCommand.addArgumentValue(DatabaseChangelogCommandStep.CHANGELOG_PARAMETERS, changeLogParameters);
            updateCommand.execute();
>>>>>>> bd97cf54
        });
    }

    public void update(String tag, String contexts) throws LiquibaseException {
        update(tag, new Contexts(contexts), new LabelExpression());
    }

    public void update(String tag, Contexts contexts) throws LiquibaseException {
        update(tag, contexts, new LabelExpression());
    }

    /**
     *
     * Update to tag
     *
     * @param   tag                             Tag to update for
     * @param   contexts
     * @param   labelExpression
     * @throws  LiquibaseException
     *
     */
    public void update(String tag, Contexts contexts, LabelExpression labelExpression) throws LiquibaseException {
        if (tag == null) {
            update(contexts, labelExpression);
            return;
        }
        changeLogParameters.setContexts(contexts);
        changeLogParameters.setLabels(labelExpression);
        addCommandFiltersMdc(labelExpression, contexts);

<<<<<<< HEAD
        runInScope(() -> {
            LockService lockService = LockServiceFactory.getInstance().getLockService(database);
            lockService.waitForLock();
=======
        runInScope(new Scope.ScopedRunner() {
            @Override
            public void run() throws Exception {
                LockService lockService = LockServiceFactory.getInstance().getLockService(database);
                lockService.waitForLock();
                Scope.getCurrentScope().addMdcValue(MdcKey.LIQUIBASE_TARGET_URL, database.getConnection().getURL());
>>>>>>> bd97cf54

            HubUpdater hubUpdater = null;
            Operation updateOperation = null;
            BufferedLogService bufferLog = new BufferedLogService();
            DatabaseChangeLog changeLog = null;
            try {

                changeLog = getDatabaseChangeLog();

                checkLiquibaseTables(true, changeLog, contexts, labelExpression);

<<<<<<< HEAD
                ChangeLogHistoryServiceFactory.getInstance().getChangeLogService(database).generateDeploymentId();

                changeLog.validate(database, contexts, labelExpression);

                //
                // Let the user know that they can register for Hub
                //
                hubUpdater = new HubUpdater(new Date(), changeLog, database);
                hubUpdater.register(changeLogFile);
=======
                    changeLog.validate(database, contexts, labelExpression);

                    //
                    // Let the user know that they can register for Hub
                    //
                    hubUpdater = new HubUpdater(new Date(), changeLog, database);

                    generateDeploymentId();
>>>>>>> bd97cf54

                //
                // Create an iterator which will be used with a ListVisitor
                // to grab the list of changesets for the update
                //
                List<RanChangeSet> ranChangeSetList = database.getRanChangeSetList();
                ChangeLogIterator listLogIterator = new ChangeLogIterator(changeLog,
                        new ShouldRunChangeSetFilter(database),
                        new ContextChangeSetFilter(contexts),
                        new LabelChangeSetFilter(labelExpression),
                        new DbmsChangeSetFilter(database),
                        new IgnoreChangeSetFilter(),
                        new UpToTagChangeSetFilter(tag, ranChangeSetList));

                //
                // Create or retrieve the Connection
                // Make sure the Hub is available here by checking the return
                //
                Connection connection = getConnection(changeLog);
                if (connection != null) {
                    updateOperation =
                       hubUpdater.preUpdateHub("UPDATE", "update-to-tag", connection, changeLogFile, contexts, labelExpression, listLogIterator);
                }

                //
                // Check for an already existing Listener
                //
                if (connection != null) {
                    changeExecListener = new HubChangeExecListener(updateOperation, changeExecListener);
                }

<<<<<<< HEAD
                //
                // Iterate to find the change sets which will be skipped
                //
                StatusVisitor statusVisitor = new StatusVisitor(database);
                ChangeLogIterator shouldRunIterator = new ChangeLogIterator(changeLog,
                        true,
                        new ShouldRunChangeSetFilter(database),
                        new ContextChangeSetFilter(contexts),
                        new LabelChangeSetFilter(labelExpression),
                        new DbmsChangeSetFilter(database),
                        new IgnoreChangeSetFilter(),
                        new UpToTagChangeSetFilter(tag, ranChangeSetList));
                shouldRunIterator.run(statusVisitor, new RuntimeEnvironment(database, contexts, labelExpression));
=======
                    //
                    // Iterate to find the change sets which will be skipped
                    //
                    StatusVisitor statusVisitor = new StatusVisitor(database);
                    ChangeLogIterator shouldRunIterator = new StatusChangeLogIterator(changeLog, tag,
                            new ShouldRunChangeSetFilter(database),
                            new ContextChangeSetFilter(contexts),
                            new LabelChangeSetFilter(labelExpression),
                            new DbmsChangeSetFilter(database),
                            new IgnoreChangeSetFilter(),
                            new UpToTagChangeSetFilter(tag, ranChangeSetList));
                    shouldRunIterator.run(statusVisitor, new RuntimeEnvironment(database, contexts, labelExpression));
>>>>>>> bd97cf54

                //
                // Create another iterator to run
                //
                ChangeLogIterator runChangeLogIterator = new ChangeLogIterator(changeLog,
                        new ShouldRunChangeSetFilter(database),
                        new ContextChangeSetFilter(contexts),
                        new LabelChangeSetFilter(labelExpression),
                        new DbmsChangeSetFilter(database),
                        new IgnoreChangeSetFilter(),
                        new UpToTagChangeSetFilter(tag, ranChangeSetList));

<<<<<<< HEAD
                CompositeLogService compositeLogService = new CompositeLogService(true, bufferLog);
                Scope.child(Scope.Attr.logService.name(), compositeLogService, () -> runChangeLogIterator.run(createUpdateVisitor(), new RuntimeEnvironment(database, contexts, labelExpression)));

                showUpdateSummary(changeLog, statusVisitor);

                hubUpdater.postUpdateHub(updateOperation, bufferLog);
            }
            catch (Throwable e) {
                if (hubUpdater != null) {
                    hubUpdater.postUpdateHubExceptionHandling(updateOperation, bufferLog, e.getMessage());
                }
                throw e;
            } finally {
                database.setObjectQuotingStrategy(ObjectQuotingStrategy.LEGACY);
                try {
                    lockService.releaseLock();
                } catch (LockException e) {
                    LOG.severe(MSG_COULD_NOT_RELEASE_LOCK, e);
=======
                    CompositeLogService compositeLogService = new CompositeLogService(true, bufferLog);
                    Scope.child(Scope.Attr.logService.name(), compositeLogService, () -> runChangeLogIterator.run(createUpdateVisitor(), new RuntimeEnvironment(database, contexts, labelExpression)));
                    OutputStream outputStream = Scope.getCurrentScope().get("outputStream", OutputStream.class);
                    ShowSummaryUtil.showUpdateSummary(changeLog, statusVisitor, outputStream);

                    hubUpdater.postUpdateHub(updateOperation, bufferLog);
                    logDeploymentOutcomeMdc(true);
                }
                catch (Throwable e) {
                    logDeploymentOutcomeMdc(false);
                    if (hubUpdater != null) {
                        hubUpdater.postUpdateHubExceptionHandling(updateOperation, bufferLog, e.getMessage());
                    }
                    throw e;
                } finally {
                    database.setObjectQuotingStrategy(ObjectQuotingStrategy.LEGACY);
                    try {
                        lockService.releaseLock();
                    } catch (LockException e) {
                        LOG.severe(MSG_COULD_NOT_RELEASE_LOCK, e);
                    }
                    resetServices();
                    setChangeExecListener(null);
>>>>>>> bd97cf54
                }
                resetServices();
                setChangeExecListener(null);
            }
        });
    }

    @Deprecated
    public void update(int changesToApply, String contexts, Writer output) throws LiquibaseException {
        this.update(changesToApply, new Contexts(contexts), new LabelExpression(), output);
    }

    @Deprecated
    public void update(int changesToApply, Contexts contexts, LabelExpression labelExpression, Writer output) throws LiquibaseException {
        changeLogParameters.setContexts(contexts);
        changeLogParameters.setLabels(labelExpression);

        runInScope(() -> {

            /* We have no other choice than to save the current Executer here. */
            @SuppressWarnings("squid:S1941")
            Executor oldTemplate = getAndReplaceJdbcExecutor(output);
            outputHeader("Update " + changesToApply + " Changesets Database Script");

            update(changesToApply, contexts, labelExpression);

            flushOutputWriter(output);

            resetServices();
            Scope.getCurrentScope().getSingleton(ExecutorService.class).setExecutor("jdbc", database, oldTemplate);
        });

    }

    public void update(String tag, String contexts, Writer output) throws LiquibaseException {
        update(tag, new Contexts(contexts), new LabelExpression(), output);
    }

    public void update(String tag, Contexts contexts, Writer output) throws LiquibaseException {
        update(tag, contexts, new LabelExpression(), output);
    }

    public void update(String tag, Contexts contexts, LabelExpression labelExpression, Writer output)
            throws LiquibaseException {
        if (tag == null) {
            update(contexts, labelExpression, output);
            return;
        }
        changeLogParameters.setContexts(contexts);
        changeLogParameters.setLabels(labelExpression);

        runInScope(() -> {

            /* We have no other choice than to save the current Executer here. */
            @SuppressWarnings("squid:S1941")
            Executor oldTemplate = getAndReplaceJdbcExecutor(output);

            outputHeader("Update to '" + tag + "' Database Script");

            update(tag, contexts, labelExpression);

            flushOutputWriter(output);

            resetServices();
            Scope.getCurrentScope().getSingleton(ExecutorService.class).setExecutor("jdbc", database, oldTemplate);
        });
    }

    private void addCommandFiltersMdc(LabelExpression labelExpression, Contexts contexts) {
        String labelFilterMdc = labelExpression != null && labelExpression.getOriginalString() != null ? labelExpression.getOriginalString() : "";
        String contextFilterMdc = contexts != null ? contexts.toString() : "";
        Scope.getCurrentScope().addMdcValue(MdcKey.COMMAND_LABEL_FILTER, labelFilterMdc);
        Scope.getCurrentScope().addMdcValue(MdcKey.COMMAND_CONTEXT_FILTER, contextFilterMdc);
    }

    private void generateDeploymentId() {
        ChangeLogHistoryService changelogService = ChangeLogHistoryServiceFactory.getInstance().getChangeLogService(database);
        changelogService.generateDeploymentId();
        Scope.getCurrentScope().addMdcValue(MdcKey.DEPLOYMENT_ID, changelogService.getDeploymentId());
    }

    private void logDeploymentOutcomeMdc(boolean success) throws IOException {
        int deployedChangeSetCount = getDefaultChangeExecListener().getDeployedChangeSets().size();
        String successLog = "Update command completed successfully.";
        String failureLog = "Update command encountered an exception.";
        try (MdcObject deploymentOutcomeMdc = Scope.getCurrentScope().addMdcValue(MdcKey.DEPLOYMENT_OUTCOME, success ? MdcValue.COMMAND_SUCCESSFUL : MdcValue.COMMAND_FAILED);
             MdcObject deploymentOutcomeCountMdc = Scope.getCurrentScope().addMdcValue(MdcKey.DEPLOYMENT_OUTCOME_COUNT, String.valueOf(deployedChangeSetCount))) {
            Scope.getCurrentScope().getLog(getClass()).info(success ? successLog : failureLog);
        }
    }

    /**
     * @deprecated use {@link LoggingExecutorTextUtil#outputHeader(String, Database, String))}
     */
    @Deprecated
    public void outputHeader(String message) throws DatabaseException {
        LoggingExecutorTextUtil.outputHeader(message, database, changeLogFile);
    }

    public void rollback(int changesToRollback, String contexts, Writer output) throws LiquibaseException {
        rollback(changesToRollback, null, contexts, output);
    }

    public void rollback(int changesToRollback, Contexts contexts, Writer output) throws LiquibaseException {
        rollback(changesToRollback, null, contexts, output);
    }

    public void rollback(int changesToRollback, Contexts contexts, LabelExpression labelExpression, Writer output)
            throws LiquibaseException {
        rollback(changesToRollback, null, contexts, labelExpression, output);
    }

    public void rollback(int changesToRollback, String rollbackScript, String contexts, Writer output)
            throws LiquibaseException {
        rollback(changesToRollback, rollbackScript, new Contexts(contexts), output);
    }

    public void rollback(int changesToRollback, String rollbackScript, Contexts contexts, Writer output)
            throws LiquibaseException {
        rollback(changesToRollback, rollbackScript, contexts, new LabelExpression(), output);
    }

    public void rollback(int changesToRollback, String rollbackScript, Contexts contexts,
                         LabelExpression labelExpression, Writer output) throws LiquibaseException {
        changeLogParameters.setContexts(contexts);
        changeLogParameters.setLabels(labelExpression);

        runInScope(() -> {

            /* We have no other choice than to save the current Executer here. */
            @SuppressWarnings("squid:S1941")
            Executor oldTemplate = getAndReplaceJdbcExecutor(output);

            outputHeader("Rollback " + changesToRollback + " Change(s) Script");

            rollback(changesToRollback, rollbackScript, contexts, labelExpression);

            flushOutputWriter(output);
            Scope.getCurrentScope().getSingleton(ExecutorService.class).setExecutor("jdbc", database, oldTemplate);
            resetServices();
        });

    }

    public void rollback(int changesToRollback, String contexts) throws LiquibaseException {
        rollback(changesToRollback, null, contexts);
    }

    public void rollback(int changesToRollback, Contexts contexts, LabelExpression labelExpression)
            throws LiquibaseException {
        rollback(changesToRollback, null, contexts, labelExpression);
    }

    public void rollback(int changesToRollback, String rollbackScript, String contexts) throws LiquibaseException {
        rollback(changesToRollback, rollbackScript, new Contexts(contexts), new LabelExpression());
    }

    /**
     *
     * Rollback count
     *
     * @param changesToRollback
     * @param rollbackScript
     * @param contexts
     * @param labelExpression
     * @throws LiquibaseException
     */
    public void rollback(int changesToRollback, String rollbackScript, Contexts contexts,
                         LabelExpression labelExpression) throws LiquibaseException {
        changeLogParameters.setContexts(contexts);
        changeLogParameters.setLabels(labelExpression);
        addCommandFiltersMdc(labelExpression, contexts);

<<<<<<< HEAD
        runInScope(() -> {
=======
        runInScope(new Scope.ScopedRunner() {
            @Override
            public void run() throws Exception {
                Scope.getCurrentScope().addMdcValue(MdcKey.ROLLBACK_COUNT, String.valueOf(changesToRollback));
                Scope.getCurrentScope().addMdcValue(MdcKey.ROLLBACK_SCRIPT, rollbackScript);
                Scope.getCurrentScope().addMdcValue(MdcKey.LIQUIBASE_TARGET_URL, database.getConnection().getURL());
>>>>>>> bd97cf54

            LockService lockService = LockServiceFactory.getInstance().getLockService(database);
            lockService.waitForLock();

<<<<<<< HEAD
            Operation rollbackOperation = null;
            BufferedLogService bufferLog = new BufferedLogService();
            DatabaseChangeLog changeLog = null;
            Date startTime = new Date();
            HubUpdater hubUpdater = null;
            try {
                changeLog = getDatabaseChangeLog();
                checkLiquibaseTables(false, changeLog, contexts, labelExpression);
=======
                Operation rollbackOperation = null;
                final String operationCommand = "rollback-count";
                BufferedLogService bufferLog = new BufferedLogService();
                DatabaseChangeLog changeLog = null;
                Date startTime = new Date();
                HubUpdater hubUpdater = null;
                try {
                    changeLog = getDatabaseChangeLog();
                    checkLiquibaseTables(false, changeLog, contexts, labelExpression);
>>>>>>> bd97cf54

                changeLog.validate(database, contexts, labelExpression);

<<<<<<< HEAD
                //
                // Let the user know that they can register for Hub
                //
                hubUpdater = new HubUpdater(startTime, changeLog, database);
                hubUpdater.register(changeLogFile);
=======
                    //
                    // Let the user know that they can register for Hub
                    //
                    hubUpdater = new HubUpdater(startTime, changeLog, database);
>>>>>>> bd97cf54

                //
                // Create an iterator which will be used with a ListVisitor
                // to grab the list of changesets for the update
                //
                ChangeLogIterator listLogIterator = new ChangeLogIterator(database.getRanChangeSetList(), changeLog,
                        new AlreadyRanChangeSetFilter(database.getRanChangeSetList()),
                        new ContextChangeSetFilter(contexts),
                        new LabelChangeSetFilter(labelExpression),
                        new DbmsChangeSetFilter(database),
                        new IgnoreChangeSetFilter(),
                        new CountChangeSetFilter(changesToRollback));

<<<<<<< HEAD
                //
                // Create or retrieve the Connection
                // Make sure the Hub is available here by checking the return
                //
                Connection connection = getConnection(changeLog);
                if (connection != null) {
                    rollbackOperation = hubUpdater.preUpdateHub("ROLLBACK", "rollback-count", connection, changeLogFile, contexts, labelExpression, listLogIterator);
                }
=======
                    //
                    // Create or retrieve the Connection
                    // Make sure the Hub is available here by checking the return
                    //
                    Connection connection = getConnection(changeLog);
                    if (connection != null) {
                        rollbackOperation = hubUpdater.preUpdateHub("ROLLBACK", operationCommand, connection, changeLogFile, contexts, labelExpression, listLogIterator);
                    }
>>>>>>> bd97cf54

                //
                // If we are doing Hub then set up a HubChangeExecListener
                //
                if (connection != null) {
                    changeExecListener = new HubChangeExecListener(rollbackOperation, changeExecListener);
                }

                //
                // Create another iterator to run
                //
                ChangeLogIterator logIterator = new ChangeLogIterator(database.getRanChangeSetList(), changeLog,
                        new AlreadyRanChangeSetFilter(database.getRanChangeSetList()),
                        new ContextChangeSetFilter(contexts),
                        new LabelChangeSetFilter(labelExpression),
                        new DbmsChangeSetFilter(database),
                        new IgnoreChangeSetFilter(),
                        new CountChangeSetFilter(changesToRollback));

<<<<<<< HEAD
                CompositeLogService compositeLogService = new CompositeLogService(true, bufferLog);
                if (rollbackScript == null) {
                    Scope.child(Scope.Attr.logService.name(), compositeLogService, () -> logIterator.run(createRollbackVisitor(), new RuntimeEnvironment(database, contexts, labelExpression)));
                } else {
                    List<ChangeSet> changeSets = determineRollbacks(logIterator, contexts, labelExpression);
                    Map<String, Object> values = new HashMap<>();
                    values.put(Scope.Attr.logService.name(), compositeLogService);
                    values.put(BufferedLogService.class.getName(), bufferLog);
                    Scope.child(values, () -> executeRollbackScript(rollbackScript, changeSets, contexts, labelExpression));
                    removeRunStatus(changeSets, contexts, labelExpression);
                }
                hubUpdater.postUpdateHub(rollbackOperation, bufferLog);
            }
            catch (Throwable t) {
                if (hubUpdater != null) {
                    hubUpdater.postUpdateHubExceptionHandling(rollbackOperation, bufferLog, t.getMessage());
                }
                throw t;
            } finally {
                try {
                    lockService.releaseLock();
                } catch (LockException e) {
                    LOG.severe("Error releasing lock", e);
=======
                    doRollback(bufferLog, rollbackScript, logIterator, contexts, labelExpression, hubUpdater, rollbackOperation);
                }
                catch (Throwable t) {
                    handleRollbackException(t, hubUpdater, rollbackOperation, bufferLog, operationCommand);
                    throw t;
                } finally {
                    handleRollbackFinally(lockService);
>>>>>>> bd97cf54
                }
                resetServices();
                setChangeExecListener(null);
            }
        });
    }

    /**
     * Actually perform the rollback operation. Determining which changesets to roll back is the responsibility of the
     * logIterator.
     */
    private void doRollback(BufferedLogService bufferLog, String rollbackScript, ChangeLogIterator logIterator, Contexts contexts, LabelExpression labelExpression, HubUpdater hubUpdater, Operation rollbackOperation) throws Exception {
        CompositeLogService compositeLogService = new CompositeLogService(true, bufferLog);
        if (rollbackScript == null) {
            List<ChangesetsRolledback.ChangeSet> processedChangesets = new ArrayList<>();
            Scope.child(Scope.Attr.logService.name(), compositeLogService, () -> {
                logIterator.run(createRollbackVisitor(processedChangesets), new RuntimeEnvironment(database, contexts, labelExpression));
            });
            Scope.getCurrentScope().addMdcValue(MdcKey.CHANGESETS_ROLLED_BACK, new ChangesetsRolledback(processedChangesets), false);
        } else {
            List<ChangeSet> changeSets = determineRollbacks(logIterator, contexts, labelExpression);
            Map<String, Object> values = new HashMap<>();
            values.put(Scope.Attr.logService.name(), compositeLogService);
            values.put(BufferedLogService.class.getName(), bufferLog);
            Scope.child(values, () -> {
                executeRollbackScript(rollbackScript, changeSets, contexts, labelExpression);
            });
            removeRunStatus(changeSets, contexts, labelExpression);
            Scope.getCurrentScope().addMdcValue(MdcKey.CHANGESETS_ROLLED_BACK, ChangesetsRolledback.fromChangesetList(changeSets));
        }
        hubUpdater.postUpdateHub(rollbackOperation, bufferLog);
        try (MdcObject deploymentOutcomeMdc = Scope.getCurrentScope().getMdcManager().put(MdcKey.DEPLOYMENT_OUTCOME, MdcValue.COMMAND_SUCCESSFUL)) {
            Scope.getCurrentScope().getLog(getClass()).info("Rollback command completed successfully.");
        }
    }

    private List<ChangeSet> determineRollbacks(ChangeLogIterator logIterator, Contexts contexts, LabelExpression labelExpression)
            throws LiquibaseException {
        List<ChangeSet> changeSetsToRollback = new ArrayList<>();
        logIterator.run(new ChangeSetVisitor() {
            @Override
            public Direction getDirection() {
                return Direction.REVERSE;
            }

            @Override
            public void visit(ChangeSet changeSet, DatabaseChangeLog databaseChangeLog, Database database,
                              Set<ChangeSetFilterResult> filterResults) throws LiquibaseException {
                changeSetsToRollback.add(changeSet);
            }
        }, new RuntimeEnvironment(database, contexts, labelExpression));
        return changeSetsToRollback;
    }

    protected void removeRunStatus(List<ChangeSet> changeSets, Contexts contexts, LabelExpression labelExpression)
            throws LiquibaseException {
        for (ChangeSet changeSet : changeSets) {
            database.removeRanStatus(changeSet);
            database.commit();
        }
    }

    protected void executeRollbackScript(String rollbackScript, List<ChangeSet> changeSets, Contexts contexts, LabelExpression labelExpression) throws LiquibaseException {
        final Executor executor = Scope.getCurrentScope().getSingleton(ExecutorService.class).getExecutor("jdbc", database);
        String rollbackScriptContents;
        try {
            Resource resource = resourceAccessor.get(rollbackScript);
            if (resource == null) {
                throw new LiquibaseException("WARNING: The rollback script '" + rollbackScript + "' was not located.  Please check your parameters. No rollback was performed");
            }
            try (InputStream stream = resource.openInputStream()) {
                rollbackScriptContents = StreamUtil.readStreamAsString(stream);
            }
        } catch (IOException e) {
            throw new LiquibaseException("Error reading rollbackScript " + executor + ": " + e.getMessage());
        }

        //
        // Expand changelog properties
        //
        changeLogParameters.setContexts(contexts);
        changeLogParameters.setLabels(labelExpression);
        DatabaseChangeLog changelog = getDatabaseChangeLog();
        rollbackScriptContents = changeLogParameters.expandExpressions(rollbackScriptContents, changelog);

        RawSQLChange rollbackChange = buildRawSQLChange(rollbackScriptContents);

        try {
            ((HubChangeExecListener)changeExecListener).setRollbackScriptContents(rollbackScriptContents);
            sendRollbackMessages(changeSets, changelog, RollbackMessageType.WILL_ROLLBACK, contexts, labelExpression, null);
            executor.execute(rollbackChange);
            sendRollbackMessages(changeSets, changelog, RollbackMessageType.ROLLED_BACK, contexts, labelExpression, null);
        } catch (DatabaseException e) {
            Scope.getCurrentScope().getLog(getClass()).warning(e.getMessage());
            LOG.severe("Error executing rollback script: " + e.getMessage());
            if (changeExecListener != null) {
                sendRollbackMessages(changeSets, changelog, RollbackMessageType.ROLLBACK_FAILED, contexts, labelExpression, e);
            }
            throw new DatabaseException("Error executing rollback script", e);
        }
        database.commit();
    }

    private void sendRollbackMessages(List<ChangeSet> changeSets,
                                      DatabaseChangeLog changelog,
                                      RollbackMessageType messageType,
                                      Contexts contexts,
                                      LabelExpression labelExpression,
                                      Exception exception) {
        for (ChangeSet changeSet : changeSets) {
            if (messageType == RollbackMessageType.WILL_ROLLBACK) {
                changeExecListener.willRollback(changeSet, databaseChangeLog, database);
            }
            else if (messageType == RollbackMessageType.ROLLED_BACK) {
                final String message = "Rolled Back Changeset:" + changeSet.toString(false);
                Scope.getCurrentScope().getUI().sendMessage(message);
                LOG.info(message);
                changeExecListener.rolledBack(changeSet, databaseChangeLog, database);
            }
            else if (messageType == RollbackMessageType.ROLLBACK_FAILED) {
                final String message = "Failed rolling back Changeset:" + changeSet.toString(false);
                Scope.getCurrentScope().getUI().sendMessage(message);
                changeExecListener.rollbackFailed(changeSet, databaseChangeLog, database, exception);
            }
        }
    }

    protected RawSQLChange buildRawSQLChange(String rollbackScriptContents) {
        RawSQLChange rollbackChange = new RawSQLChange(rollbackScriptContents);
        rollbackChange.setSplitStatements(true);
        rollbackChange.setStripComments(true);
        return rollbackChange;
    }

    public void rollback(String tagToRollBackTo, String contexts, Writer output) throws LiquibaseException {
        rollback(tagToRollBackTo, null, contexts, output);
    }

    public void rollback(String tagToRollBackTo, Contexts contexts, Writer output) throws LiquibaseException {
        rollback(tagToRollBackTo, null, contexts, output);
    }

    public void rollback(String tagToRollBackTo, Contexts contexts, LabelExpression labelExpression, Writer output)
            throws LiquibaseException {
        rollback(tagToRollBackTo, null, contexts, labelExpression, output);
    }

    public void rollback(String tagToRollBackTo, String rollbackScript, String contexts, Writer output)
            throws LiquibaseException {
        rollback(tagToRollBackTo, rollbackScript, new Contexts(contexts), output);
    }

    public void rollback(String tagToRollBackTo, String rollbackScript, Contexts contexts, Writer output)
            throws LiquibaseException {
        rollback(tagToRollBackTo, rollbackScript, contexts, new LabelExpression(), output);
    }

    public void rollback(String tagToRollBackTo, String rollbackScript, Contexts contexts,
                         LabelExpression labelExpression, Writer output) throws LiquibaseException {
        changeLogParameters.setContexts(contexts);
        changeLogParameters.setLabels(labelExpression);

        /* We have no other choice than to save the current Executer here. */
        @SuppressWarnings("squid:S1941")
        Executor oldTemplate = getAndReplaceJdbcExecutor(output);

        outputHeader("Rollback to '" + tagToRollBackTo + "' Script");

        rollback(tagToRollBackTo, contexts, labelExpression);

        flushOutputWriter(output);
        Scope.getCurrentScope().getSingleton(ExecutorService.class).setExecutor("jdbc", database, oldTemplate);
        resetServices();
    }

    public void rollback(String tagToRollBackTo, String contexts) throws LiquibaseException {
        rollback(tagToRollBackTo, null, contexts);
    }

    public void rollback(String tagToRollBackTo, Contexts contexts) throws LiquibaseException {
        rollback(tagToRollBackTo, null, contexts);
    }

    public void rollback(String tagToRollBackTo, Contexts contexts, LabelExpression labelExpression)
            throws LiquibaseException {
        rollback(tagToRollBackTo, null, contexts, labelExpression);
    }

    public void rollback(String tagToRollBackTo, String rollbackScript, String contexts) throws LiquibaseException {
        rollback(tagToRollBackTo, rollbackScript, new Contexts(contexts));
    }

    public void rollback(String tagToRollBackTo, String rollbackScript, Contexts contexts) throws LiquibaseException {
        rollback(tagToRollBackTo, rollbackScript, contexts, new LabelExpression());
    }

    /**
     *
     * Rollback to tag
     *
     * @param tagToRollBackTo
     * @param rollbackScript
     * @param contexts
     * @param labelExpression
     * @throws LiquibaseException
     */
    public void rollback(String tagToRollBackTo, String rollbackScript, Contexts contexts,
                         LabelExpression labelExpression) throws LiquibaseException {
        changeLogParameters.setContexts(contexts);
        changeLogParameters.setLabels(labelExpression);
        addCommandFiltersMdc(labelExpression, contexts);

<<<<<<< HEAD
        runInScope(() -> {
=======
        runInScope(new Scope.ScopedRunner() {
            @Override
            public void run() throws Exception {
                Scope.getCurrentScope().addMdcValue(MdcKey.ROLLBACK_TO_TAG, tagToRollBackTo);
                Scope.getCurrentScope().addMdcValue(MdcKey.ROLLBACK_SCRIPT, rollbackScript);
                Scope.getCurrentScope().addMdcValue(MdcKey.LIQUIBASE_TARGET_URL, database.getConnection().getURL());
>>>>>>> bd97cf54

            LockService lockService = LockServiceFactory.getInstance().getLockService(database);
            lockService.waitForLock();

<<<<<<< HEAD
            Operation rollbackOperation = null;
            BufferedLogService bufferLog = new BufferedLogService();
            DatabaseChangeLog changeLog = null;
            Date startTime = new Date();
            HubUpdater hubUpdater = null;
=======
                Operation rollbackOperation = null;
                final String operationCommand = "rollback";
                BufferedLogService bufferLog = new BufferedLogService();
                DatabaseChangeLog changeLog = null;
                Date startTime = new Date();
                HubUpdater hubUpdater = null;
>>>>>>> bd97cf54

            try {

                changeLog = getDatabaseChangeLog();
                checkLiquibaseTables(false, changeLog, contexts, labelExpression);

                changeLog.validate(database, contexts, labelExpression);

<<<<<<< HEAD
                //
                // Let the user know that they can register for Hub
                //
                hubUpdater = new HubUpdater(startTime, changeLog, database);
                hubUpdater.register(changeLogFile);
=======
                    //
                    // Let the user know that they can register for Hub
                    //
                    hubUpdater = new HubUpdater(startTime, changeLog, database);
>>>>>>> bd97cf54

                //
                // Create an iterator which will be used with a ListVisitor
                // to grab the list of changesets for the update
                //
                List<RanChangeSet> ranChangeSetList = database.getRanChangeSetList();
                ChangeLogIterator listLogIterator = new ChangeLogIterator(ranChangeSetList, changeLog,
                        new AfterTagChangeSetFilter(tagToRollBackTo, ranChangeSetList),
                        new AlreadyRanChangeSetFilter(ranChangeSetList),
                        new ContextChangeSetFilter(contexts),
                        new LabelChangeSetFilter(labelExpression),
                        new IgnoreChangeSetFilter(),
                        new DbmsChangeSetFilter(database));

<<<<<<< HEAD
                //
                // Create or retrieve the Connection
                // Make sure the Hub is available here by checking the return
                //
                Connection connection = getConnection(changeLog);
                if (connection != null) {
                    rollbackOperation = hubUpdater.preUpdateHub("ROLLBACK", "rollback", connection, changeLogFile, contexts, labelExpression, listLogIterator);
                }
=======
                    //
                    // Create or retrieve the Connection
                    // Make sure the Hub is available here by checking the return
                    //
                    Connection connection = getConnection(changeLog);
                    if (connection != null) {
                        rollbackOperation = hubUpdater.preUpdateHub("ROLLBACK", operationCommand, connection, changeLogFile, contexts, labelExpression, listLogIterator);
                    }
>>>>>>> bd97cf54

                //
                // If we are doing Hub then set up a HubChangeExecListener
                //
                if (connection != null) {
                    changeExecListener = new HubChangeExecListener(rollbackOperation, changeExecListener);
                }

                //
                // Create another iterator to run
                //
                ChangeLogIterator logIterator = new ChangeLogIterator(ranChangeSetList, changeLog,
                        new AfterTagChangeSetFilter(tagToRollBackTo, ranChangeSetList),
                        new AlreadyRanChangeSetFilter(ranChangeSetList),
                        new ContextChangeSetFilter(contexts),
                        new LabelChangeSetFilter(labelExpression),
                        new IgnoreChangeSetFilter(),
                        new DbmsChangeSetFilter(database));

<<<<<<< HEAD
                CompositeLogService compositeLogService = new CompositeLogService(true, bufferLog);
                if (rollbackScript == null) {
                    Scope.child(Scope.Attr.logService.name(), compositeLogService, () -> logIterator.run(createRollbackVisitor(), new RuntimeEnvironment(database, contexts, labelExpression)));
                } else {
                    List<ChangeSet> changeSets = determineRollbacks(logIterator, contexts, labelExpression);
                    Map<String, Object> values = new HashMap<>();
                    values.put(Scope.Attr.logService.name(), compositeLogService);
                    values.put(BufferedLogService.class.getName(), bufferLog);
                    Scope.child(values, () -> executeRollbackScript(rollbackScript, changeSets, contexts, labelExpression));
                    removeRunStatus(changeSets, contexts, labelExpression);
                }
                hubUpdater.postUpdateHub(rollbackOperation, bufferLog);
            }
            catch (Throwable t) {
                if (hubUpdater != null) {
                    hubUpdater.postUpdateHubExceptionHandling(rollbackOperation, bufferLog, t.getMessage());
                }
                throw t;
            } finally {
                try {
                    lockService.releaseLock();
                } catch (LockException e) {
                    LOG.severe(MSG_COULD_NOT_RELEASE_LOCK, e);
=======
                    doRollback(bufferLog, rollbackScript, logIterator, contexts, labelExpression, hubUpdater, rollbackOperation);
                }
                catch (Throwable t) {
                    handleRollbackException(t, hubUpdater, rollbackOperation, bufferLog, operationCommand);
                    throw t;
                } finally {
                    handleRollbackFinally(lockService);
>>>>>>> bd97cf54
                }
            }
            resetServices();
            setChangeExecListener(null);
        });
    }

    public void rollback(Date dateToRollBackTo, String contexts, Writer output) throws LiquibaseException {
        rollback(dateToRollBackTo, null, contexts, output);
    }

    public void rollback(Date dateToRollBackTo, String rollbackScript, String contexts, Writer output)
            throws LiquibaseException {
        rollback(dateToRollBackTo, new Contexts(contexts), new LabelExpression(), output);
    }

    public void rollback(Date dateToRollBackTo, Contexts contexts, LabelExpression labelExpression, Writer output)
            throws LiquibaseException {
        rollback(dateToRollBackTo, null, contexts, labelExpression, output);
    }

    public void rollback(Date dateToRollBackTo, String rollbackScript, Contexts contexts,
                         LabelExpression labelExpression, Writer output) throws LiquibaseException {
        changeLogParameters.setContexts(contexts);
        changeLogParameters.setLabels(labelExpression);

        @SuppressWarnings("squid:S1941")
        Executor oldTemplate = getAndReplaceJdbcExecutor(output);

        outputHeader("Rollback to " + dateToRollBackTo + " Script");

        rollback(dateToRollBackTo, contexts, labelExpression);

        flushOutputWriter(output);
        Scope.getCurrentScope().getSingleton(ExecutorService.class).setExecutor("jdbc", database, oldTemplate);
        resetServices();
    }

    private Executor getAndReplaceJdbcExecutor(Writer output) {
        /* We have no other choice than to save the current Executor here. */
        @SuppressWarnings("squid:S1941")
        Executor oldTemplate = Scope.getCurrentScope().getSingleton(ExecutorService.class).getExecutor("jdbc", database);
        final LoggingExecutor loggingExecutor = new LoggingExecutor(oldTemplate, output, database);
        Scope.getCurrentScope().getSingleton(ExecutorService.class).setExecutor("logging", database, loggingExecutor);
        Scope.getCurrentScope().getSingleton(ExecutorService.class).setExecutor("jdbc", database, loggingExecutor);
        return oldTemplate;
    }

    public void rollback(Date dateToRollBackTo, String contexts) throws LiquibaseException {
        rollback(dateToRollBackTo, null, contexts);
    }

    public void rollback(Date dateToRollBackTo, Contexts contexts, LabelExpression labelExpression)
            throws LiquibaseException {
        rollback(dateToRollBackTo, null, contexts, labelExpression);
    }

    public void rollback(Date dateToRollBackTo, String rollbackScript, String contexts) throws LiquibaseException {
        rollback(dateToRollBackTo, new Contexts(contexts), new LabelExpression());
    }

    /**
     *
     * Rollback to date
     *
     * @param dateToRollBackTo
     * @param rollbackScript
     * @param contexts
     * @param labelExpression
     * @throws LiquibaseException
     */
    public void rollback(Date dateToRollBackTo, String rollbackScript, Contexts contexts,
                         LabelExpression labelExpression) throws LiquibaseException {
        changeLogParameters.setContexts(contexts);
        changeLogParameters.setLabels(labelExpression);
        addCommandFiltersMdc(labelExpression, contexts);

<<<<<<< HEAD
        runInScope(() -> {
=======
        runInScope(new Scope.ScopedRunner() {
            @Override
            public void run() throws Exception {
                Scope.getCurrentScope().addMdcValue(MdcKey.ROLLBACK_TO_DATE, dateToRollBackTo.toString());
                Scope.getCurrentScope().addMdcValue(MdcKey.ROLLBACK_SCRIPT, rollbackScript);
                Scope.getCurrentScope().addMdcValue(MdcKey.LIQUIBASE_TARGET_URL, database.getConnection().getURL());
>>>>>>> bd97cf54

            LockService lockService = LockServiceFactory.getInstance().getLockService(database);
            lockService.waitForLock();

<<<<<<< HEAD
            Operation rollbackOperation = null;
            BufferedLogService bufferLog = new BufferedLogService();
            DatabaseChangeLog changeLog = null;
            Date startTime = new Date();
            HubUpdater hubUpdater = null;
=======
                Operation rollbackOperation = null;
                final String operationCommand = "rollback-to-date";
                BufferedLogService bufferLog = new BufferedLogService();
                DatabaseChangeLog changeLog = null;
                Date startTime = new Date();
                HubUpdater hubUpdater = null;
>>>>>>> bd97cf54

            try {
                changeLog = getDatabaseChangeLog();
                checkLiquibaseTables(false, changeLog, contexts, labelExpression);
                changeLog.validate(database, contexts, labelExpression);

<<<<<<< HEAD
                //
                // Let the user know that they can register for Hub
                //
                hubUpdater = new HubUpdater(startTime, changeLog, database);
                hubUpdater.register(changeLogFile);
=======
                    //
                    // Let the user know that they can register for Hub
                    //
                    hubUpdater = new HubUpdater(startTime, changeLog, database);
>>>>>>> bd97cf54

                //
                // Create an iterator which will be used with a ListVisitor
                // to grab the list of changesets for the update
                //
                List<RanChangeSet> ranChangeSetList = database.getRanChangeSetList();
                ChangeLogIterator listLogIterator = new ChangeLogIterator(ranChangeSetList, changeLog,
                        new ExecutedAfterChangeSetFilter(dateToRollBackTo, ranChangeSetList),
                        new AlreadyRanChangeSetFilter(ranChangeSetList),
                        new ContextChangeSetFilter(contexts),
                        new LabelChangeSetFilter(labelExpression),
                        new IgnoreChangeSetFilter(),
                        new DbmsChangeSetFilter(database));

<<<<<<< HEAD
                //
                // Create or retrieve the Connection
                // Make sure the Hub is available here by checking the return
                //
                Connection connection = getConnection(changeLog);
                if (connection != null) {
                    rollbackOperation = hubUpdater.preUpdateHub("ROLLBACK", "rollback-to-date", connection, changeLogFile, contexts, labelExpression, listLogIterator);
                }
=======
                    //
                    // Create or retrieve the Connection
                    // Make sure the Hub is available here by checking the return
                    //
                    Connection connection = getConnection(changeLog);
                    if (connection != null) {
                        rollbackOperation = hubUpdater.preUpdateHub("ROLLBACK", operationCommand, connection, changeLogFile, contexts, labelExpression, listLogIterator);
                    }
>>>>>>> bd97cf54

                //
                // If we are doing Hub then set up a HubChangeExecListener
                //
                if (connection != null) {
                    changeExecListener = new HubChangeExecListener(rollbackOperation, changeExecListener);
                }

                //
                // Create another iterator to run
                //
                ChangeLogIterator logIterator = new ChangeLogIterator(ranChangeSetList, changeLog,
                        new ExecutedAfterChangeSetFilter(dateToRollBackTo, ranChangeSetList),
                        new AlreadyRanChangeSetFilter(ranChangeSetList),
                        new ContextChangeSetFilter(contexts),
                        new LabelChangeSetFilter(labelExpression),
                        new IgnoreChangeSetFilter(),
                        new DbmsChangeSetFilter(database));

<<<<<<< HEAD
                CompositeLogService compositeLogService = new CompositeLogService(true, bufferLog);
                if (rollbackScript == null) {
                    Scope.child(Scope.Attr.logService.name(), compositeLogService, () -> logIterator.run(createRollbackVisitor(), new RuntimeEnvironment(database, contexts, labelExpression)));
                } else {
                    List<ChangeSet> changeSets = determineRollbacks(logIterator, contexts, labelExpression);
                    Map<String, Object> values = new HashMap<>();
                    values.put(Scope.Attr.logService.name(), compositeLogService);
                    values.put(BufferedLogService.class.getName(), bufferLog);
                    Scope.child(values, () -> executeRollbackScript(rollbackScript, changeSets, contexts, labelExpression));
                    removeRunStatus(changeSets, contexts, labelExpression);
                }
                hubUpdater.postUpdateHub(rollbackOperation, bufferLog);
            }
            catch (Throwable t) {
                if (hubUpdater != null) {
                    hubUpdater.postUpdateHubExceptionHandling(rollbackOperation, bufferLog, t.getMessage());
                }
                throw t;
            } finally {
                try {
                    lockService.releaseLock();
                } catch (LockException e) {
                    LOG.severe(MSG_COULD_NOT_RELEASE_LOCK, e);
=======
                    doRollback(bufferLog, rollbackScript, logIterator, contexts, labelExpression, hubUpdater, rollbackOperation);
                }
                catch (Throwable t) {
                    handleRollbackException(t, hubUpdater, rollbackOperation, bufferLog, operationCommand);
                    throw t;
                } finally {
                    handleRollbackFinally(lockService);
>>>>>>> bd97cf54
                }
                resetServices();
                setChangeExecListener(null);
            }
        });

    }

    /**
     * Handle an exception thrown by a rollback method.
     */
    private void handleRollbackException(Throwable t, HubUpdater hubUpdater, Operation rollbackOperation, BufferedLogService bufferLog, String operationName) throws IOException {
        if (hubUpdater != null) {
            hubUpdater.postUpdateHubExceptionHandling(rollbackOperation, bufferLog, t.getMessage());
        }
        try (MdcObject deploymentOutcomeMdc = Scope.getCurrentScope().addMdcValue(MdcKey.DEPLOYMENT_OUTCOME, MdcValue.COMMAND_FAILED)) {
            Scope.getCurrentScope().getLog(getClass()).info(operationName + " command encountered an exception.");
        }
    }

    /**
     * Cleanup code that should be called in the finally block of a rollback method.
     */
    private void handleRollbackFinally(LockService lockService){
        try {
            lockService.releaseLock();
        } catch (LockException e) {
            LOG.severe("Error releasing lock", e);
        }
        resetServices();
        setChangeExecListener(null);
        Scope.getCurrentScope().getMdcManager().remove(MdcKey.CHANGESETS_ROLLED_BACK);
    }

    public void changeLogSync(String contexts, Writer output) throws LiquibaseException {
        changeLogSync(new Contexts(contexts), new LabelExpression(), output);
    }

    public void changeLogSync(Contexts contexts, LabelExpression labelExpression, Writer output)
        throws LiquibaseException {

        doChangeLogSyncSql(null, contexts, labelExpression, output,
            () -> "SQL to add all changesets to database history table");
    }

    private void flushOutputWriter(Writer output) throws LiquibaseException {
        if (output == null) {
            return;
        }

        try {
            output.flush();
        } catch (IOException e) {
            throw new LiquibaseException(e);
        }
    }

    public void changeLogSync(String contexts) throws LiquibaseException {
        changeLogSync(new Contexts(contexts), new LabelExpression());
    }

    /**
     * @deprecated use version with LabelExpression
     */
    @Deprecated
    public void changeLogSync(Contexts contexts) throws LiquibaseException {
        changeLogSync(contexts, new LabelExpression());
    }

    public void changeLogSync(Contexts contexts, LabelExpression labelExpression) throws LiquibaseException {
        changeLogSync(null, contexts, labelExpression);
    }

    public void changeLogSync(String tag, String contexts) throws LiquibaseException {
        changeLogSync(tag, new Contexts(contexts), new LabelExpression());
    }

    /**
     *
     * Changelogsync or changelogsync to tag
     *
     * @deprecated Use CommandStep
     */
    public void changeLogSync(String tag, Contexts contexts, LabelExpression labelExpression) throws LiquibaseException {
<<<<<<< HEAD
        changeLogParameters.setContexts(contexts);
        changeLogParameters.setLabels(labelExpression);

        runInScope(() -> {

            LockService lockService = LockServiceFactory.getInstance().getLockService(database);
            lockService.waitForLock();

            Operation changeLogSyncOperation = null;
            BufferedLogService bufferLog = new BufferedLogService();
            DatabaseChangeLog changeLog = null;
            HubUpdater hubUpdater = null;

            try {
                changeLog = getDatabaseChangeLog();
                checkLiquibaseTables(true, changeLog, contexts, labelExpression);
                ChangeLogHistoryServiceFactory.getInstance().getChangeLogService(database).generateDeploymentId();

                changeLog.validate(database, contexts, labelExpression);

                //
                // Let the user know that they can register for Hub
                //
                hubUpdater = new HubUpdater(new Date(), changeLog, database);
                hubUpdater.register(changeLogFile);

                //
                // Create an iterator which will be used with a ListVisitor
                // to grab the list of changesets for the update
                //
                ChangeLogIterator listLogIterator = buildChangeLogIterator(tag, changeLog, contexts, labelExpression);

                //
                // Create or retrieve the Connection
                // Make sure the Hub is available here by checking the return
                //
                Connection connection = getConnection(changeLog);
                if (connection != null) {
                    String operationCommand = (tag == null ? "changelog-sync" : "changelog-sync-to-tag");
                    changeLogSyncOperation =
                        hubUpdater.preUpdateHub("CHANGELOGSYNC", operationCommand, connection, changeLogFile, contexts, labelExpression, listLogIterator);
                }

                //
                // If we are doing Hub then set up a HubChangeExecListener
                //
                if (connection != null) {
                    changeLogSyncListener = new HubChangeExecListener(changeLogSyncOperation, changeExecListener);
                }

                ChangeLogIterator runChangeLogIterator = buildChangeLogIterator(tag, changeLog, contexts, labelExpression);
                CompositeLogService compositeLogService = new CompositeLogService(true, bufferLog);
                Scope.child(Scope.Attr.logService.name(), compositeLogService, () -> runChangeLogIterator.run(new ChangeLogSyncVisitor(database, changeLogSyncListener),
                        new RuntimeEnvironment(database, contexts, labelExpression)));
                hubUpdater.postUpdateHub(changeLogSyncOperation, bufferLog);
            }
            catch (Exception e) {
                if (changeLogSyncOperation != null) {
                    hubUpdater.postUpdateHubExceptionHandling(changeLogSyncOperation, bufferLog, e.getMessage());
                }
                throw e;
            } finally {
                try {
                    lockService.releaseLock();
                } catch (LockException e) {
                    LOG.severe(MSG_COULD_NOT_RELEASE_LOCK, e);
                }
                resetServices();
                setChangeExecListener(null);
            }
=======
        String commandToRun = StringUtil.isEmpty(tag) ? ChangelogSyncCommandStep.COMMAND_NAME[0] : ChangelogSyncToTagCommandStep.COMMAND_NAME[0];
        runInScope(() -> {
            new CommandScope(commandToRun)
                    .addArgumentValue(DbUrlConnectionCommandStep.DATABASE_ARG, Liquibase.this.getDatabase())
                    .addArgumentValue(DatabaseChangelogCommandStep.CHANGELOG_FILE_ARG, changeLogFile)
                    .addArgumentValue(ChangelogSyncCommandStep.HUB_CHANGE_EXEC_LISTENER_ARG, changeExecListener)
                    .addArgumentValue(DatabaseChangelogCommandStep.CONTEXTS_ARG, (contexts != null? contexts.toString() : null))
                    .addArgumentValue(DatabaseChangelogCommandStep.LABEL_FILTER_ARG, (labelExpression != null ? labelExpression.getOriginalString() : null))
                    .addArgumentValue(ChangelogSyncToTagCommandStep.TAG_ARG, tag)
                    .execute();
>>>>>>> bd97cf54
        });

    }

    public void changeLogSync(String tag, String contexts, Writer output) throws LiquibaseException {
        changeLogSync(tag, new Contexts(contexts), new LabelExpression(), output);
    }

    public void changeLogSync(String tag, Contexts contexts, LabelExpression labelExpression, Writer output)
        throws LiquibaseException {
        doChangeLogSyncSql(tag, contexts, labelExpression, output,
            () -> "SQL to add changesets upto '" + tag + "' to database history table");
    }

    private void doChangeLogSyncSql(String tag, Contexts contexts, LabelExpression labelExpression, Writer output,
                                    Supplier<String> header) throws LiquibaseException {
        String commandToRun = StringUtil.isEmpty(tag) ? ChangelogSyncSqlCommandStep.COMMAND_NAME[0] : ChangelogSyncToTagSqlCommandStep.COMMAND_NAME[0];
        runInScope(() -> {
            new CommandScope(commandToRun)
                    .addArgumentValue(DbUrlConnectionCommandStep.DATABASE_ARG, Liquibase.this.getDatabase())
                    .addArgumentValue(DatabaseChangelogCommandStep.CHANGELOG_FILE_ARG, changeLogFile)
                    .addArgumentValue(ChangelogSyncSqlCommandStep.HUB_CHANGE_EXEC_LISTENER_ARG, changeExecListener)
                    .addArgumentValue(DatabaseChangelogCommandStep.CONTEXTS_ARG, (contexts != null? contexts.toString() : null))
                    .addArgumentValue(DatabaseChangelogCommandStep.LABEL_FILTER_ARG, (labelExpression != null ? labelExpression.getOriginalString() : null))
                    .addArgumentValue(ChangelogSyncToTagSqlCommandStep.TAG_ARG, tag)
                    .setOutput(new WriterOutputStream(output, GlobalConfiguration.OUTPUT_FILE_ENCODING.getCurrentValue()))
                    .execute();
        });
    }

    public void markNextChangeSetRan(String contexts, Writer output) throws LiquibaseException {
        markNextChangeSetRan(new Contexts(contexts), new LabelExpression(), output);
    }

    public void markNextChangeSetRan(Contexts contexts, LabelExpression labelExpression, Writer output)
            throws LiquibaseException {
        changeLogParameters.setContexts(contexts);
        changeLogParameters.setLabels(labelExpression);

        runInScope(() -> {

            @SuppressWarnings("squid:S1941")
            Executor oldTemplate = getAndReplaceJdbcExecutor(output);
            outputHeader("SQL to add all changesets to database history table");

            markNextChangeSetRan(contexts, labelExpression);

            flushOutputWriter(output);

            Scope.getCurrentScope().getSingleton(ExecutorService.class).setExecutor("jdbc", database, oldTemplate);
            resetServices();
        });
    }

    public void markNextChangeSetRan(String contexts) throws LiquibaseException {
        markNextChangeSetRan(new Contexts(contexts), new LabelExpression());
    }

    public void markNextChangeSetRan(Contexts contexts, LabelExpression labelExpression) throws LiquibaseException {
        changeLogParameters.setContexts(contexts);
        changeLogParameters.setLabels(labelExpression);

        runInScope(() -> {

            LockService lockService = LockServiceFactory.getInstance().getLockService(database);
            lockService.waitForLock();

            try {
                DatabaseChangeLog changeLog = getDatabaseChangeLog();
                ChangeLogHistoryServiceFactory.getInstance().getChangeLogService(database).generateDeploymentId();

                checkLiquibaseTables(false, changeLog, contexts, labelExpression);
                changeLog.validate(database, contexts, labelExpression);

                ChangeLogIterator logIterator = new ChangeLogIterator(changeLog,
                        new NotRanChangeSetFilter(database.getRanChangeSetList()),
                        new ContextChangeSetFilter(contexts),
                        new LabelChangeSetFilter(labelExpression),
                        new DbmsChangeSetFilter(database),
                        new IgnoreChangeSetFilter(),
                        new CountChangeSetFilter(1));

                logIterator.run(new ChangeLogSyncVisitor(database),
                        new RuntimeEnvironment(database, contexts, labelExpression)
                );
            } finally {
                try {
                    lockService.releaseLock();
                } catch (LockException e) {
                    LOG.severe(MSG_COULD_NOT_RELEASE_LOCK, e);
                }
                resetServices();
            }
        });
    }

    public void futureRollbackSQL(String contexts, Writer output) throws LiquibaseException {
        futureRollbackSQL(null, contexts, output, true);
    }

    public void futureRollbackSQL(Writer output) throws LiquibaseException {
        futureRollbackSQL(null, null, new Contexts(), new LabelExpression(), output);
    }

    public void futureRollbackSQL(String contexts, Writer output, boolean checkLiquibaseTables)
            throws LiquibaseException {
        futureRollbackSQL(null, contexts, output, checkLiquibaseTables);
    }

    public void futureRollbackSQL(Integer count, String contexts, Writer output) throws LiquibaseException {
        futureRollbackSQL(count, new Contexts(contexts), new LabelExpression(), output, true);
    }

    public void futureRollbackSQL(Contexts contexts, LabelExpression labelExpression, Writer output)
            throws LiquibaseException {
        futureRollbackSQL(null, null, contexts, labelExpression, output);
    }

    public void futureRollbackSQL(Integer count, String contexts, Writer output, boolean checkLiquibaseTables)
            throws LiquibaseException {
        futureRollbackSQL(count, new Contexts(contexts), new LabelExpression(), output, checkLiquibaseTables);
    }

    public void futureRollbackSQL(Integer count, Contexts contexts, LabelExpression labelExpression, Writer output)
            throws LiquibaseException {
        futureRollbackSQL(count, contexts, labelExpression, output, true);
    }

    public void futureRollbackSQL(Integer count, Contexts contexts, LabelExpression labelExpression, Writer output,
                                  boolean checkLiquibaseTables) throws LiquibaseException {
        futureRollbackSQL(count, null, contexts, labelExpression, output);
    }

    public void futureRollbackSQL(String tag, Contexts contexts, LabelExpression labelExpression, Writer output)
            throws LiquibaseException {
        futureRollbackSQL(null, tag, contexts, labelExpression, output);
    }

    protected void futureRollbackSQL(Integer count, String tag, Contexts contexts, LabelExpression labelExpression,
                                     Writer output) throws LiquibaseException {
        futureRollbackSQL(count, tag, contexts, labelExpression, output, true);
    }

    protected void futureRollbackSQL(Integer count, String tag, Contexts contexts, LabelExpression labelExpression,
                                     Writer output, boolean checkLiquibaseTables) throws LiquibaseException {
        changeLogParameters.setContexts(contexts);
        changeLogParameters.setLabels(labelExpression);

        runInScope(() -> {


            LoggingExecutor outputTemplate = new LoggingExecutor(Scope.getCurrentScope().getSingleton(ExecutorService.class).getExecutor(database),
                    output, database);
            Executor oldTemplate = getAndReplaceJdbcExecutor(output);
            Scope.getCurrentScope().getSingleton(ExecutorService.class).setExecutor(database, outputTemplate);

            outputHeader("SQL to roll back currently unexecuted changes");

            LockService lockService = LockServiceFactory.getInstance().getLockService(database);
            lockService.waitForLock();

            try {
                DatabaseChangeLog changeLog = getDatabaseChangeLog();
                if (checkLiquibaseTables) {
                    checkLiquibaseTables(false, changeLog, contexts, labelExpression);
                }
                ChangeLogHistoryServiceFactory.getInstance().getChangeLogService(database).generateDeploymentId();

                changeLog.validate(database, contexts, labelExpression);

                ChangeLogIterator logIterator;
                if ((count == null) && (tag == null)) {
                    logIterator = new ChangeLogIterator(changeLog,
                            new NotRanChangeSetFilter(database.getRanChangeSetList()),
                            new ContextChangeSetFilter(contexts),
                            new LabelChangeSetFilter(labelExpression),
                            new IgnoreChangeSetFilter(),
                            new DbmsChangeSetFilter(database));
                } else if (count != null) {
                    ChangeLogIterator forwardIterator = new ChangeLogIterator(changeLog,
                            new NotRanChangeSetFilter(database.getRanChangeSetList()),
                            new ContextChangeSetFilter(contexts),
                            new LabelChangeSetFilter(labelExpression),
                            new DbmsChangeSetFilter(database),
                            new IgnoreChangeSetFilter(),
                            new CountChangeSetFilter(count));
                    final ListVisitor listVisitor = new ListVisitor();
                    forwardIterator.run(listVisitor, new RuntimeEnvironment(database, contexts, labelExpression));

                    logIterator = new ChangeLogIterator(changeLog,
                            new NotRanChangeSetFilter(database.getRanChangeSetList()),
                            new ContextChangeSetFilter(contexts),
                            new LabelChangeSetFilter(labelExpression),
                            new DbmsChangeSetFilter(database),
                            new IgnoreChangeSetFilter(),
                            changeSet -> new ChangeSetFilterResult(
                                    listVisitor.getSeenChangeSets().contains(changeSet), null, null
                            ));
                } else {
                    List<RanChangeSet> ranChangeSetList = database.getRanChangeSetList();
                    UpToTagChangeSetFilter upToTagChangeSetFilter = new UpToTagChangeSetFilter(tag, ranChangeSetList);
                    ChangeLogIterator forwardIterator = new ChangeLogIterator(changeLog,
                            new NotRanChangeSetFilter(ranChangeSetList),
                            new ContextChangeSetFilter(contexts),
                            new LabelChangeSetFilter(labelExpression),
                            new DbmsChangeSetFilter(database),
                            new IgnoreChangeSetFilter(),
                            upToTagChangeSetFilter);
                    final ListVisitor listVisitor = new ListVisitor();
                    forwardIterator.run(listVisitor, new RuntimeEnvironment(database, contexts, labelExpression));

                    //
                    // Check to see if the tag was found and stop if not
                    //
                    if (! upToTagChangeSetFilter.isSeenTag()) {
                        String message = "No tag matching '" + tag + "' found";
                        Scope.getCurrentScope().getUI().sendMessage("ERROR: " + message);
                        Scope.getCurrentScope().getLog(Liquibase.class).severe(message);
                        throw new LiquibaseException(new IllegalArgumentException(message));
                    }

                    logIterator = new ChangeLogIterator(changeLog,
                            new NotRanChangeSetFilter(ranChangeSetList),
                            new ContextChangeSetFilter(contexts),
                            new LabelChangeSetFilter(labelExpression),
                            new DbmsChangeSetFilter(database),
                            new IgnoreChangeSetFilter(),
                            changeSet -> new ChangeSetFilterResult(
                                    listVisitor.getSeenChangeSets().contains(changeSet), null, null
                            ));
                }

                logIterator.run(createRollbackVisitor(),
                        new RuntimeEnvironment(database, contexts, labelExpression)
                );
            } finally {
                try {
                    lockService.releaseLock();
                } catch (LockException e) {
                    LOG.severe(MSG_COULD_NOT_RELEASE_LOCK, e);
                }
                Scope.getCurrentScope().getSingleton(ExecutorService.class).setExecutor("jdbc", database, oldTemplate);
                resetServices();
            }

            flushOutputWriter(output);
        });
    }

    protected void resetServices() {
        LockServiceFactory.getInstance().resetAll();
        ChangeLogHistoryServiceFactory.getInstance().resetAll();
        Scope.getCurrentScope().getSingleton(ExecutorService.class).reset();
    }

    /**
     * Drops all database objects in the default schema.
     */
    public final void dropAll() throws DatabaseException {
        dropAll(new CatalogAndSchema(getDatabase().getDefaultCatalogName(), getDatabase().getDefaultSchemaName()));
    }

    /**
     * Drops all database objects in the passed schema(s).
     */
    public final void dropAll(CatalogAndSchema... schemas) throws DatabaseException {

        if ((schemas == null) || (schemas.length == 0)) {
            schemas = new CatalogAndSchema[]{
                    new CatalogAndSchema(getDatabase().getDefaultCatalogName(), getDatabase().getDefaultSchemaName())
            };
        }

        CatalogAndSchema[] finalSchemas = schemas;
        try {
            CommandScope dropAll = new CommandScope("internalDropAll")
                    .addArgumentValue(InternalDropAllCommandStep.DATABASE_ARG, Liquibase.this.getDatabase())
                    .addArgumentValue(InternalDropAllCommandStep.SCHEMAS_ARG, finalSchemas);

            try {
                dropAll.execute();
            } catch (CommandExecutionException e) {
                throw new DatabaseException(e);
            }
        } catch (LiquibaseException e) {
            if (e instanceof DatabaseException) {
                throw (DatabaseException) e;
            } else {
                throw new DatabaseException(e);
            }
        }
    }

    /**
     * 'Tags' the database for future rollback
     *
     * @deprecated Use {@link CommandScope(String)} to tag instead of this method.
     */
    @Deprecated
    public void tag(String tagString) throws LiquibaseException {
        new CommandScope("tag")
                .addArgumentValue(DbUrlConnectionCommandStep.DATABASE_ARG, database)
                .addArgumentValue(TagCommandStep.TAG_ARG, tagString)
                .execute();
    }

    /**
     *  Verifies if a given tag exist in the database
     *
     * @deprecated Use {link {@link CommandScope(String)} to verify tag exist instead of this method.
     */
    @Deprecated
    public boolean tagExists(String tagString) throws LiquibaseException {
        CommandResults commandResults = new CommandScope("tagExists")
                .addArgumentValue(DbUrlConnectionCommandStep.DATABASE_ARG, database)
                .addArgumentValue(TagExistsCommandStep.TAG_ARG, tagString)
                .execute();
        return commandResults.getResult(TagExistsCommandStep.TAG_EXISTS_RESULT);
    }

    public void updateTestingRollback(String contexts) throws LiquibaseException {
        updateTestingRollback(new Contexts(contexts), new LabelExpression());
    }

    public void updateTestingRollback(Contexts contexts, LabelExpression labelExpression) throws LiquibaseException {
        updateTestingRollback(null, contexts, labelExpression);

    }

    public void updateTestingRollback(String tag, Contexts contexts, LabelExpression labelExpression)
            throws LiquibaseException {
        changeLogParameters.setContexts(contexts);
        changeLogParameters.setLabels(labelExpression);

        Date baseDate = new Date();
        update(tag, contexts, labelExpression);
        rollback(baseDate, null, contexts, labelExpression);
        update(tag, contexts, labelExpression);
    }

    public void checkLiquibaseTables(boolean updateExistingNullChecksums, DatabaseChangeLog databaseChangeLog,
                                     Contexts contexts, LabelExpression labelExpression) throws LiquibaseException {
        ChangeLogHistoryService changeLogHistoryService =
                ChangeLogHistoryServiceFactory.getInstance().getChangeLogService(getDatabase());
        changeLogHistoryService.init();
        if (updateExistingNullChecksums) {
            changeLogHistoryService.upgradeChecksums(databaseChangeLog, contexts, labelExpression);
        }
        LockServiceFactory.getInstance().getLockService(getDatabase()).init();
    }

    /**
     * Returns true if it is "save" to migrate the database.
     * Currently, "safe" is defined as running in an output-sql mode or against a database on localhost.
     * It is fine to run Liquibase against a "non-safe" database, the method is mainly used to determine if the user
     * should be prompted before continuing.
     */
    public boolean isSafeToRunUpdate() throws DatabaseException {
        return getDatabase().isSafeToRunUpdate();
    }

    /**
     * Display change log lock information.
     */
    public DatabaseChangeLogLock[] listLocks() throws LiquibaseException {
        checkLiquibaseTables(false, null, new Contexts(), new LabelExpression());

        return LockServiceFactory.getInstance().getLockService(database).listLocks();
    }

    public void reportLocks(PrintStream out) throws LiquibaseException {
        DatabaseChangeLogLock[] locks = listLocks();
        out.println("Database change log locks for " + getDatabase().getConnection().getConnectionUserName()
                + "@" + getDatabase().getConnection().getURL());
        if (locks.length == 0) {
            out.println(" - No locks");
            return;
        }
        for (DatabaseChangeLogLock lock : locks) {
            out.println(" - " + lock.getLockedBy() + " at " +
                    DateFormat.getDateTimeInstance().format(lock.getLockGranted()));
        }
        out.println("NOTE:  The lock time displayed is based on the database's configured time");
    }

    public void forceReleaseLocks() throws LiquibaseException {
        checkLiquibaseTables(false, null, new Contexts(), new LabelExpression());

        LockServiceFactory.getInstance().getLockService(database).forceReleaseLock();
    }

    /**
     * @deprecated use version with LabelExpression
     */
    @Deprecated
    public List<ChangeSet> listUnrunChangeSets(Contexts contexts) throws LiquibaseException {
        return listUnrunChangeSets(contexts, new LabelExpression());
    }

    public List<ChangeSet> listUnrunChangeSets(Contexts contexts, LabelExpression labels) throws LiquibaseException {
        return listUnrunChangeSets(contexts, labels, true);
    }

    public List<ChangeSet> listUnrunChangeSets(Contexts contexts, LabelExpression labels, boolean checkLiquibaseTables) throws LiquibaseException {
        changeLogParameters.setContexts(contexts);
        changeLogParameters.setLabels(labels);

        ListVisitor visitor = new ListVisitor();

        runInScope(() -> {

            DatabaseChangeLog changeLog = getDatabaseChangeLog();

            if (checkLiquibaseTables) {
                checkLiquibaseTables(true, changeLog, contexts, labels);
            }

            changeLog.validate(database, contexts, labels);

            ChangeLogIterator logIterator = getStandardChangelogIterator(contexts, labels, changeLog);

            logIterator.run(visitor, new RuntimeEnvironment(database, contexts, labels));
        });
        return visitor.getSeenChangeSets();
    }

    /**
     * @deprecated use version with LabelExpression
     */
    @Deprecated
    public List<ChangeSetStatus> getChangeSetStatuses(Contexts contexts) throws LiquibaseException {
        return getChangeSetStatuses(contexts, new LabelExpression());
    }

    public List<ChangeSetStatus> getChangeSetStatuses(Contexts contexts, LabelExpression labelExpression)
            throws LiquibaseException {
        return getChangeSetStatuses(contexts, labelExpression, true);
    }

    /**
     * Returns the ChangeSetStatuses of all changesets in the change log file and history in the order they
     * would be ran.
     */
    public List<ChangeSetStatus> getChangeSetStatuses(Contexts contexts, LabelExpression labelExpression,
                                                      boolean checkLiquibaseTables) throws LiquibaseException {
        changeLogParameters.setContexts(contexts);
        changeLogParameters.setLabels(labelExpression);
        StatusVisitor visitor = new StatusVisitor(database);

        runInScope(() -> {

            DatabaseChangeLog changeLog = getDatabaseChangeLog();

            if (checkLiquibaseTables) {
                checkLiquibaseTables(true, changeLog, contexts, labelExpression);
            }

            changeLog.validate(database, contexts, labelExpression);

            ChangeLogIterator logIterator = getStandardChangelogIterator(contexts, labelExpression, changeLog);

            logIterator.run(visitor, new RuntimeEnvironment(database, contexts, labelExpression));
        });
        return visitor.getStatuses();
    }

    public void reportStatus(boolean verbose, String contexts, Writer out) throws LiquibaseException {
        reportStatus(verbose, new Contexts(contexts), new LabelExpression(), out);
    }

    public void reportStatus(boolean verbose, Contexts contexts, Writer out) throws LiquibaseException {
        reportStatus(verbose, contexts, new LabelExpression(), out);
    }

    public void reportStatus(boolean verbose, Contexts contexts, LabelExpression labels, Writer out)
            throws LiquibaseException {
        changeLogParameters.setContexts(contexts);
        changeLogParameters.setLabels(labels);

        try {
            List<ChangeSet> unrunChangeSets = listUnrunChangeSets(contexts, labels, false);
            if (unrunChangeSets.isEmpty()) {
                out.append(getDatabase().getConnection().getConnectionUserName());
                out.append("@");
                out.append(getDatabase().getConnection().getURL());
                out.append(" is up to date");
                out.append(StreamUtil.getLineSeparator());
            } else {
                out.append(String.valueOf(unrunChangeSets.size()));
                out.append(" changesets have not been applied to ");
                out.append(getDatabase().getConnection().getConnectionUserName());
                out.append("@");
                out.append(getDatabase().getConnection().getURL());
                out.append(StreamUtil.getLineSeparator());
                if (verbose) {
                    for (ChangeSet changeSet : unrunChangeSets) {
                        out.append("     ").append(changeSet.toString(false))
                                .append(StreamUtil.getLineSeparator());
                    }
                }
            }

            out.flush();
        } catch (IOException e) {
            throw new LiquibaseException(e);
        }

    }

    public Collection<RanChangeSet> listUnexpectedChangeSets(String contexts) throws LiquibaseException {
        return listUnexpectedChangeSets(new Contexts(contexts), new LabelExpression());
    }

    public Collection<RanChangeSet> listUnexpectedChangeSets(Contexts contexts, LabelExpression labelExpression)
            throws LiquibaseException {
        changeLogParameters.setContexts(contexts);
        changeLogParameters.setLabels(labelExpression);

        ExpectedChangesVisitor visitor = new ExpectedChangesVisitor(database.getRanChangeSetList());

        runInScope(() -> {

            DatabaseChangeLog changeLog = getDatabaseChangeLog();
            changeLog.validate(database, contexts, labelExpression);

            ChangeLogIterator logIterator = new ChangeLogIterator(changeLog,
                    new ContextChangeSetFilter(contexts),
                    new LabelChangeSetFilter(labelExpression),
                    new DbmsChangeSetFilter(database),
                    new IgnoreChangeSetFilter());
            logIterator.run(visitor, new RuntimeEnvironment(database, contexts, labelExpression));

        });
        return visitor.getUnexpectedChangeSets();
    }


    public void reportUnexpectedChangeSets(boolean verbose, String contexts, Writer out) throws LiquibaseException {
        reportUnexpectedChangeSets(verbose, new Contexts(contexts), new LabelExpression(), out);
    }

    public void reportUnexpectedChangeSets(boolean verbose, Contexts contexts, LabelExpression labelExpression,
                                           Writer out) throws LiquibaseException {
        changeLogParameters.setContexts(contexts);
        changeLogParameters.setLabels(labelExpression);

        try {
            Collection<RanChangeSet> unexpectedChangeSets = listUnexpectedChangeSets(contexts, labelExpression);
            if (unexpectedChangeSets.isEmpty()) {
                out.append(getDatabase().getConnection().getConnectionUserName());
                out.append("@");
                out.append(getDatabase().getConnection().getURL());
                out.append(" contains no unexpected changes!");
                out.append(StreamUtil.getLineSeparator());
            } else {
                out.append(String.valueOf(unexpectedChangeSets.size()));
                out.append(" unexpected changes were found in ");
                out.append(getDatabase().getConnection().getConnectionUserName());
                out.append("@");
                out.append(getDatabase().getConnection().getURL());
                out.append(StreamUtil.getLineSeparator());
                if (verbose) {
                    for (RanChangeSet ranChangeSet : unexpectedChangeSets) {
                        out.append("     ").append(ranChangeSet.toString()).append(StreamUtil.getLineSeparator());
                    }
                }
            }

            out.flush();
        } catch (IOException e) {
            throw new LiquibaseException(e);
        }

    }

    /**
     * Sets checksums to null so they will be repopulated next run
     */
    public void clearCheckSums() throws LiquibaseException {
        LOG.info("Clearing database change log checksums");
        runInScope(() -> {
            LockService lockService = LockServiceFactory.getInstance().getLockService(database);
            lockService.waitForLock();

            try {
                checkLiquibaseTables(false, null, new Contexts(), new LabelExpression());
                ChangeLogHistoryServiceFactory.getInstance().getChangeLogService(database).clearAllCheckSums();
            } finally {
                try {
                    lockService.releaseLock();
                } catch (LockException e) {
                    LOG.severe(MSG_COULD_NOT_RELEASE_LOCK, e);
                }
            }
            resetServices();
        });
    }

    /**
     * Calculate the checksum for a given identifier
     *
     * @deprecated Use {link {@link CommandScope(String)}.
     */
    @Deprecated
    public final CheckSum calculateCheckSum(final String changeSetIdentifier) throws LiquibaseException {
        CommandResults commandResults = new CommandScope("calculateChecksum")
                .addArgumentValue(DbUrlConnectionCommandStep.DATABASE_ARG, database)
                .addArgumentValue(CalculateChecksumCommandStep.CHANGESET_IDENTIFIER_ARG, changeSetIdentifier)
                .addArgumentValue(CalculateChecksumCommandStep.CHANGELOG_FILE_ARG, this.changeLogFile)
                .execute();
        return commandResults.getResult(CalculateChecksumCommandStep.CHECKSUM_RESULT);
    }

    /**
     * Calculates the checksum for the values that form a given identifier
     *
     * @deprecated Use {link {@link CommandScope(String)}.
     */
    @Deprecated
    public CheckSum calculateCheckSum(final String filename, final String id, final String author)
            throws LiquibaseException {
        return this.calculateCheckSum(String.format("%s::%s::%s", filename, id, author));
    }

    public void generateDocumentation(String outputDirectory) throws LiquibaseException {
        // call without context
        generateDocumentation(outputDirectory, new Contexts(), new LabelExpression(), new CatalogAndSchema(null, null));
    }

    public void generateDocumentation(String outputDirectory, String contexts) throws LiquibaseException {
        generateDocumentation(outputDirectory, new Contexts(contexts), new LabelExpression(), new CatalogAndSchema(null, null));
    }

    public void generateDocumentation(String outputDirectory, String contexts, CatalogAndSchema... schemaList) throws LiquibaseException {
        generateDocumentation(outputDirectory, new Contexts(contexts), new LabelExpression(), schemaList);
    }

    public void generateDocumentation(String outputDirectory, Contexts contexts,
                                      LabelExpression labelExpression, CatalogAndSchema... schemaList) throws LiquibaseException {
        runInScope(() -> {

            LOG.info("Generating Database Documentation");
            changeLogParameters.setContexts(contexts);
            changeLogParameters.setLabels(labelExpression);
            LockService lockService = LockServiceFactory.getInstance().getLockService(database);
            lockService.waitForLock();

            try {
                DatabaseChangeLog changeLog = getDatabaseChangeLog();
                checkLiquibaseTables(false, changeLog, new Contexts(), new LabelExpression());

                changeLog.validate(database, contexts, labelExpression);

                ChangeLogIterator logIterator = new ChangeLogIterator(changeLog,
                        new DbmsChangeSetFilter(database));

                DBDocVisitor visitor = new DBDocVisitor(database);
                logIterator.run(visitor, new RuntimeEnvironment(database, contexts, labelExpression));

                final PathHandlerFactory pathHandlerFactory = Scope.getCurrentScope().getSingleton(PathHandlerFactory.class);
                Resource resource = pathHandlerFactory.getResource(outputDirectory);
                visitor.writeHTML(resource, resourceAccessor, schemaList);
            } catch (IOException e) {
                throw new LiquibaseException(e);
            } finally {
                try {
                    lockService.releaseLock();
                } catch (LockException e) {
                    LOG.severe(MSG_COULD_NOT_RELEASE_LOCK, e);
                }
            }
        });
    }

    /**
     * @deprecated Use {link {@link CommandScope(String)} to generate diff instead of this method.
     */
    @Deprecated
    public DiffResult diff(Database referenceDatabase, Database targetDatabase, CompareControl compareControl)
            throws LiquibaseException {
        return DiffGeneratorFactory.getInstance().compare(referenceDatabase, targetDatabase, compareControl);
    }

    /**
     * Checks changelogs for bad MD5Sums and preconditions before attempting a migration
     */
    public void validate() throws LiquibaseException {
        DatabaseChangeLog changeLog = getDatabaseChangeLog(true);
        if (changeLog != null) {
            changeLog.validate(database);
        }
    }

    public void setChangeLogParameter(String key, Object value) {
        this.changeLogParameters.set(key, value);
    }

    public void setChangeExecListener(ChangeExecListener listener) {
        this.changeExecListener = listener;
    }

    public void setChangeLogSyncListener(ChangeLogSyncListener changeLogSyncListener) {
        this.changeLogSyncListener = changeLogSyncListener;
    }

    public DefaultChangeExecListener getDefaultChangeExecListener() {
        return defaultChangeExecListener;
    }

    /**
     * @deprecated Use {link {@link CommandScope(String)} to generateChangelog instead of this method.
     */
    @Deprecated
    @SafeVarargs
    public final void generateChangeLog(CatalogAndSchema catalogAndSchema, DiffToChangeLog changeLogWriter,
                                        PrintStream outputStream, Class<? extends DatabaseObject>... snapshotTypes)
            throws DatabaseException, CommandExecutionException {
        generateChangeLog(catalogAndSchema, changeLogWriter, outputStream, null, snapshotTypes);
    }

    /**
     * @deprecated Use {link {@link CommandScope(String)} to generateChangelog instead of this method.
     */
    @Deprecated
    @SafeVarargs
    public final void generateChangeLog(CatalogAndSchema catalogAndSchema, DiffToChangeLog changeLogWriter,
                                        PrintStream outputStream, ChangeLogSerializer changeLogSerializer,
                                        Class<? extends DatabaseObject>... snapshotTypes)
<<<<<<< HEAD
            throws DatabaseException, IOException, ParserConfigurationException {

        try {
            runInScope(() -> {

                Set<Class<? extends DatabaseObject>> finalCompareTypes = null;
                if ((snapshotTypes != null) && (snapshotTypes.length > 0)) {
                    finalCompareTypes = new HashSet<>(Arrays.asList(snapshotTypes));
                }

                SnapshotControl snapshotControl = new SnapshotControl(Liquibase.this.getDatabase(), snapshotTypes);
                CompareControl compareControl = new CompareControl(new CompareControl.SchemaComparison[]{
                        new CompareControl.SchemaComparison(catalogAndSchema, catalogAndSchema)
                }, finalCompareTypes);

                DatabaseSnapshot originalDatabaseSnapshot = null;
                try {
                    originalDatabaseSnapshot = SnapshotGeneratorFactory.getInstance().createSnapshot(
                            compareControl.getSchemas(CompareControl.DatabaseRole.REFERENCE),
                            getDatabase(),
                            snapshotControl
                    );

                    DiffResult diffResult = DiffGeneratorFactory.getInstance().compare(
                            originalDatabaseSnapshot,
                            SnapshotGeneratorFactory.getInstance().createSnapshot(
                                    compareControl.getSchemas(CompareControl.DatabaseRole.REFERENCE),
                                    null,
                                    snapshotControl
                            ),
                            compareControl
                    );

                    changeLogWriter.setDiffResult(diffResult);

                    if (changeLogSerializer != null) {
                        changeLogWriter.print(outputStream, changeLogSerializer);
                    } else {
                        changeLogWriter.print(outputStream);
                    }
                } catch (InvalidExampleException e) {
                    throw new UnexpectedLiquibaseException(e);
                }
            });
        } catch (LiquibaseException e) {
            throw new DatabaseException(e);
=======
            throws DatabaseException, CommandExecutionException {
        Set<Class<? extends DatabaseObject>> finalCompareTypes = null;
        if ((snapshotTypes != null) && (snapshotTypes.length > 0)) {
            finalCompareTypes = new HashSet<>(Arrays.asList(snapshotTypes));
>>>>>>> bd97cf54
        }
        CompareControl compareControl = new CompareControl(new CompareControl.SchemaComparison[]{
                new CompareControl.SchemaComparison(catalogAndSchema, catalogAndSchema)
        }, finalCompareTypes);

        new CommandScope(GenerateChangelogCommandStep.COMMAND_NAME[0])
                .addArgumentValue(GenerateChangelogCommandStep.CHANGELOG_FILE_ARG, changeLogFile)
                .addArgumentValue(PreCompareCommandStep.COMPARE_CONTROL_ARG, compareControl)
                .addArgumentValue(DbUrlConnectionCommandStep.DATABASE_ARG, getDatabase())
                .addArgumentValue(PreCompareCommandStep.SNAPSHOT_TYPES_ARG, snapshotTypes)
                .setOutput(outputStream)
                .execute();
    }

    private void runInScope(Scope.ScopedRunner scopedRunner) throws LiquibaseException {
        Map<String, Object> scopeObjects = new HashMap<>();
        scopeObjects.put(Scope.Attr.database.name(), getDatabase());
        scopeObjects.put(Scope.Attr.resourceAccessor.name(), getResourceAccessor());

        try {
            Scope.child(scopeObjects, scopedRunner);
        } catch (Exception e) {
            if (e instanceof LiquibaseException) {
                throw (LiquibaseException) e;
            } else {
                throw new LiquibaseException(e);
            }
        }
    }

    @Override
    public void close() throws LiquibaseException {
        if (database != null) {
            database.close();
        }
    }
}<|MERGE_RESOLUTION|>--- conflicted
+++ resolved
@@ -240,262 +240,6 @@
     @Deprecated
     public void update(Contexts contexts, LabelExpression labelExpression, boolean checkLiquibaseTables) throws LiquibaseException {
         runInScope(() -> {
-<<<<<<< HEAD
-            if (isUpToDateFastCheck(contexts, labelExpression)) {
-                Scope.getCurrentScope().getUI().sendMessage("Database is up to date, no changesets to execute");
-                return;
-            }
-
-            LockService lockService = LockServiceFactory.getInstance().getLockService(database);
-            lockService.waitForLock();
-
-            changeLogParameters.setContexts(contexts);
-            changeLogParameters.setLabels(labelExpression);
-
-            Operation updateOperation = null;
-            BufferedLogService bufferLog = new BufferedLogService();
-            DatabaseChangeLog changeLog;
-            HubUpdater hubUpdater = null;
-            try {
-                changeLog = getDatabaseChangeLog();
-                if (checkLiquibaseTables) {
-                    checkLiquibaseTables(true, changeLog, contexts, labelExpression);
-                }
-
-                ChangeLogHistoryService changelogService = ChangeLogHistoryServiceFactory.getInstance().getChangeLogService(database);
-                changelogService.generateDeploymentId();
-
-                changeLog.validate(database, contexts, labelExpression);
-
-                //
-                // Let the user know that they can register for Hub
-                //
-                hubUpdater = new HubUpdater(new Date(), changeLog, database);
-                hubUpdater.register(changeLogFile);
-
-                //
-                // Create or retrieve the Connection if this is not SQL generation
-                // Make sure the Hub is available here by checking the return
-                // We do not need a connection if we are using a LoggingExecutor
-                //
-                ChangeLogIterator changeLogIterator = getStandardChangelogIterator(contexts, labelExpression, changeLog);
-
-                //
-                // Iterate to find the change sets which will be skipped
-                //
-                StatusVisitor statusVisitor = new StatusVisitor(database);
-                ChangeLogIterator shouldRunIterator = getStandardChangelogIterator(contexts, labelExpression, true, changeLog);
-                shouldRunIterator.run(statusVisitor, new RuntimeEnvironment(database, contexts, labelExpression));
-
-                Connection connection = getConnection(changeLog);
-                if (connection != null) {
-                    updateOperation =
-                        hubUpdater.preUpdateHub("UPDATE", "update", connection, changeLogFile, contexts, labelExpression, changeLogIterator);
-                }
-
-                //
-                // Make sure we don't already have a listener
-                //
-                if (connection != null) {
-                    changeExecListener = new HubChangeExecListener(updateOperation, changeExecListener);
-                }
-
-                //
-                // Create another iterator to run
-                //
-                ChangeLogIterator runChangeLogIterator = getStandardChangelogIterator(contexts, labelExpression, changeLog);
-                CompositeLogService compositeLogService = new CompositeLogService(true, bufferLog);
-                Scope.child(Scope.Attr.logService.name(), compositeLogService, () ->
-                        runChangeLogIterator.run(createUpdateVisitor(), new RuntimeEnvironment(database, contexts, labelExpression)));
-
-                showUpdateSummary(changeLog, statusVisitor);
-
-                //
-                // Update Hub with the operation information
-                //
-                hubUpdater.postUpdateHub(updateOperation, bufferLog);
-            } catch (Throwable e) {
-                if (hubUpdater != null) {
-                    hubUpdater.postUpdateHubExceptionHandling(updateOperation, bufferLog, e.getMessage());
-                }
-                throw e;
-            } finally {
-                database.setObjectQuotingStrategy(ObjectQuotingStrategy.LEGACY);
-                try {
-                    lockService.releaseLock();
-                } catch (LockException e) {
-                    LOG.severe(MSG_COULD_NOT_RELEASE_LOCK, e);
-                }
-                resetServices();
-                setChangeExecListener(null);
-            }
-        });
-    }
-
-    //
-    // Show summary information of the change sets which were skipped, and also
-    // a count of the change sets which were processed during this operation
-    //
-    private void showUpdateSummary(DatabaseChangeLog changeLog, StatusVisitor statusVisitor)
-            throws LiquibaseException, IOException {
-        //
-        // Check the global flag to turn the summary off
-        //
-        String showSummaryString = Scope.getCurrentScope().get("showSummary", String.class);
-        UpdateSummaryEnum showSummary = showSummaryString != null ? UpdateSummaryEnum.valueOf(showSummaryString) : UpdateSummaryEnum.OFF;
-        if (showSummary == UpdateSummaryEnum.OFF) {
-            return;
-        }
-
-        //
-        // Obtain two lists:  the list of filtered change sets that
-        // The StatusVisitor discovered, and also any change sets which
-        // were skipped during parsing, i.e. they had mismatched DBMS values
-        //
-        List<ChangeSetStatus> denied = statusVisitor.getChangeSetsToSkip();
-        List<ChangeSet> skippedChangeSets = changeLog.getSkippedChangeSets();
-
-        //
-        // Filter the skipped list to remove changes which were:
-        // Previously run
-        // After the tag
-        // After the count value
-        //
-        List<ChangeSetStatus> filterDenied =
-                denied.stream()
-                      .filter(status -> status.getFilterResults()
-                      .stream().anyMatch(result ->  result.getFilter() != ShouldRunChangeSetFilter.class &&
-                                                    result.getFilter() != UpToTagChangeSetFilter.class &&
-                                                    result.getFilter() != CountChangeSetFilter.class))
-                      .collect(Collectors.toList());
-
-        //
-        // Only show the summary
-        //
-        showSummary(changeLog, statusVisitor, skippedChangeSets, filterDenied);
-        if (showSummary == UpdateSummaryEnum.SUMMARY || (skippedChangeSets.isEmpty() && denied.isEmpty())) {
-            return;
-        }
-
-        //
-        // Show the details too
-        //
-        showDetailTable(skippedChangeSets, filterDenied);
-    }
-
-    private void showDetailTable(List<ChangeSet> skippedChangeSets, List<ChangeSetStatus> filterDenied)
-            throws IOException, LiquibaseException {
-        List<String> columnHeaders = new ArrayList<>();
-        columnHeaders.add("Changeset Info");
-        columnHeaders.add("Reason Skipped");
-        List<List<String>> table = new ArrayList<>();
-        table.add(columnHeaders);
-
-        //
-        // Skipped during changelog parsing
-        //
-        List<ChangeSetStatus> finalList = new ArrayList<>(filterDenied);
-        skippedChangeSets.forEach(skippedChangeSet -> {
-            String dbmsList = String.format("'%s'", StringUtil.join(skippedChangeSet.getDbmsSet(), ", "));
-            String mismatchMessage = String.format("mismatched DBMS value of %s", dbmsList);
-            ChangeSetStatus changeSetStatus = new ChangeSetStatus(skippedChangeSet);
-            ChangeSetFilterResult filterResult = new ChangeSetFilterResult(false, mismatchMessage, null);
-            changeSetStatus.setFilterResults(Collections.singleton(filterResult));
-            finalList.add(changeSetStatus);
-        });
-
-        finalList.sort((o1, o2) -> {
-            ChangeSet c1 = o1.getChangeSet();
-            ChangeSet c2 = o2.getChangeSet();
-            int order1 = determineOrderInChangelog(c1);
-            int order2 = determineOrderInChangelog(c2);
-            if (order1 == -1 || order2 == -1) {
-                return -1;
-            }
-            return Integer.compare(order1, order2);
-        });
-
-        //
-        // Filtered because of labels or context
-        //
-        for (ChangeSetStatus st : finalList) {
-            st.getFilterResults().forEach(consumer -> {
-                String skippedMessage = String.format("   '%s' : %s", st.getChangeSet().toString(), consumer.getMessage());
-                Scope.getCurrentScope().getLog(getClass()).info(skippedMessage);
-
-                List<String> outputRow = new ArrayList<>();
-                outputRow.add(st.getChangeSet().toString());
-                outputRow.add(consumer.getMessage());
-                table.add(outputRow);
-            });
-        }
-
-        List<Integer> widths = new ArrayList<>();
-        widths.add(60);
-        widths.add(40);
-
-        OutputStream outputStream = new ByteArrayOutputStream();
-        Writer writer = createOutputWriter(outputStream);
-        TableOutput.formatOutput(table, widths, true, writer);
-        String outputTableString = outputStream.toString();
-        Scope.getCurrentScope().getUI().sendMessage(outputTableString);
-    }
-
-    private int determineOrderInChangelog(ChangeSet changeSetToMatch) {
-        DatabaseChangeLog changeLog = changeSetToMatch.getChangeLog();
-        int order = 0;
-        for (ChangeSet changeSet : changeLog.getChangeSets()) {
-            if (changeSet == changeSetToMatch) {
-                return order;
-            }
-            order++;
-        }
-        return -1;
-    }
-
-    private void showSummary(DatabaseChangeLog changeLog, StatusVisitor statusVisitor, List<ChangeSet> skippedChangeSets, List<ChangeSetStatus> filterDenied) {
-        Scope.getCurrentScope().getUI().sendMessage("");
-        int totalInChangelog = changeLog.getChangeSets().size() + skippedChangeSets.size();
-        int skipped = skippedChangeSets.size();
-        int filtered = filterDenied.size();
-        int totalAccepted = statusVisitor.getChangeSetsToRun().size();
-        int totalPreviouslyRun = totalInChangelog - filtered - skipped - totalAccepted;
-
-        String message = "UPDATE SUMMARY";
-        Scope.getCurrentScope().getLog(getClass()).info(message);
-        Scope.getCurrentScope().getUI().sendMessage(message);
-
-        message = String.format("Run:                     %6d", totalAccepted);
-        Scope.getCurrentScope().getLog(getClass()).info(message);
-        Scope.getCurrentScope().getUI().sendMessage(message);
-
-        message = String.format("Previously run:          %6d", totalPreviouslyRun);
-        Scope.getCurrentScope().getLog(getClass()).info(message);
-        Scope.getCurrentScope().getUI().sendMessage(message);
-
-        message = String.format("DBMS mismatch:           %6d", skipped);
-        Scope.getCurrentScope().getLog(getClass()).info(message);
-        Scope.getCurrentScope().getUI().sendMessage(message);
-
-        message = String.format("Not in filter:           %6d", filtered);
-        Scope.getCurrentScope().getLog(getClass()).info(message);
-        Scope.getCurrentScope().getUI().sendMessage(message);
-
-        message = "-------------------------------";
-        Scope.getCurrentScope().getLog(getClass()).info(message);
-        Scope.getCurrentScope().getUI().sendMessage(message);
-
-        message = String.format("Total change sets:       %6d%n", totalInChangelog);
-        Scope.getCurrentScope().getLog(getClass()).info(message);
-        Scope.getCurrentScope().getUI().sendMessage(message);
-    }
-
-    private static Writer createOutputWriter(OutputStream outputStream) throws IOException {
-        String charsetName = GlobalConfiguration.OUTPUT_FILE_ENCODING.getCurrentValue();
-        return new OutputStreamWriter(outputStream, charsetName);
-    }
-
-=======
             CommandScope updateCommand = new CommandScope(UpdateCommandStep.COMMAND_NAME);
             updateCommand.addArgumentValue(DbUrlConnectionCommandStep.DATABASE_ARG, getDatabase());
             updateCommand.addArgumentValue(UpdateCommandStep.CHANGELOG_FILE_ARG, changeLogFile);
@@ -507,7 +251,6 @@
         });
     }
 
->>>>>>> bd97cf54
     /**
      * Performs check of the historyService to determine if there is no unrun changesets without obtaining an exclusive write lock.
      * This allows multiple peer services to boot in parallel in the common case where there are no changelogs to run.
@@ -683,31 +426,6 @@
 
     public void update(Contexts contexts, LabelExpression labelExpression, Writer output, boolean checkLiquibaseTables)
             throws LiquibaseException {
-<<<<<<< HEAD
-        changeLogParameters.setContexts(contexts);
-        changeLogParameters.setLabels(labelExpression);
-
-        runInScope(() -> {
-
-            /* We have no other choice than to save the current Executer here. */
-            @SuppressWarnings("squid:S1941")
-            Executor oldTemplate = getAndReplaceJdbcExecutor(output);
-
-            outputHeader("Update Database Script");
-
-            if (isUpToDateFastCheck(contexts, labelExpression)) {
-                Scope.getCurrentScope().getSingleton(ExecutorService.class).getExecutor("logging", database).comment("Database is up to date, no changesets to execute");
-            } else {
-                LockService lockService = LockServiceFactory.getInstance().getLockService(database);
-                lockService.waitForLock();
-
-                update(contexts, labelExpression, checkLiquibaseTables);
-            }
-
-            flushOutputWriter(output);
-
-            Scope.getCurrentScope().getSingleton(ExecutorService.class).setExecutor("jdbc", database, oldTemplate);
-=======
         runInScope(() -> {
             CommandScope updateCommand = new CommandScope(UpdateSqlCommandStep.COMMAND_NAME);
             updateCommand.addArgumentValue(DbUrlConnectionCommandStep.DATABASE_ARG, getDatabase());
@@ -718,7 +436,6 @@
             updateCommand.addArgumentValue(DatabaseChangelogCommandStep.CHANGELOG_PARAMETERS, changeLogParameters);
             updateCommand.setOutput(new WriterOutputStream(output, GlobalConfiguration.OUTPUT_FILE_ENCODING.getCurrentValue()));
             updateCommand.execute();
->>>>>>> bd97cf54
         });
     }
 
@@ -740,110 +457,6 @@
     @Deprecated
     public void update(int changesToApply, Contexts contexts, LabelExpression labelExpression)
             throws LiquibaseException {
-<<<<<<< HEAD
-        changeLogParameters.setContexts(contexts);
-        changeLogParameters.setLabels(labelExpression);
-
-        runInScope(() -> {
-
-            LockService lockService = LockServiceFactory.getInstance().getLockService(database);
-            lockService.waitForLock();
-
-            Operation updateOperation = null;
-            BufferedLogService bufferLog = new BufferedLogService();
-            DatabaseChangeLog changeLog = null;
-            HubUpdater hubUpdater = null;
-            try {
-                changeLog = getDatabaseChangeLog();
-
-                checkLiquibaseTables(true, changeLog, contexts, labelExpression);
-                ChangeLogHistoryServiceFactory.getInstance().getChangeLogService(database).generateDeploymentId();
-
-                changeLog.validate(database, contexts, labelExpression);
-
-                //
-                // Let the user know that they can register for Hub
-                //
-                hubUpdater = new HubUpdater(new Date(), changeLog, database);
-                hubUpdater.register(changeLogFile);
-
-                //
-                // Create an iterator which will be used with a ListVisitor
-                // to grab the list of changesets for the update
-                //
-                ChangeLogIterator listLogIterator = new ChangeLogIterator(changeLog,
-                        new ShouldRunChangeSetFilter(database),
-                        new ContextChangeSetFilter(contexts),
-                        new LabelChangeSetFilter(labelExpression),
-                        new DbmsChangeSetFilter(database),
-                        new IgnoreChangeSetFilter(),
-                        new CountChangeSetFilter(changesToApply));
-
-                //
-                // Create or retrieve the Connection
-                // Make sure the Hub is available here by checking the return
-                //
-                Connection connection = getConnection(changeLog);
-                if (connection != null) {
-                    updateOperation =
-                        hubUpdater.preUpdateHub("UPDATE", "update-count", connection, changeLogFile, contexts, labelExpression, listLogIterator);
-                }
-
-                //
-                // If we are doing Hub then set up a HubChangeExecListener
-                //
-                if (connection != null) {
-                    changeExecListener = new HubChangeExecListener(updateOperation, changeExecListener);
-                }
-
-                //
-                // Iterate to find the change sets which will be skipped
-                //
-                StatusVisitor statusVisitor = new StatusVisitor(database);
-                ChangeLogIterator shouldRunIterator = new ChangeLogIterator(changeLog,
-                        true,
-                        new ShouldRunChangeSetFilter(database),
-                        new ContextChangeSetFilter(contexts),
-                        new LabelChangeSetFilter(labelExpression),
-                        new DbmsChangeSetFilter(database),
-                        new IgnoreChangeSetFilter(),
-                        new CountChangeSetFilter(changesToApply));
-                shouldRunIterator.run(statusVisitor, new RuntimeEnvironment(database, contexts, labelExpression));
-
-                //
-                // Create another iterator to run
-                //
-                ChangeLogIterator runChangeLogIterator = new ChangeLogIterator(changeLog,
-                        new ShouldRunChangeSetFilter(database),
-                        new ContextChangeSetFilter(contexts),
-                        new LabelChangeSetFilter(labelExpression),
-                        new DbmsChangeSetFilter(database),
-                        new IgnoreChangeSetFilter(),
-                        new CountChangeSetFilter(changesToApply));
-
-                CompositeLogService compositeLogService = new CompositeLogService(true, bufferLog);
-                Scope.child(Scope.Attr.logService.name(), compositeLogService, () -> runChangeLogIterator.run(createUpdateVisitor(), new RuntimeEnvironment(database, contexts, labelExpression)));
-
-                showUpdateSummary(changeLog, statusVisitor);
-
-                hubUpdater.postUpdateHub(updateOperation, bufferLog);
-            }
-            catch (Throwable e) {
-                if (hubUpdater != null) {
-                    hubUpdater.postUpdateHubExceptionHandling(updateOperation, bufferLog, e.getMessage());
-                }
-                throw e;
-            } finally {
-                database.setObjectQuotingStrategy(ObjectQuotingStrategy.LEGACY);
-                try {
-                    lockService.releaseLock();
-                } catch (LockException e) {
-                    LOG.severe(MSG_COULD_NOT_RELEASE_LOCK, e);
-                }
-                resetServices();
-                setChangeExecListener(null);
-            }
-=======
         runInScope(() -> {
             CommandScope updateCommand = new CommandScope(UpdateCountCommandStep.COMMAND_NAME);
             updateCommand.addArgumentValue(DbUrlConnectionCommandStep.DATABASE_ARG, getDatabase());
@@ -854,7 +467,6 @@
             updateCommand.addArgumentValue(UpdateCountCommandStep.COUNT_ARG, changesToApply);
             updateCommand.addArgumentValue(DatabaseChangelogCommandStep.CHANGELOG_PARAMETERS, changeLogParameters);
             updateCommand.execute();
->>>>>>> bd97cf54
         });
     }
 
@@ -885,40 +497,23 @@
         changeLogParameters.setLabels(labelExpression);
         addCommandFiltersMdc(labelExpression, contexts);
 
-<<<<<<< HEAD
-        runInScope(() -> {
-            LockService lockService = LockServiceFactory.getInstance().getLockService(database);
-            lockService.waitForLock();
-=======
         runInScope(new Scope.ScopedRunner() {
             @Override
             public void run() throws Exception {
                 LockService lockService = LockServiceFactory.getInstance().getLockService(database);
                 lockService.waitForLock();
                 Scope.getCurrentScope().addMdcValue(MdcKey.LIQUIBASE_TARGET_URL, database.getConnection().getURL());
->>>>>>> bd97cf54
-
-            HubUpdater hubUpdater = null;
-            Operation updateOperation = null;
-            BufferedLogService bufferLog = new BufferedLogService();
-            DatabaseChangeLog changeLog = null;
-            try {
-
-                changeLog = getDatabaseChangeLog();
-
-                checkLiquibaseTables(true, changeLog, contexts, labelExpression);
-
-<<<<<<< HEAD
-                ChangeLogHistoryServiceFactory.getInstance().getChangeLogService(database).generateDeploymentId();
-
-                changeLog.validate(database, contexts, labelExpression);
-
-                //
-                // Let the user know that they can register for Hub
-                //
-                hubUpdater = new HubUpdater(new Date(), changeLog, database);
-                hubUpdater.register(changeLogFile);
-=======
+
+                HubUpdater hubUpdater = null;
+                Operation updateOperation = null;
+                BufferedLogService bufferLog = new BufferedLogService();
+                DatabaseChangeLog changeLog = null;
+                try {
+
+                    changeLog = getDatabaseChangeLog();
+
+                    checkLiquibaseTables(true, changeLog, contexts, labelExpression);
+
                     changeLog.validate(database, contexts, labelExpression);
 
                     //
@@ -927,53 +522,37 @@
                     hubUpdater = new HubUpdater(new Date(), changeLog, database);
 
                     generateDeploymentId();
->>>>>>> bd97cf54
-
-                //
-                // Create an iterator which will be used with a ListVisitor
-                // to grab the list of changesets for the update
-                //
-                List<RanChangeSet> ranChangeSetList = database.getRanChangeSetList();
-                ChangeLogIterator listLogIterator = new ChangeLogIterator(changeLog,
-                        new ShouldRunChangeSetFilter(database),
-                        new ContextChangeSetFilter(contexts),
-                        new LabelChangeSetFilter(labelExpression),
-                        new DbmsChangeSetFilter(database),
-                        new IgnoreChangeSetFilter(),
-                        new UpToTagChangeSetFilter(tag, ranChangeSetList));
-
-                //
-                // Create or retrieve the Connection
-                // Make sure the Hub is available here by checking the return
-                //
-                Connection connection = getConnection(changeLog);
-                if (connection != null) {
-                    updateOperation =
-                       hubUpdater.preUpdateHub("UPDATE", "update-to-tag", connection, changeLogFile, contexts, labelExpression, listLogIterator);
-                }
-
-                //
-                // Check for an already existing Listener
-                //
-                if (connection != null) {
-                    changeExecListener = new HubChangeExecListener(updateOperation, changeExecListener);
-                }
-
-<<<<<<< HEAD
-                //
-                // Iterate to find the change sets which will be skipped
-                //
-                StatusVisitor statusVisitor = new StatusVisitor(database);
-                ChangeLogIterator shouldRunIterator = new ChangeLogIterator(changeLog,
-                        true,
-                        new ShouldRunChangeSetFilter(database),
-                        new ContextChangeSetFilter(contexts),
-                        new LabelChangeSetFilter(labelExpression),
-                        new DbmsChangeSetFilter(database),
-                        new IgnoreChangeSetFilter(),
-                        new UpToTagChangeSetFilter(tag, ranChangeSetList));
-                shouldRunIterator.run(statusVisitor, new RuntimeEnvironment(database, contexts, labelExpression));
-=======
+
+                    //
+                    // Create an iterator which will be used with a ListVisitor
+                    // to grab the list of changesets for the update
+                    //
+                    List<RanChangeSet> ranChangeSetList = database.getRanChangeSetList();
+                    ChangeLogIterator listLogIterator = new ChangeLogIterator(changeLog,
+                            new ShouldRunChangeSetFilter(database),
+                            new ContextChangeSetFilter(contexts),
+                            new LabelChangeSetFilter(labelExpression),
+                            new DbmsChangeSetFilter(database),
+                            new IgnoreChangeSetFilter(),
+                            new UpToTagChangeSetFilter(tag, ranChangeSetList));
+
+                    //
+                    // Create or retrieve the Connection
+                    // Make sure the Hub is available here by checking the return
+                    //
+                    Connection connection = getConnection(changeLog);
+                    if (connection != null) {
+                        updateOperation =
+                           hubUpdater.preUpdateHub("UPDATE", "update-to-tag", connection, changeLogFile, contexts, labelExpression, listLogIterator);
+                    }
+
+                    //
+                    // Check for an already existing Listener
+                    //
+                    if (connection != null) {
+                        changeExecListener = new HubChangeExecListener(updateOperation, changeExecListener);
+                    }
+
                     //
                     // Iterate to find the change sets which will be skipped
                     //
@@ -986,39 +565,18 @@
                             new IgnoreChangeSetFilter(),
                             new UpToTagChangeSetFilter(tag, ranChangeSetList));
                     shouldRunIterator.run(statusVisitor, new RuntimeEnvironment(database, contexts, labelExpression));
->>>>>>> bd97cf54
-
-                //
-                // Create another iterator to run
-                //
-                ChangeLogIterator runChangeLogIterator = new ChangeLogIterator(changeLog,
-                        new ShouldRunChangeSetFilter(database),
-                        new ContextChangeSetFilter(contexts),
-                        new LabelChangeSetFilter(labelExpression),
-                        new DbmsChangeSetFilter(database),
-                        new IgnoreChangeSetFilter(),
-                        new UpToTagChangeSetFilter(tag, ranChangeSetList));
-
-<<<<<<< HEAD
-                CompositeLogService compositeLogService = new CompositeLogService(true, bufferLog);
-                Scope.child(Scope.Attr.logService.name(), compositeLogService, () -> runChangeLogIterator.run(createUpdateVisitor(), new RuntimeEnvironment(database, contexts, labelExpression)));
-
-                showUpdateSummary(changeLog, statusVisitor);
-
-                hubUpdater.postUpdateHub(updateOperation, bufferLog);
-            }
-            catch (Throwable e) {
-                if (hubUpdater != null) {
-                    hubUpdater.postUpdateHubExceptionHandling(updateOperation, bufferLog, e.getMessage());
-                }
-                throw e;
-            } finally {
-                database.setObjectQuotingStrategy(ObjectQuotingStrategy.LEGACY);
-                try {
-                    lockService.releaseLock();
-                } catch (LockException e) {
-                    LOG.severe(MSG_COULD_NOT_RELEASE_LOCK, e);
-=======
+
+                    //
+                    // Create another iterator to run
+                    //
+                    ChangeLogIterator runChangeLogIterator = new ChangeLogIterator(changeLog,
+                            new ShouldRunChangeSetFilter(database),
+                            new ContextChangeSetFilter(contexts),
+                            new LabelChangeSetFilter(labelExpression),
+                            new DbmsChangeSetFilter(database),
+                            new IgnoreChangeSetFilter(),
+                            new UpToTagChangeSetFilter(tag, ranChangeSetList));
+
                     CompositeLogService compositeLogService = new CompositeLogService(true, bufferLog);
                     Scope.child(Scope.Attr.logService.name(), compositeLogService, () -> runChangeLogIterator.run(createUpdateVisitor(), new RuntimeEnvironment(database, contexts, labelExpression)));
                     OutputStream outputStream = Scope.getCurrentScope().get("outputStream", OutputStream.class);
@@ -1042,10 +600,7 @@
                     }
                     resetServices();
                     setChangeExecListener(null);
->>>>>>> bd97cf54
                 }
-                resetServices();
-                setChangeExecListener(null);
             }
         });
     }
@@ -1216,30 +771,16 @@
         changeLogParameters.setLabels(labelExpression);
         addCommandFiltersMdc(labelExpression, contexts);
 
-<<<<<<< HEAD
-        runInScope(() -> {
-=======
         runInScope(new Scope.ScopedRunner() {
             @Override
             public void run() throws Exception {
                 Scope.getCurrentScope().addMdcValue(MdcKey.ROLLBACK_COUNT, String.valueOf(changesToRollback));
                 Scope.getCurrentScope().addMdcValue(MdcKey.ROLLBACK_SCRIPT, rollbackScript);
                 Scope.getCurrentScope().addMdcValue(MdcKey.LIQUIBASE_TARGET_URL, database.getConnection().getURL());
->>>>>>> bd97cf54
-
-            LockService lockService = LockServiceFactory.getInstance().getLockService(database);
-            lockService.waitForLock();
-
-<<<<<<< HEAD
-            Operation rollbackOperation = null;
-            BufferedLogService bufferLog = new BufferedLogService();
-            DatabaseChangeLog changeLog = null;
-            Date startTime = new Date();
-            HubUpdater hubUpdater = null;
-            try {
-                changeLog = getDatabaseChangeLog();
-                checkLiquibaseTables(false, changeLog, contexts, labelExpression);
-=======
+
+                LockService lockService = LockServiceFactory.getInstance().getLockService(database);
+                lockService.waitForLock();
+
                 Operation rollbackOperation = null;
                 final String operationCommand = "rollback-count";
                 BufferedLogService bufferLog = new BufferedLogService();
@@ -1249,45 +790,26 @@
                 try {
                     changeLog = getDatabaseChangeLog();
                     checkLiquibaseTables(false, changeLog, contexts, labelExpression);
->>>>>>> bd97cf54
-
-                changeLog.validate(database, contexts, labelExpression);
-
-<<<<<<< HEAD
-                //
-                // Let the user know that they can register for Hub
-                //
-                hubUpdater = new HubUpdater(startTime, changeLog, database);
-                hubUpdater.register(changeLogFile);
-=======
+
+                    changeLog.validate(database, contexts, labelExpression);
+
                     //
                     // Let the user know that they can register for Hub
                     //
                     hubUpdater = new HubUpdater(startTime, changeLog, database);
->>>>>>> bd97cf54
-
-                //
-                // Create an iterator which will be used with a ListVisitor
-                // to grab the list of changesets for the update
-                //
-                ChangeLogIterator listLogIterator = new ChangeLogIterator(database.getRanChangeSetList(), changeLog,
-                        new AlreadyRanChangeSetFilter(database.getRanChangeSetList()),
-                        new ContextChangeSetFilter(contexts),
-                        new LabelChangeSetFilter(labelExpression),
-                        new DbmsChangeSetFilter(database),
-                        new IgnoreChangeSetFilter(),
-                        new CountChangeSetFilter(changesToRollback));
-
-<<<<<<< HEAD
-                //
-                // Create or retrieve the Connection
-                // Make sure the Hub is available here by checking the return
-                //
-                Connection connection = getConnection(changeLog);
-                if (connection != null) {
-                    rollbackOperation = hubUpdater.preUpdateHub("ROLLBACK", "rollback-count", connection, changeLogFile, contexts, labelExpression, listLogIterator);
-                }
-=======
+
+                    //
+                    // Create an iterator which will be used with a ListVisitor
+                    // to grab the list of changesets for the update
+                    //
+                    ChangeLogIterator listLogIterator = new ChangeLogIterator(database.getRanChangeSetList(), changeLog,
+                            new AlreadyRanChangeSetFilter(database.getRanChangeSetList()),
+                            new ContextChangeSetFilter(contexts),
+                            new LabelChangeSetFilter(labelExpression),
+                            new DbmsChangeSetFilter(database),
+                            new IgnoreChangeSetFilter(),
+                            new CountChangeSetFilter(changesToRollback));
+
                     //
                     // Create or retrieve the Connection
                     // Make sure the Hub is available here by checking the return
@@ -1296,51 +818,25 @@
                     if (connection != null) {
                         rollbackOperation = hubUpdater.preUpdateHub("ROLLBACK", operationCommand, connection, changeLogFile, contexts, labelExpression, listLogIterator);
                     }
->>>>>>> bd97cf54
-
-                //
-                // If we are doing Hub then set up a HubChangeExecListener
-                //
-                if (connection != null) {
-                    changeExecListener = new HubChangeExecListener(rollbackOperation, changeExecListener);
-                }
-
-                //
-                // Create another iterator to run
-                //
-                ChangeLogIterator logIterator = new ChangeLogIterator(database.getRanChangeSetList(), changeLog,
-                        new AlreadyRanChangeSetFilter(database.getRanChangeSetList()),
-                        new ContextChangeSetFilter(contexts),
-                        new LabelChangeSetFilter(labelExpression),
-                        new DbmsChangeSetFilter(database),
-                        new IgnoreChangeSetFilter(),
-                        new CountChangeSetFilter(changesToRollback));
-
-<<<<<<< HEAD
-                CompositeLogService compositeLogService = new CompositeLogService(true, bufferLog);
-                if (rollbackScript == null) {
-                    Scope.child(Scope.Attr.logService.name(), compositeLogService, () -> logIterator.run(createRollbackVisitor(), new RuntimeEnvironment(database, contexts, labelExpression)));
-                } else {
-                    List<ChangeSet> changeSets = determineRollbacks(logIterator, contexts, labelExpression);
-                    Map<String, Object> values = new HashMap<>();
-                    values.put(Scope.Attr.logService.name(), compositeLogService);
-                    values.put(BufferedLogService.class.getName(), bufferLog);
-                    Scope.child(values, () -> executeRollbackScript(rollbackScript, changeSets, contexts, labelExpression));
-                    removeRunStatus(changeSets, contexts, labelExpression);
-                }
-                hubUpdater.postUpdateHub(rollbackOperation, bufferLog);
-            }
-            catch (Throwable t) {
-                if (hubUpdater != null) {
-                    hubUpdater.postUpdateHubExceptionHandling(rollbackOperation, bufferLog, t.getMessage());
-                }
-                throw t;
-            } finally {
-                try {
-                    lockService.releaseLock();
-                } catch (LockException e) {
-                    LOG.severe("Error releasing lock", e);
-=======
+
+                    //
+                    // If we are doing Hub then set up a HubChangeExecListener
+                    //
+                    if (connection != null) {
+                        changeExecListener = new HubChangeExecListener(rollbackOperation, changeExecListener);
+                    }
+
+                    //
+                    // Create another iterator to run
+                    //
+                    ChangeLogIterator logIterator = new ChangeLogIterator(database.getRanChangeSetList(), changeLog,
+                            new AlreadyRanChangeSetFilter(database.getRanChangeSetList()),
+                            new ContextChangeSetFilter(contexts),
+                            new LabelChangeSetFilter(labelExpression),
+                            new DbmsChangeSetFilter(database),
+                            new IgnoreChangeSetFilter(),
+                            new CountChangeSetFilter(changesToRollback));
+
                     doRollback(bufferLog, rollbackScript, logIterator, contexts, labelExpression, hubUpdater, rollbackOperation);
                 }
                 catch (Throwable t) {
@@ -1348,10 +844,7 @@
                     throw t;
                 } finally {
                     handleRollbackFinally(lockService);
->>>>>>> bd97cf54
                 }
-                resetServices();
-                setChangeExecListener(null);
             }
         });
     }
@@ -1561,78 +1054,48 @@
         changeLogParameters.setLabels(labelExpression);
         addCommandFiltersMdc(labelExpression, contexts);
 
-<<<<<<< HEAD
-        runInScope(() -> {
-=======
         runInScope(new Scope.ScopedRunner() {
             @Override
             public void run() throws Exception {
                 Scope.getCurrentScope().addMdcValue(MdcKey.ROLLBACK_TO_TAG, tagToRollBackTo);
                 Scope.getCurrentScope().addMdcValue(MdcKey.ROLLBACK_SCRIPT, rollbackScript);
                 Scope.getCurrentScope().addMdcValue(MdcKey.LIQUIBASE_TARGET_URL, database.getConnection().getURL());
->>>>>>> bd97cf54
-
-            LockService lockService = LockServiceFactory.getInstance().getLockService(database);
-            lockService.waitForLock();
-
-<<<<<<< HEAD
-            Operation rollbackOperation = null;
-            BufferedLogService bufferLog = new BufferedLogService();
-            DatabaseChangeLog changeLog = null;
-            Date startTime = new Date();
-            HubUpdater hubUpdater = null;
-=======
+
+                LockService lockService = LockServiceFactory.getInstance().getLockService(database);
+                lockService.waitForLock();
+
                 Operation rollbackOperation = null;
                 final String operationCommand = "rollback";
                 BufferedLogService bufferLog = new BufferedLogService();
                 DatabaseChangeLog changeLog = null;
                 Date startTime = new Date();
                 HubUpdater hubUpdater = null;
->>>>>>> bd97cf54
-
-            try {
-
-                changeLog = getDatabaseChangeLog();
-                checkLiquibaseTables(false, changeLog, contexts, labelExpression);
-
-                changeLog.validate(database, contexts, labelExpression);
-
-<<<<<<< HEAD
-                //
-                // Let the user know that they can register for Hub
-                //
-                hubUpdater = new HubUpdater(startTime, changeLog, database);
-                hubUpdater.register(changeLogFile);
-=======
+
+                try {
+
+                    changeLog = getDatabaseChangeLog();
+                    checkLiquibaseTables(false, changeLog, contexts, labelExpression);
+
+                    changeLog.validate(database, contexts, labelExpression);
+
                     //
                     // Let the user know that they can register for Hub
                     //
                     hubUpdater = new HubUpdater(startTime, changeLog, database);
->>>>>>> bd97cf54
-
-                //
-                // Create an iterator which will be used with a ListVisitor
-                // to grab the list of changesets for the update
-                //
-                List<RanChangeSet> ranChangeSetList = database.getRanChangeSetList();
-                ChangeLogIterator listLogIterator = new ChangeLogIterator(ranChangeSetList, changeLog,
-                        new AfterTagChangeSetFilter(tagToRollBackTo, ranChangeSetList),
-                        new AlreadyRanChangeSetFilter(ranChangeSetList),
-                        new ContextChangeSetFilter(contexts),
-                        new LabelChangeSetFilter(labelExpression),
-                        new IgnoreChangeSetFilter(),
-                        new DbmsChangeSetFilter(database));
-
-<<<<<<< HEAD
-                //
-                // Create or retrieve the Connection
-                // Make sure the Hub is available here by checking the return
-                //
-                Connection connection = getConnection(changeLog);
-                if (connection != null) {
-                    rollbackOperation = hubUpdater.preUpdateHub("ROLLBACK", "rollback", connection, changeLogFile, contexts, labelExpression, listLogIterator);
-                }
-=======
+
+                    //
+                    // Create an iterator which will be used with a ListVisitor
+                    // to grab the list of changesets for the update
+                    //
+                    List<RanChangeSet> ranChangeSetList = database.getRanChangeSetList();
+                    ChangeLogIterator listLogIterator = new ChangeLogIterator(ranChangeSetList, changeLog,
+                            new AfterTagChangeSetFilter(tagToRollBackTo, ranChangeSetList),
+                            new AlreadyRanChangeSetFilter(ranChangeSetList),
+                            new ContextChangeSetFilter(contexts),
+                            new LabelChangeSetFilter(labelExpression),
+                            new IgnoreChangeSetFilter(),
+                            new DbmsChangeSetFilter(database));
+
                     //
                     // Create or retrieve the Connection
                     // Make sure the Hub is available here by checking the return
@@ -1641,51 +1104,25 @@
                     if (connection != null) {
                         rollbackOperation = hubUpdater.preUpdateHub("ROLLBACK", operationCommand, connection, changeLogFile, contexts, labelExpression, listLogIterator);
                     }
->>>>>>> bd97cf54
-
-                //
-                // If we are doing Hub then set up a HubChangeExecListener
-                //
-                if (connection != null) {
-                    changeExecListener = new HubChangeExecListener(rollbackOperation, changeExecListener);
-                }
-
-                //
-                // Create another iterator to run
-                //
-                ChangeLogIterator logIterator = new ChangeLogIterator(ranChangeSetList, changeLog,
-                        new AfterTagChangeSetFilter(tagToRollBackTo, ranChangeSetList),
-                        new AlreadyRanChangeSetFilter(ranChangeSetList),
-                        new ContextChangeSetFilter(contexts),
-                        new LabelChangeSetFilter(labelExpression),
-                        new IgnoreChangeSetFilter(),
-                        new DbmsChangeSetFilter(database));
-
-<<<<<<< HEAD
-                CompositeLogService compositeLogService = new CompositeLogService(true, bufferLog);
-                if (rollbackScript == null) {
-                    Scope.child(Scope.Attr.logService.name(), compositeLogService, () -> logIterator.run(createRollbackVisitor(), new RuntimeEnvironment(database, contexts, labelExpression)));
-                } else {
-                    List<ChangeSet> changeSets = determineRollbacks(logIterator, contexts, labelExpression);
-                    Map<String, Object> values = new HashMap<>();
-                    values.put(Scope.Attr.logService.name(), compositeLogService);
-                    values.put(BufferedLogService.class.getName(), bufferLog);
-                    Scope.child(values, () -> executeRollbackScript(rollbackScript, changeSets, contexts, labelExpression));
-                    removeRunStatus(changeSets, contexts, labelExpression);
-                }
-                hubUpdater.postUpdateHub(rollbackOperation, bufferLog);
-            }
-            catch (Throwable t) {
-                if (hubUpdater != null) {
-                    hubUpdater.postUpdateHubExceptionHandling(rollbackOperation, bufferLog, t.getMessage());
-                }
-                throw t;
-            } finally {
-                try {
-                    lockService.releaseLock();
-                } catch (LockException e) {
-                    LOG.severe(MSG_COULD_NOT_RELEASE_LOCK, e);
-=======
+
+                    //
+                    // If we are doing Hub then set up a HubChangeExecListener
+                    //
+                    if (connection != null) {
+                        changeExecListener = new HubChangeExecListener(rollbackOperation, changeExecListener);
+                    }
+
+                    //
+                    // Create another iterator to run
+                    //
+                    ChangeLogIterator logIterator = new ChangeLogIterator(ranChangeSetList, changeLog,
+                            new AfterTagChangeSetFilter(tagToRollBackTo, ranChangeSetList),
+                            new AlreadyRanChangeSetFilter(ranChangeSetList),
+                            new ContextChangeSetFilter(contexts),
+                            new LabelChangeSetFilter(labelExpression),
+                            new IgnoreChangeSetFilter(),
+                            new DbmsChangeSetFilter(database));
+
                     doRollback(bufferLog, rollbackScript, logIterator, contexts, labelExpression, hubUpdater, rollbackOperation);
                 }
                 catch (Throwable t) {
@@ -1693,11 +1130,8 @@
                     throw t;
                 } finally {
                     handleRollbackFinally(lockService);
->>>>>>> bd97cf54
                 }
             }
-            resetServices();
-            setChangeExecListener(null);
         });
     }
 
@@ -1771,76 +1205,46 @@
         changeLogParameters.setLabels(labelExpression);
         addCommandFiltersMdc(labelExpression, contexts);
 
-<<<<<<< HEAD
-        runInScope(() -> {
-=======
         runInScope(new Scope.ScopedRunner() {
             @Override
             public void run() throws Exception {
                 Scope.getCurrentScope().addMdcValue(MdcKey.ROLLBACK_TO_DATE, dateToRollBackTo.toString());
                 Scope.getCurrentScope().addMdcValue(MdcKey.ROLLBACK_SCRIPT, rollbackScript);
                 Scope.getCurrentScope().addMdcValue(MdcKey.LIQUIBASE_TARGET_URL, database.getConnection().getURL());
->>>>>>> bd97cf54
-
-            LockService lockService = LockServiceFactory.getInstance().getLockService(database);
-            lockService.waitForLock();
-
-<<<<<<< HEAD
-            Operation rollbackOperation = null;
-            BufferedLogService bufferLog = new BufferedLogService();
-            DatabaseChangeLog changeLog = null;
-            Date startTime = new Date();
-            HubUpdater hubUpdater = null;
-=======
+
+                LockService lockService = LockServiceFactory.getInstance().getLockService(database);
+                lockService.waitForLock();
+
                 Operation rollbackOperation = null;
                 final String operationCommand = "rollback-to-date";
                 BufferedLogService bufferLog = new BufferedLogService();
                 DatabaseChangeLog changeLog = null;
                 Date startTime = new Date();
                 HubUpdater hubUpdater = null;
->>>>>>> bd97cf54
-
-            try {
-                changeLog = getDatabaseChangeLog();
-                checkLiquibaseTables(false, changeLog, contexts, labelExpression);
-                changeLog.validate(database, contexts, labelExpression);
-
-<<<<<<< HEAD
-                //
-                // Let the user know that they can register for Hub
-                //
-                hubUpdater = new HubUpdater(startTime, changeLog, database);
-                hubUpdater.register(changeLogFile);
-=======
+
+                try {
+                    changeLog = getDatabaseChangeLog();
+                    checkLiquibaseTables(false, changeLog, contexts, labelExpression);
+                    changeLog.validate(database, contexts, labelExpression);
+
                     //
                     // Let the user know that they can register for Hub
                     //
                     hubUpdater = new HubUpdater(startTime, changeLog, database);
->>>>>>> bd97cf54
-
-                //
-                // Create an iterator which will be used with a ListVisitor
-                // to grab the list of changesets for the update
-                //
-                List<RanChangeSet> ranChangeSetList = database.getRanChangeSetList();
-                ChangeLogIterator listLogIterator = new ChangeLogIterator(ranChangeSetList, changeLog,
-                        new ExecutedAfterChangeSetFilter(dateToRollBackTo, ranChangeSetList),
-                        new AlreadyRanChangeSetFilter(ranChangeSetList),
-                        new ContextChangeSetFilter(contexts),
-                        new LabelChangeSetFilter(labelExpression),
-                        new IgnoreChangeSetFilter(),
-                        new DbmsChangeSetFilter(database));
-
-<<<<<<< HEAD
-                //
-                // Create or retrieve the Connection
-                // Make sure the Hub is available here by checking the return
-                //
-                Connection connection = getConnection(changeLog);
-                if (connection != null) {
-                    rollbackOperation = hubUpdater.preUpdateHub("ROLLBACK", "rollback-to-date", connection, changeLogFile, contexts, labelExpression, listLogIterator);
-                }
-=======
+
+                    //
+                    // Create an iterator which will be used with a ListVisitor
+                    // to grab the list of changesets for the update
+                    //
+                    List<RanChangeSet> ranChangeSetList = database.getRanChangeSetList();
+                    ChangeLogIterator listLogIterator = new ChangeLogIterator(ranChangeSetList, changeLog,
+                            new ExecutedAfterChangeSetFilter(dateToRollBackTo, ranChangeSetList),
+                            new AlreadyRanChangeSetFilter(ranChangeSetList),
+                            new ContextChangeSetFilter(contexts),
+                            new LabelChangeSetFilter(labelExpression),
+                            new IgnoreChangeSetFilter(),
+                            new DbmsChangeSetFilter(database));
+
                     //
                     // Create or retrieve the Connection
                     // Make sure the Hub is available here by checking the return
@@ -1849,51 +1253,25 @@
                     if (connection != null) {
                         rollbackOperation = hubUpdater.preUpdateHub("ROLLBACK", operationCommand, connection, changeLogFile, contexts, labelExpression, listLogIterator);
                     }
->>>>>>> bd97cf54
-
-                //
-                // If we are doing Hub then set up a HubChangeExecListener
-                //
-                if (connection != null) {
-                    changeExecListener = new HubChangeExecListener(rollbackOperation, changeExecListener);
-                }
-
-                //
-                // Create another iterator to run
-                //
-                ChangeLogIterator logIterator = new ChangeLogIterator(ranChangeSetList, changeLog,
-                        new ExecutedAfterChangeSetFilter(dateToRollBackTo, ranChangeSetList),
-                        new AlreadyRanChangeSetFilter(ranChangeSetList),
-                        new ContextChangeSetFilter(contexts),
-                        new LabelChangeSetFilter(labelExpression),
-                        new IgnoreChangeSetFilter(),
-                        new DbmsChangeSetFilter(database));
-
-<<<<<<< HEAD
-                CompositeLogService compositeLogService = new CompositeLogService(true, bufferLog);
-                if (rollbackScript == null) {
-                    Scope.child(Scope.Attr.logService.name(), compositeLogService, () -> logIterator.run(createRollbackVisitor(), new RuntimeEnvironment(database, contexts, labelExpression)));
-                } else {
-                    List<ChangeSet> changeSets = determineRollbacks(logIterator, contexts, labelExpression);
-                    Map<String, Object> values = new HashMap<>();
-                    values.put(Scope.Attr.logService.name(), compositeLogService);
-                    values.put(BufferedLogService.class.getName(), bufferLog);
-                    Scope.child(values, () -> executeRollbackScript(rollbackScript, changeSets, contexts, labelExpression));
-                    removeRunStatus(changeSets, contexts, labelExpression);
-                }
-                hubUpdater.postUpdateHub(rollbackOperation, bufferLog);
-            }
-            catch (Throwable t) {
-                if (hubUpdater != null) {
-                    hubUpdater.postUpdateHubExceptionHandling(rollbackOperation, bufferLog, t.getMessage());
-                }
-                throw t;
-            } finally {
-                try {
-                    lockService.releaseLock();
-                } catch (LockException e) {
-                    LOG.severe(MSG_COULD_NOT_RELEASE_LOCK, e);
-=======
+
+                    //
+                    // If we are doing Hub then set up a HubChangeExecListener
+                    //
+                    if (connection != null) {
+                        changeExecListener = new HubChangeExecListener(rollbackOperation, changeExecListener);
+                    }
+
+                    //
+                    // Create another iterator to run
+                    //
+                    ChangeLogIterator logIterator = new ChangeLogIterator(ranChangeSetList, changeLog,
+                            new ExecutedAfterChangeSetFilter(dateToRollBackTo, ranChangeSetList),
+                            new AlreadyRanChangeSetFilter(ranChangeSetList),
+                            new ContextChangeSetFilter(contexts),
+                            new LabelChangeSetFilter(labelExpression),
+                            new IgnoreChangeSetFilter(),
+                            new DbmsChangeSetFilter(database));
+
                     doRollback(bufferLog, rollbackScript, logIterator, contexts, labelExpression, hubUpdater, rollbackOperation);
                 }
                 catch (Throwable t) {
@@ -1901,10 +1279,7 @@
                     throw t;
                 } finally {
                     handleRollbackFinally(lockService);
->>>>>>> bd97cf54
                 }
-                resetServices();
-                setChangeExecListener(null);
             }
         });
 
@@ -1986,78 +1361,6 @@
      * @deprecated Use CommandStep
      */
     public void changeLogSync(String tag, Contexts contexts, LabelExpression labelExpression) throws LiquibaseException {
-<<<<<<< HEAD
-        changeLogParameters.setContexts(contexts);
-        changeLogParameters.setLabels(labelExpression);
-
-        runInScope(() -> {
-
-            LockService lockService = LockServiceFactory.getInstance().getLockService(database);
-            lockService.waitForLock();
-
-            Operation changeLogSyncOperation = null;
-            BufferedLogService bufferLog = new BufferedLogService();
-            DatabaseChangeLog changeLog = null;
-            HubUpdater hubUpdater = null;
-
-            try {
-                changeLog = getDatabaseChangeLog();
-                checkLiquibaseTables(true, changeLog, contexts, labelExpression);
-                ChangeLogHistoryServiceFactory.getInstance().getChangeLogService(database).generateDeploymentId();
-
-                changeLog.validate(database, contexts, labelExpression);
-
-                //
-                // Let the user know that they can register for Hub
-                //
-                hubUpdater = new HubUpdater(new Date(), changeLog, database);
-                hubUpdater.register(changeLogFile);
-
-                //
-                // Create an iterator which will be used with a ListVisitor
-                // to grab the list of changesets for the update
-                //
-                ChangeLogIterator listLogIterator = buildChangeLogIterator(tag, changeLog, contexts, labelExpression);
-
-                //
-                // Create or retrieve the Connection
-                // Make sure the Hub is available here by checking the return
-                //
-                Connection connection = getConnection(changeLog);
-                if (connection != null) {
-                    String operationCommand = (tag == null ? "changelog-sync" : "changelog-sync-to-tag");
-                    changeLogSyncOperation =
-                        hubUpdater.preUpdateHub("CHANGELOGSYNC", operationCommand, connection, changeLogFile, contexts, labelExpression, listLogIterator);
-                }
-
-                //
-                // If we are doing Hub then set up a HubChangeExecListener
-                //
-                if (connection != null) {
-                    changeLogSyncListener = new HubChangeExecListener(changeLogSyncOperation, changeExecListener);
-                }
-
-                ChangeLogIterator runChangeLogIterator = buildChangeLogIterator(tag, changeLog, contexts, labelExpression);
-                CompositeLogService compositeLogService = new CompositeLogService(true, bufferLog);
-                Scope.child(Scope.Attr.logService.name(), compositeLogService, () -> runChangeLogIterator.run(new ChangeLogSyncVisitor(database, changeLogSyncListener),
-                        new RuntimeEnvironment(database, contexts, labelExpression)));
-                hubUpdater.postUpdateHub(changeLogSyncOperation, bufferLog);
-            }
-            catch (Exception e) {
-                if (changeLogSyncOperation != null) {
-                    hubUpdater.postUpdateHubExceptionHandling(changeLogSyncOperation, bufferLog, e.getMessage());
-                }
-                throw e;
-            } finally {
-                try {
-                    lockService.releaseLock();
-                } catch (LockException e) {
-                    LOG.severe(MSG_COULD_NOT_RELEASE_LOCK, e);
-                }
-                resetServices();
-                setChangeExecListener(null);
-            }
-=======
         String commandToRun = StringUtil.isEmpty(tag) ? ChangelogSyncCommandStep.COMMAND_NAME[0] : ChangelogSyncToTagCommandStep.COMMAND_NAME[0];
         runInScope(() -> {
             new CommandScope(commandToRun)
@@ -2068,7 +1371,6 @@
                     .addArgumentValue(DatabaseChangelogCommandStep.LABEL_FILTER_ARG, (labelExpression != null ? labelExpression.getOriginalString() : null))
                     .addArgumentValue(ChangelogSyncToTagCommandStep.TAG_ARG, tag)
                     .execute();
->>>>>>> bd97cf54
         });
 
     }
@@ -2797,59 +2099,10 @@
     public final void generateChangeLog(CatalogAndSchema catalogAndSchema, DiffToChangeLog changeLogWriter,
                                         PrintStream outputStream, ChangeLogSerializer changeLogSerializer,
                                         Class<? extends DatabaseObject>... snapshotTypes)
-<<<<<<< HEAD
-            throws DatabaseException, IOException, ParserConfigurationException {
-
-        try {
-            runInScope(() -> {
-
-                Set<Class<? extends DatabaseObject>> finalCompareTypes = null;
-                if ((snapshotTypes != null) && (snapshotTypes.length > 0)) {
-                    finalCompareTypes = new HashSet<>(Arrays.asList(snapshotTypes));
-                }
-
-                SnapshotControl snapshotControl = new SnapshotControl(Liquibase.this.getDatabase(), snapshotTypes);
-                CompareControl compareControl = new CompareControl(new CompareControl.SchemaComparison[]{
-                        new CompareControl.SchemaComparison(catalogAndSchema, catalogAndSchema)
-                }, finalCompareTypes);
-
-                DatabaseSnapshot originalDatabaseSnapshot = null;
-                try {
-                    originalDatabaseSnapshot = SnapshotGeneratorFactory.getInstance().createSnapshot(
-                            compareControl.getSchemas(CompareControl.DatabaseRole.REFERENCE),
-                            getDatabase(),
-                            snapshotControl
-                    );
-
-                    DiffResult diffResult = DiffGeneratorFactory.getInstance().compare(
-                            originalDatabaseSnapshot,
-                            SnapshotGeneratorFactory.getInstance().createSnapshot(
-                                    compareControl.getSchemas(CompareControl.DatabaseRole.REFERENCE),
-                                    null,
-                                    snapshotControl
-                            ),
-                            compareControl
-                    );
-
-                    changeLogWriter.setDiffResult(diffResult);
-
-                    if (changeLogSerializer != null) {
-                        changeLogWriter.print(outputStream, changeLogSerializer);
-                    } else {
-                        changeLogWriter.print(outputStream);
-                    }
-                } catch (InvalidExampleException e) {
-                    throw new UnexpectedLiquibaseException(e);
-                }
-            });
-        } catch (LiquibaseException e) {
-            throw new DatabaseException(e);
-=======
             throws DatabaseException, CommandExecutionException {
         Set<Class<? extends DatabaseObject>> finalCompareTypes = null;
         if ((snapshotTypes != null) && (snapshotTypes.length > 0)) {
             finalCompareTypes = new HashSet<>(Arrays.asList(snapshotTypes));
->>>>>>> bd97cf54
         }
         CompareControl compareControl = new CompareControl(new CompareControl.SchemaComparison[]{
                 new CompareControl.SchemaComparison(catalogAndSchema, catalogAndSchema)
