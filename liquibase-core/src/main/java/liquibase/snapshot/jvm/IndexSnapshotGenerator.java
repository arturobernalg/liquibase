package liquibase.snapshot.jvm;

import liquibase.database.AbstractJdbcDatabase;
import liquibase.database.Database;
import liquibase.database.core.*;
import liquibase.diff.compare.DatabaseObjectComparatorFactory;
import liquibase.exception.DatabaseException;
import liquibase.snapshot.CachedRow;
import liquibase.snapshot.DatabaseSnapshot;
import liquibase.snapshot.InvalidExampleException;
import liquibase.snapshot.JdbcDatabaseSnapshot;
import liquibase.structure.DatabaseObject;
import liquibase.structure.core.*;
import liquibase.util.StringUtils;

import java.sql.DatabaseMetaData;
import java.util.ArrayList;
import java.util.HashMap;
import java.util.List;
import java.util.Map;

public class IndexSnapshotGenerator extends JdbcSnapshotGenerator {
    public IndexSnapshotGenerator() {
        super(Index.class, new Class[]{Table.class, ForeignKey.class, UniqueConstraint.class});
    }


//    public Boolean has(DatabaseObject example, DatabaseSnapshot snapshot, SnapshotGeneratorChain chain) throws DatabaseException {
//        Database database = snapshot.getDatabase();
//        if (!(example instanceof Index)) {
//            return chain.has(example, snapshot);
//        }
//        String tableName = ((Index) example).getTable().getName();
//        Schema schema = example.getSchema();
//
//        String indexName = example.getName();
//        String columnNames = ((Index) example).getColumnNames();
//
//        try {
//            if (tableName == null) {
//                Index newExample = new Index();
//                newExample.setName(indexName);
//                if (columnNames != null) {
//                    for (String column : columnNames.split("\\s*,\\s*")) {
//                        newExample.getColumns().add(column);
//                    }
//                }
//
//                ResultSet rs = getMetaData(database).getTables(database.getJdbcCatalogName(schema), database.getJdbcSchemaName(schema), null, new String[]{"TABLE"});
//                try {
//                    while (rs.next()) {
//                        String foundTable = rs.getString("TABLE_NAME");
//                        newExample.setTable((Table) new Table().setName(foundTable).setSchema(schema));
//                        if (has(newExample, snapshot, chain)) {
//                            return true;
//                        }
//                    }
//                    return false;
//                } finally {
//                    rs.close();
//                }
//            }
//
//            Index index = new Index();
//            index.setTable((Table) new Table().setName(tableName).setSchema(schema));
//            index.setName(indexName);
//            if (columnNames != null) {
//                for (String column : columnNames.split("\\s*,\\s*")) {
//                    index.getColumns().add(column);
//                }
//            }
//
//            if (columnNames != null) {
//                Map<String, TreeMap<Short, String>> columnsByIndexName = new HashMap<String, TreeMap<Short, String>>();
//                ResultSet rs = getMetaData(database).getIndexInfo(database.getJdbcCatalogName(schema), database.getJdbcSchemaName(schema), database.correctObjectName(tableName, Table.class), false, true);
//                try {
//                    while (rs.next()) {
//                        String foundIndexName = rs.getString("INDEX_NAME");
//                        if (indexName != null && indexName.equalsIgnoreCase(foundIndexName)) { //ok to use equalsIgnoreCase because we will check case later
//                            continue;
//                        }
//                        short ordinalPosition = rs.getShort("ORDINAL_POSITION");
//
//                        if (!columnsByIndexName.containsKey(foundIndexName)) {
//                            columnsByIndexName.put(foundIndexName, new TreeMap<Short, String>());
//                        }
//                        String columnName = rs.getString("COLUMN_NAME");
//                        Map<Short, String> columns = columnsByIndexName.get(foundIndexName);
//                        columns.put(ordinalPosition, columnName);
//                    }
//
//                    for (Map.Entry<String, TreeMap<Short, String>> foundIndexData : columnsByIndexName.entrySet()) {
//                        Index foundIndex = new Index()
//                                .setName(foundIndexData.getKey())
//                                .setTable(((Table) new Table().setName(tableName).setSchema(schema)));
//                        foundIndex.getColumns().addAll(foundIndexData.getValue().values());
//
//                        if (foundIndex.equals(index, database)) {
//                            return true;
//                        }
//                        return false;
//                    }
//                    return false;
//                } finally {
//                    rs.close();
//                }
//            } else if (indexName != null) {
//                ResultSet rs = getMetaData(database).getIndexInfo(database.getJdbcCatalogName(schema), database.getJdbcSchemaName(schema), database.correctObjectName(tableName, Table.class), false, true);
//                try {
//                    while (rs.next()) {
//                        Index foundIndex = new Index()
//                                .setName(rs.getString("INDEX_NAME"))
//                                .setTable(((Table) new Table().setName(tableName).setSchema(schema)));
//                        if (foundIndex.getName() == null) {
//                            continue;
//                        }
//                        if (foundIndex.equals(index, database)) {
//                            return true;
//                        }
//                    }
//                    return false;
//                } finally {
//                    try {
//                        rs.close();
//                    } catch (SQLException ignore) {
//                    }
//                }
//            } else {
//                throw new UnexpectedLiquibaseException("Either indexName or columnNames must be set");
//            }
//        } catch (SQLException e) {
//            throw new DatabaseException(e);
//        }
//
//    }


    @Override
    protected void addTo(DatabaseObject foundObject, DatabaseSnapshot snapshot) throws DatabaseException, InvalidExampleException {
        if (!snapshot.getSnapshotControl().shouldInclude(Index.class)) {
            return;
        }

        if (foundObject instanceof Table) {
            Table table = (Table) foundObject;
            Database database = snapshot.getDatabase();
            Schema schema;
            schema = table.getSchema();


            List<CachedRow> rs = null;
            JdbcDatabaseSnapshot.CachingDatabaseMetaData databaseMetaData = null;
            try {
                databaseMetaData = ((JdbcDatabaseSnapshot) snapshot).getMetaData();

                rs = databaseMetaData.getIndexInfo(((AbstractJdbcDatabase) database).getJdbcCatalogName(schema), ((AbstractJdbcDatabase) database).getJdbcSchemaName(schema), table.getName(), null);
                Map<String, Index> foundIndexes = new HashMap<String, Index>();
                for (CachedRow row : rs) {
                    String indexName = row.getString("INDEX_NAME");
                    if (indexName == null) {
                        continue;
                    }

                    if (database instanceof DB2Database && "SYSIBM".equals(row.getString("INDEX_QUALIFIER"))) {
                        continue;
                    }

                    Index index = foundIndexes.get(indexName);
                    if (index == null) {
                        index = new Index();
                        index.setName(indexName);
                        index.setTable(table);

                        short type = row.getShort("TYPE");
                        if (type == DatabaseMetaData.tableIndexClustered) {
                            index.setClustered(true);
                        } else if (database instanceof MSSQLDatabase) {
                            index.setClustered(false);
                        }

                        foundIndexes.put(indexName, index);
                    }
                    String ascOrDesc = row.getString("ASC_OR_DESC");
                    Boolean descending = "D".equals(ascOrDesc) ? Boolean.TRUE : "A".equals(ascOrDesc) ? Boolean.FALSE : null;
                    index.addColumn(new Column(row.getString("COLUMN_NAME")).setComputed(false).setDescending(descending).setRelation(index.getTable()));
                }

                //add clustered indexes first, than all others in case there is a clustered and non-clustered version of the same index. Prefer the clustered version
                List<Index> stillToAdd = new ArrayList<Index>();
                for (Index exampleIndex : foundIndexes.values()) {
                    if (exampleIndex.getClustered() != null && exampleIndex.getClustered()) {
                        table.getIndexes().add(exampleIndex);
                    } else {
                        stillToAdd.add(exampleIndex);
                    }
                }
                for (Index exampleIndex : stillToAdd) {
                    boolean alreadyAddedSimilar = false;
                    for (Index index : table.getIndexes()) {
                        if (DatabaseObjectComparatorFactory.getInstance().isSameObject(index, exampleIndex, null, database)) {
                            alreadyAddedSimilar = true;
                        }
                    }
                    if (!alreadyAddedSimilar) {
                        table.getIndexes().add(exampleIndex);
                    }
                }

            } catch (Exception e) {
                throw new DatabaseException(e);
            }
        }
//        if (foundObject instanceof PrimaryKey) {
//            ((PrimaryKey) foundObject).setBackingIndex(new Index().setTable(((PrimaryKey) foundObject).getTable()).setName(foundObject.getName()));
//        }
        if (foundObject instanceof UniqueConstraint && ((UniqueConstraint) foundObject).getBackingIndex() == null && !(snapshot.getDatabase() instanceof DB2Database) && !(snapshot.getDatabase() instanceof DerbyDatabase)) {
            Index exampleIndex = new Index().setTable(((UniqueConstraint) foundObject).getTable());
            exampleIndex.getColumns().addAll(((UniqueConstraint) foundObject).getColumns());
            ((UniqueConstraint) foundObject).setBackingIndex(exampleIndex);
        }
    }

    @Override
    protected DatabaseObject snapshotObject(DatabaseObject example, DatabaseSnapshot snapshot) throws DatabaseException, InvalidExampleException {
        Database database = snapshot.getDatabase();
        Table exampleTable = ((Index) example).getTable();

        String tableName = null;
        Schema schema = null;
        if (exampleTable != null) {
            tableName = exampleTable.getName();
            schema = exampleTable.getSchema();
        }

        if (schema == null) {
            schema = new Schema(database.getDefaultCatalogName(), database.getDefaultSchemaName());
        }


        for (int i = 0; i < ((Index) example).getColumns().size(); i++) {
            ((Index) example).getColumns().set(i, ((Index) example).getColumns().get(i));
        }

        String exampleName = example.getName();
        if (exampleName != null) {
            exampleName = database.correctObjectName(exampleName, Index.class);
        }

        Map<String, Index> foundIndexes = new HashMap<String, Index>();
        JdbcDatabaseSnapshot.CachingDatabaseMetaData databaseMetaData = null;
        List<CachedRow> rs = null;
        try {
            databaseMetaData = ((JdbcDatabaseSnapshot) snapshot).getMetaData();

            rs = databaseMetaData.getIndexInfo(((AbstractJdbcDatabase) database).getJdbcCatalogName(schema), ((AbstractJdbcDatabase) database).getJdbcSchemaName(schema), tableName, exampleName);

            for (CachedRow row : rs) {
                String rawIndexName = row.getString("INDEX_NAME");
                String indexName = cleanNameFromDatabase(rawIndexName, database);
                String correctedIndexName = database.correctObjectName(indexName, Index.class);

                if (indexName == null) {
                    continue;
                }
                if (exampleName != null && !exampleName.equals(correctedIndexName)) {
                    continue;
                }
                /*
                * TODO Informix generates indexnames with a leading blank if no name given.
                * An identifier with a leading blank is not allowed.
                * So here is it replaced.
                */
                if (database instanceof InformixDatabase && indexName.startsWith(" ")) {
                    //indexName = "_generated_index_" + indexName.substring(1);
                    continue; // suppress creation of generated_index records
                }
                short type = row.getShort("TYPE");
                //                String tableName = rs.getString("TABLE_NAME");
                Boolean nonUnique = row.getBoolean("NON_UNIQUE");
                if (nonUnique == null) {
                    nonUnique = true;
                }
<<<<<<< HEAD
                if (nonUnique) {
                    List<Column> columns = ((Index) example).getColumns();
                    PrimaryKey tablePK = new PrimaryKey(null, schema.getCatalogName(), schema.getName(), tableName, columns.toArray(new Column[((Index) example).getColumns().size()]));
                    if (snapshot.get(tablePK) != null) { //actually is unique since it's the PK
                        nonUnique = false;
                    }
                }
=======
>>>>>>> 7c1f75ad

                String columnName = cleanNameFromDatabase(row.getString("COLUMN_NAME"), database);
                short position = row.getShort("ORDINAL_POSITION");
                /*
                * TODO maybe bug in jdbc driver? Need to investigate.
                * If this "if" is commented out ArrayOutOfBoundsException is thrown
                * because it tries to access an element -1 of a List (position-1)
                */
                if (database instanceof InformixDatabase
                        && type != DatabaseMetaData.tableIndexStatistic
                        && position == 0) {
                    System.out.println(this.getClass().getName() + ": corrected position to " + ++position);
                }
                String definition = StringUtils.trimToNull(row.getString("FILTER_CONDITION"));
                if (definition != null) {
                    if (!(database instanceof OracleDatabase)) { //TODO: this replaceAll code has been there for a long time but we don't know why. Investigate when it is ever needed and modify it to be smarter
                        definition = definition.replaceAll("\"", "");
                    }
                }

                if (type == DatabaseMetaData.tableIndexStatistic) {
                    continue;
                }
                //                if (type == DatabaseMetaData.tableIndexOther) {
                //                    continue;
                //                }

                if (columnName == null && definition == null) {
                    //nothing to index, not sure why these come through sometimes
                    continue;
                }
                Index returnIndex = foundIndexes.get(correctedIndexName);
                if (returnIndex == null) {
                    returnIndex = new Index();
                    returnIndex.setTable((Table) new Table().setName(row.getString("TABLE_NAME")).setSchema(schema));
                    returnIndex.setName(indexName);
                    returnIndex.setUnique(!nonUnique);

                    if (type == DatabaseMetaData.tableIndexClustered) {
                        returnIndex.setClustered(true);
                    } else if (database instanceof MSSQLDatabase) {
                        returnIndex.setClustered(false);
                    }

                    if (database instanceof MSSQLDatabase) {
                        Boolean recompute = (Boolean) row.get("NO_RECOMPUTE");
                        if (recompute != null) {
                            recompute = !recompute;
                        }

                        returnIndex.setAttribute("padIndex", row.get("IS_PADDED"));
                        returnIndex.setAttribute("fillFactor", row.get("FILL_FACTOR"));
                        returnIndex.setAttribute("ignoreDuplicateKeys", row.get("IGNORE_DUP_KEY"));
                        returnIndex.setAttribute("recomputeStatistics", recompute);
                        returnIndex.setAttribute("incrementalStatistics", row.get("IS_INCREMENTAL"));
                        returnIndex.setAttribute("allowRowLocks", row.get("ALLOW_ROW_LOCKS"));
                        returnIndex.setAttribute("allowPageLocks", row.get("ALLOW_PAGE_LOCKS"));
                    }

                    foundIndexes.put(correctedIndexName, returnIndex);
                }

                if (database instanceof MSSQLDatabase && (Boolean) row.get("IS_INCLUDED_COLUMN")) {
                    List<String> includedColumns = returnIndex.getAttribute("includedColumns", List.class);
                    if (includedColumns == null) {
                        includedColumns = new ArrayList<String>();
                        returnIndex.setAttribute("includedColumns", includedColumns);
                    }
                    includedColumns.add(columnName);
                } else {
                    for (int i = returnIndex.getColumns().size(); i < position; i++) {
                        returnIndex.getColumns().add(null);
                    }
                    if (definition == null) {
                        String ascOrDesc = row.getString("ASC_OR_DESC");
                        Boolean descending = "D".equals(ascOrDesc) ? Boolean.TRUE : "A".equals(ascOrDesc) ? Boolean.FALSE : null;
                        returnIndex.getColumns().set(position - 1, new Column(columnName).setDescending(descending).setRelation(returnIndex.getTable()));
                    } else {
                        returnIndex.getColumns().set(position - 1, new Column().setRelation(returnIndex.getTable()).setName(definition, true));
                    }
                }
            }
        } catch (Exception e) {
            throw new DatabaseException(e);
        }

        if (exampleName != null) {
            Index index = null;

            // If we are informix then must alter the lookup if we get here
            // Wont get here now though due to the continue for generated indexes above
            if (database instanceof InformixDatabase) {
                index = foundIndexes.get("_generated_index_" + exampleName.substring(1));
            } else {
                index = foundIndexes.get(exampleName);
            }

            return index;
        } else {
            //prefer clustered version of the index
            List<Index> nonClusteredIndexes = new ArrayList<Index>();
            for (Index index : foundIndexes.values()) {
                if (DatabaseObjectComparatorFactory.getInstance().isSameObject(index.getTable(), exampleTable, snapshot.getSchemaComparisons(), database)) {
                    boolean actuallyMatches = false;
                    if (database.isCaseSensitive()) {
                        if (index.getColumnNames().equals(((Index) example).getColumnNames())) {
                            actuallyMatches = true;
                        }
                    } else {
                        if (index.getColumnNames().equalsIgnoreCase(((Index) example).getColumnNames())) {
                            actuallyMatches = true;
                        }
                    }
                    if (actuallyMatches) {
                        if (index.getClustered() != null && index.getClustered()) {
<<<<<<< HEAD
                            return index;
=======
                            return finalizeIndex(schema, tableName, index, snapshot);
>>>>>>> 7c1f75ad
                        } else {
                            nonClusteredIndexes.add(index);
                        }
                    }
                }
            }
            if (nonClusteredIndexes.size() > 0) {
<<<<<<< HEAD
                return nonClusteredIndexes.get(0);
=======
                return finalizeIndex(schema, tableName, nonClusteredIndexes.get(0), snapshot);
>>>>>>> 7c1f75ad
            }
            return null;
        }

        //todo?
//        Set<Index> indexesToRemove = new HashSet<Index>();

        /*
   * marks indexes as "associated with" instead of "remove it"
   * Index should have associations with:
   * foreignKey, primaryKey or uniqueConstraint
   * */
//        for (Index index : snapshot.getDatabaseObjects(schema, Index.class)) {
//            for (PrimaryKey pk : snapshot.getDatabaseObjects(schema, PrimaryKey.class)) {
//                if (index.getTable().equals(pk.getTable().getName(), database) && columnNamesAreEqual(index.getColumnNames(), pk.getColumnNames(), database)) {
//                    index.addAssociatedWith(Index.MARK_PRIMARY_KEY);
//                }
//            }
//            for (ForeignKey fk : snapshot.getDatabaseObjects(schema, ForeignKey.class)) {
//                if (index.getTable().equals(fk.getForeignKeyTable().getName(), database) && columnNamesAreEqual(index.getColumnNames(), fk.getForeignKeyColumns(), database)) {
//                    index.addAssociatedWith(Index.MARK_FOREIGN_KEY);
//                }
//            }
//            for (UniqueConstraint uc : snapshot.getDatabaseObjects(schema, UniqueConstraint.class)) {
//                if (index.getTable().equals(uc.getTable()) && columnNamesAreEqual(index.getColumnNames(), uc.getColumnNames(), database)) {
//                    index.addAssociatedWith(Index.MARK_UNIQUE_CONSTRAINT);
//                }
//            }
//
//        }
//        snapshot.removeDatabaseObjects(schema, indexesToRemove.toArray(new Index[indexesToRemove.size()]));
    }

    protected Index finalizeIndex(Schema schema, String tableName, Index index, DatabaseSnapshot snapshot) {
        if (index.isUnique() == null || !index.isUnique()) {
            List<Column> columns = index.getColumns();
            PrimaryKey tablePK = new PrimaryKey(null, schema.getCatalogName(), schema.getName(), tableName, columns.toArray(new Column[index.getColumns().size()]));
            if (snapshot.get(tablePK) != null) { //actually is unique since it's the PK
                index.setUnique(true);
            }
        }

        return index;
    }

    //METHOD FROM SQLIteDatabaseSnapshotGenerator
    //    protected void readIndexes(DatabaseSnapshot snapshot, String schema, DatabaseMetaData databaseMetaData) throws DatabaseException, SQLException {
//        Database database = snapshot.getDatabase();
//        updateListeners("Reading indexes for " + database.toString() + " ...");
//
//        for (Table table : snapshot.getTables()) {
//            ResultSet rs = null;
//            Statement statement = null;
//            Map<String, Index> indexMap;
//            try {
//                indexMap = new HashMap<String, Index>();
//
//                // for the odbc driver at http://www.ch-werner.de/sqliteodbc/
//                // databaseMetaData.getIndexInfo is not implemented
//                statement = ((JdbcConnection) database.getConnection()).getUnderlyingConnection().createStatement();
//                String sql = "PRAGMA index_list(" + table.getName() + ");";
//                try {
//                    rs = statement.executeQuery(sql);
//                } catch (SQLException e) {
//                    if (!e.getMessage().equals("query does not return ResultSet")) {
//                        System.err.println(e);
////            			throw e;
//                    }
//                }
//                while ((rs != null) && rs.next()) {
//                    String index_name = rs.getString("name");
//                    boolean index_unique = rs.getBoolean("unique");
//                    sql = "PRAGMA index_info(" + index_name + ");";
//                    Statement statement_2 = null;
//                    ResultSet rs_2 = null;
//                    try {
//                        statement_2 = ((JdbcConnection) database.getConnection()).getUnderlyingConnection().createStatement();
//                        rs_2 = statement_2.executeQuery(sql);
//                        while ((rs_2 != null) && rs_2.next()) {
//                            int index_column_seqno = rs_2.getInt("seqno");
////                		int index_column_cid = rs.getInt("cid");
//                            String index_column_name = rs_2.getString("name");
//                            if (index_unique) {
//                                Column column = snapshot.getColumn(table.getName(), index_column_name);
//                                column.setUnique(true);
//                            } else {
//                                Index indexInformation;
//                                if (indexMap.containsKey(index_name)) {
//                                    indexInformation = indexMap.get(index_name);
//                                } else {
//                                    indexInformation = new Index();
//                                    indexInformation.setTable(table);
//                                    indexInformation.setName(index_name);
//                                    indexInformation.setFilterCondition("");
//                                    indexMap.put(index_name, indexInformation);
//                                }
//                                indexInformation.getColumns().add(index_column_seqno, index_column_name);
//                            }
//                        }
//                    } finally {
//                        if (rs_2 != null) {
//                            try {
//                                rs_2.close();
//                            } catch (SQLException ignored) {
//                            }
//                        }
//                        if (statement_2 != null) {
//                            try {
//                                statement_2.close();
//                            } catch (SQLException ignored) {
//                            }
//                        }
//                    }
//
//                }
//            } finally {
//                if (rs != null) {
//                    try {
//                        rs.close();
//                    } catch (SQLException ignored) { }
//                }
//                if (statement != null) {
//                    try {
//                        statement.close();
//                    } catch (SQLException ignored) { }
//                }
//            }
//
//            for (Map.Entry<String, Index> entry : indexMap.entrySet()) {
//                snapshot.getIndexes().add(entry.getValue());
//            }
//        }
//
//        //remove PK indexes
//        Set<Index> indexesToRemove = new HashSet<Index>();
//        for (Index index : snapshot.getIndexes()) {
//            for (PrimaryKey pk : snapshot.getPrimaryKeys()) {
//                if (index.getTable().getName().equalsIgnoreCase(pk.getTable().getName())
//                        && index.getColumnNames().equals(pk.getColumnNames())) {
//                    indexesToRemove.add(index);
//                }
//            }
//        }
//        snapshot.getIndexes().removeAll(indexesToRemove);
//    }

//    THIS METHOD WAS FROM DerbyDatabaseSnapshotGenerator
//    public boolean hasIndex(Schema schema, String tableName, String indexName, String columnNames, Database database) throws DatabaseException {
//        try {
//            ResultSet rs = getMetaData(database).getIndexInfo(schema.getCatalogName(), schema.getName(), "%", false, true);
//            while (rs.next()) {
//                if (database.objectNamesEqual(rs.getString("INDEX_NAME"), indexName)) {
//                    return true;
//                }
//                if (tableName != null && columnNames != null) {
//                    if (database.objectNamesEqual(tableName, rs.getString("TABLE_NAME")) && database.objectNamesEqual(columnNames.replaceAll(" ",""), rs.getString("COLUMN_NAME").replaceAll(" ",""))) {
//                        return true;
//                    }
//                }
//            }
//            return false;
//        } catch (SQLException e) {
//            throw new DatabaseException(e);
//        }
//    }

    //below code is from OracleDatabaseSnapshotGenerator
//    @Override
//    protected void readIndexes(DatabaseSnapshot snapshot, Schema schema, DatabaseMetaData databaseMetaData) throws DatabaseException, SQLException {
//        Database database = snapshot.getDatabase();
//        schema = database.correctSchema(schema);
//        updateListeners("Reading indexes for " + database.toString() + " ...");
//
//        String query = "select aic.index_name, 3 AS TYPE, aic.table_name, aic.column_name, aic.column_position AS ORDINAL_POSITION, null AS FILTER_CONDITION, ai.tablespace_name AS TABLESPACE, ai.uniqueness FROM all_ind_columns aic, all_indexes ai WHERE aic.table_owner='" + schema.getName() + "' and ai.table_owner='" + schema.getName() + "' and aic.index_name = ai.index_name ORDER BY INDEX_NAME, ORDINAL_POSITION";
//        Statement statement = null;
//        ResultSet rs = null;
//        Map<String, Index> indexMap = null;
//        try {
//            statement = ((JdbcConnection) database.getConnection()).getUnderlyingConnection().createStatement();
//            rs = statement.executeQuery(query);
//
//            indexMap = new HashMap<String, Index>();
//            while (rs.next()) {
//                String indexName = cleanObjectNameFromDatabase(rs.getString("INDEX_NAME"));
//                String tableName = rs.getString("TABLE_NAME");
//                String tableSpace = rs.getString("TABLESPACE");
//                String columnName = cleanObjectNameFromDatabase(rs.getString("COLUMN_NAME"));
//                if (columnName == null) {
//                    //nothing to index, not sure why these come through sometimes
//                    continue;
//                }
//                short type = rs.getShort("TYPE");
//
//                boolean nonUnique;
//
//                String uniqueness = rs.getString("UNIQUENESS");
//
//                if ("UNIQUE".equals(uniqueness)) {
//                    nonUnique = false;
//                } else {
//                    nonUnique = true;
//                }
//
//                short position = rs.getShort("ORDINAL_POSITION");
//                String filterCondition = rs.getString("FILTER_CONDITION");
//
//                if (type == DatabaseMetaData.tableIndexStatistic) {
//                    continue;
//                }
//
//                Index index;
//                if (indexMap.containsKey(indexName)) {
//                    index = indexMap.get(indexName);
//                } else {
//                    index = new Index();
//                    Table table = snapshot.getDatabaseObject(schema, tableName, Table.class);
//                    if (table == null) {
//                        continue; //probably different schema
//                    }
//                    index.setTable(table);
//                    index.setTablespace(tableSpace);
//                    index.setName(indexName);
//                    index.setUnique(!nonUnique);
//                    index.setFilterCondition(filterCondition);
//                    indexMap.put(indexName, index);
//                }
//
//                for (int i = index.getColumns().size(); i < position; i++) {
//                    index.getColumns().add(null);
//                }
//                index.getColumns().set(position - 1, columnName);
//            }
//        } finally {
//            JdbcUtils.closeResultSet(rs);
//            JdbcUtils.closeStatement(statement);
//        }
//
//        for (Map.Entry<String, Index> entry : indexMap.entrySet()) {
//            snapshot.addDatabaseObjects(entry.getValue());
//        }
//
//        /*
//          * marks indexes as "associated with" instead of "remove it"
//          * Index should have associations with:
//          * foreignKey, primaryKey or uniqueConstraint
//          * */
//        for (Index index : snapshot.getDatabaseObjects(schema, Index.class)) {
//            for (PrimaryKey pk : snapshot.getDatabaseObjects(schema, PrimaryKey.class)) {
//                if (index.getTable().equals(pk.getTable().getName(), database) && columnNamesAreEqual(index.getColumnNames(), pk.getColumnNames(), database)) {
//                    index.addAssociatedWith(Index.MARK_PRIMARY_KEY);
//                }
//            }
//            for (ForeignKey fk : snapshot.getDatabaseObjects(schema, ForeignKey.class)) {
//                if (index.getTable().equals(fk.getForeignKeyTable().getName(), database) && columnNamesAreEqual(index.getColumnNames(), fk.getForeignKeyColumns(), database)) {
//                    index.addAssociatedWith(Index.MARK_FOREIGN_KEY);
//                }
//            }
//            for (UniqueConstraint uc : snapshot.getDatabaseObjects(schema, UniqueConstraint.class)) {
//                if (index.getTable().equals(uc.getTable()) && columnNamesAreEqual(index.getColumnNames(), uc.getColumnNames(), database)) {
//                    index.addAssociatedWith(Index.MARK_UNIQUE_CONSTRAINT);
//                }
//            }
//
//        }
//
//    }
}<|MERGE_RESOLUTION|>--- conflicted
+++ resolved
@@ -280,16 +280,6 @@
                 if (nonUnique == null) {
                     nonUnique = true;
                 }
-<<<<<<< HEAD
-                if (nonUnique) {
-                    List<Column> columns = ((Index) example).getColumns();
-                    PrimaryKey tablePK = new PrimaryKey(null, schema.getCatalogName(), schema.getName(), tableName, columns.toArray(new Column[((Index) example).getColumns().size()]));
-                    if (snapshot.get(tablePK) != null) { //actually is unique since it's the PK
-                        nonUnique = false;
-                    }
-                }
-=======
->>>>>>> 7c1f75ad
 
                 String columnName = cleanNameFromDatabase(row.getString("COLUMN_NAME"), database);
                 short position = row.getShort("ORDINAL_POSITION");
@@ -405,11 +395,7 @@
                     }
                     if (actuallyMatches) {
                         if (index.getClustered() != null && index.getClustered()) {
-<<<<<<< HEAD
-                            return index;
-=======
                             return finalizeIndex(schema, tableName, index, snapshot);
->>>>>>> 7c1f75ad
                         } else {
                             nonClusteredIndexes.add(index);
                         }
@@ -417,11 +403,10 @@
                 }
             }
             if (nonClusteredIndexes.size() > 0) {
-<<<<<<< HEAD
                 return nonClusteredIndexes.get(0);
-=======
+            }
+            if (nonClusteredIndexes.size() > 0) {
                 return finalizeIndex(schema, tableName, nonClusteredIndexes.get(0), snapshot);
->>>>>>> 7c1f75ad
             }
             return null;
         }
