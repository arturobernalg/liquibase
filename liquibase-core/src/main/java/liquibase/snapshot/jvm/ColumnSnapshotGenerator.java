--- conflicted
+++ resolved
@@ -210,16 +210,6 @@
                         column.setAutoIncrementInformation(new Column.AutoIncrementInformation());
                     }
                 } else {
-<<<<<<< HEAD
-                    //probably older version of java, need to select from the column to find out if it is auto-increment
-                    String selectStatement;
-                    if (((DB2Database) database).getDataServerType() == DataServerType.DB2I) {
-                        selectStatement = "select " + database.escapeColumnName(rawCatalogName, rawSchemaName, rawTableName, rawColumnName) + " from " + rawSchemaName + "." + rawTableName + " where 0=1";
-                        LogFactory.getLogger().debug("rawCatalogName : <" + rawCatalogName + ">");
-                        LogFactory.getLogger().debug("rawSchemaName : <" + rawSchemaName + ">");
-                        LogFactory.getLogger().debug("rawTableName : <" + rawTableName + ">");
-                        LogFactory.getLogger().debug("raw selectStatement : <" + selectStatement + ">");
-=======
                     if (columnMetadataResultSet.containsColumn("IS_AUTOINCREMENT")) {
                         String isAutoincrement = (String) columnMetadataResultSet.get("IS_AUTOINCREMENT");
                         isAutoincrement = StringUtils.trimToNull(isAutoincrement);
@@ -244,7 +234,6 @@
                             LogFactory.getLogger().debug("rawSchemaName : <" + rawSchemaName + ">");
                             LogFactory.getLogger().debug("rawTableName : <" + rawTableName + ">");
                             LogFactory.getLogger().debug("raw selectStatement : <" + selectStatement + ">");
->>>>>>> cddcdec0
 
 
                         } else {
