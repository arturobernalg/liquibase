--- conflicted
+++ resolved
@@ -564,13 +564,8 @@
                 columnMetadataResultSet.set(COLUMN_DEF_COL, null);
             }
             Object defaultValue = columnMetadataResultSet.get(COLUMN_DEF_COL);
-<<<<<<< HEAD
             if ((defaultValue instanceof String)) {
-                Matcher matcher = postgresStringValuePattern.matcher((String) defaultValue);
-=======
-            if ((defaultValue != null) && (defaultValue instanceof String)) {
                 Matcher matcher = POSTGRES_STRING_VALUE_PATTERN.matcher((String) defaultValue);
->>>>>>> 7bc206ff
                 if (matcher.matches()) {
                     defaultValue = matcher.group(1);
                 } else {
