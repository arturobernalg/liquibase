package liquibase.snapshot.jvm;

import liquibase.database.AbstractJdbcDatabase;
import liquibase.database.Database;
import liquibase.database.core.*;
import liquibase.database.jvm.JdbcConnection;
import liquibase.exception.DatabaseException;
import liquibase.exception.UnexpectedLiquibaseException;
import liquibase.executor.ExecutorService;
import liquibase.logging.LogFactory;
import liquibase.snapshot.*;
import liquibase.statement.DatabaseFunction;
import liquibase.statement.core.RawSqlStatement;
import liquibase.structure.DatabaseObject;
import liquibase.structure.core.*;
import liquibase.util.SqlUtil;
import liquibase.util.StringUtils;

import java.sql.*;
import java.util.List;

public class ColumnSnapshotGenerator extends JdbcSnapshotGenerator {

    private static final String LIQUIBASE_COMPLETE = "liquibase-complete";

    public ColumnSnapshotGenerator() {
        super(Column.class, new Class[]{Table.class, View.class});
    }

    @Override
    protected DatabaseObject snapshotObject(DatabaseObject example, DatabaseSnapshot snapshot) throws DatabaseException, InvalidExampleException {
        Database database = snapshot.getDatabase();
        Relation relation = ((Column) example).getRelation();
        if (((Column) example).getComputed() != null && ((Column) example).getComputed()) {
            return example;
        }
        Schema schema = relation.getSchema();

        List<CachedRow> columnMetadataRs = null;
        try {

            Column column = null;

            if (example.getAttribute(LIQUIBASE_COMPLETE, false)) {
                column = (Column) example;
                example.setAttribute(LIQUIBASE_COMPLETE, null);
            } else {
                JdbcDatabaseSnapshot.CachingDatabaseMetaData databaseMetaData = ((JdbcDatabaseSnapshot) snapshot).getMetaData();

<<<<<<< HEAD
                if (column != null && database instanceof MSSQLDatabase && database.getDatabaseMajorVersion() >= 8) {
                    String sql;
                    if (database.getDatabaseMajorVersion() >= 9) {
                        // SQL Server 2005 or later
                        // https://technet.microsoft.com/en-us/library/ms177541.aspx
                        sql =
                                "SELECT CAST([ep].[value] AS [nvarchar](MAX)) AS [REMARKS] " +
                                "FROM [sys].[extended_properties] AS [ep] " +
                                "WHERE [ep].[class] = 1 " +
                                "AND [ep].[major_id] = OBJECT_ID(N'" + database.escapeStringForDatabase(database.escapeTableName(schema.getCatalogName(), schema.getName(), relation.getName())) + "') " +
                                "AND [ep].[minor_id] = COLUMNPROPERTY([ep].[major_id], N'" + database.escapeStringForDatabase(column.getName()) + "', 'ColumnId') " +
                                "AND [ep].[name] = 'MS_Description'";
                    } else {
                        // SQL Server 2000
                        // https://technet.microsoft.com/en-us/library/aa224810%28v=sql.80%29.aspx
                        sql =
                                "SELECT CAST([p].[value] AS [ntext]) AS [REMARKS] " +
                                "FROM [dbo].[sysproperties] AS [p] " +
                                "WHERE [p].[id] = OBJECT_ID(N'" + database.escapeStringForDatabase(database.escapeTableName(schema.getCatalogName(), schema.getName(), relation.getName())) + "') " +
                                "AND [p].[smallid] = COLUMNPROPERTY([p].[id], N'" + database.escapeStringForDatabase(column.getName()) + "', 'ColumnId') " +
                                "AND [p].[type] = 4 " +
                                "AND [p].[name] = 'MS_Description'";
                    }

                    List<String> remarks = ExecutorService.getInstance().getExecutor(snapshot.getDatabase()).queryForList(new RawSqlStatement(sql), String.class);
                    if (remarks != null && remarks.size() > 0) {
                        column.setRemarks(StringUtils.trimToNull(remarks.iterator().next()));
                    }
=======
                columnMetadataRs = databaseMetaData.getColumns(((AbstractJdbcDatabase) database).getJdbcCatalogName(schema), ((AbstractJdbcDatabase) database).getJdbcSchemaName(schema), relation.getName(), example.getName());

                if (columnMetadataRs.size() > 0) {
                    CachedRow data = columnMetadataRs.get(0);
                    column = readColumn(data, relation, database);
>>>>>>> 68b5b55d
                }
            }

            if (column != null && database instanceof MSSQLDatabase) {
                List<String> remarks = ExecutorService.getInstance().getExecutor(snapshot.getDatabase()).queryForList(new RawSqlStatement("SELECT\n" +
                        " CAST(value as varchar(max)) as REMARKS\n" +
                        " FROM\n" +
                        " sys.extended_properties\n" +
                        "  WHERE\n" +
                        " name='MS_Description' " +
                        " AND major_id = OBJECT_ID('" + column.getRelation().getName() + "')\n" +
                        " AND\n" +
                        " minor_id = COLUMNPROPERTY(major_id, '" + column.getName() + "', 'ColumnId')"), String.class);

                if (remarks != null && remarks.size() > 0) {
                    column.setRemarks(StringUtils.trimToNull(remarks.iterator().next()));
                }
            }
            return column;
        } catch (Exception e) {
            throw new DatabaseException(e);
        }
    }

    @Override
    protected void addTo(DatabaseObject foundObject, DatabaseSnapshot snapshot) throws DatabaseException, InvalidExampleException {
        if (!snapshot.getSnapshotControl().shouldInclude(Column.class)) {
            return;
        }
        if (foundObject instanceof Relation) {
            Database database = snapshot.getDatabase();
            Relation relation = (Relation) foundObject;
            List<CachedRow> allColumnsMetadataRs = null;
            try {

                JdbcDatabaseSnapshot.CachingDatabaseMetaData databaseMetaData = ((JdbcDatabaseSnapshot) snapshot).getMetaData();

                Schema schema;

                schema = relation.getSchema();
                allColumnsMetadataRs = databaseMetaData.getColumns(((AbstractJdbcDatabase) database).getJdbcCatalogName(schema), ((AbstractJdbcDatabase) database).getJdbcSchemaName(schema), relation.getName(), null);

                for (CachedRow row : allColumnsMetadataRs) {
<<<<<<< HEAD
                    Column exampleColumn = new Column().setRelation(relation).setName(StringUtils.trimToNull(row.getString("COLUMN_NAME")));
                    relation.getColumns().add(exampleColumn);
=======
                    Column column = readColumn(row, relation, database);
                    column.setAttribute(LIQUIBASE_COMPLETE, true);
                    relation.getColumns().add(column);
>>>>>>> 68b5b55d
                }
            } catch (Exception e) {
                throw new DatabaseException(e);
            }
        }

    }

    protected Column readColumn(CachedRow columnMetadataResultSet, Relation table, Database database) throws SQLException, DatabaseException {
        String rawTableName = (String) columnMetadataResultSet.get("TABLE_NAME");
        String rawColumnName = (String) columnMetadataResultSet.get("COLUMN_NAME");
        String rawSchemaName = StringUtils.trimToNull((String) columnMetadataResultSet.get("TABLE_SCHEM"));
        String rawCatalogName = StringUtils.trimToNull((String) columnMetadataResultSet.get("TABLE_CAT"));
        String remarks = StringUtils.trimToNull((String) columnMetadataResultSet.get("REMARKS"));
        if (remarks != null) {
            remarks = remarks.replace("''", "'"); //come back escaped sometimes
        }


        Column column = new Column();
        column.setName(StringUtils.trimToNull(rawColumnName));
        column.setRelation(table);
        column.setRemarks(remarks);

        if (database instanceof OracleDatabase) {
            String nullable = columnMetadataResultSet.getString("NULLABLE");
            if (nullable.equals("Y")) {
                column.setNullable(true);
            } else {
                column.setNullable(false);
            }
        } else {
            int nullable = columnMetadataResultSet.getInt("NULLABLE");
            if (nullable == DatabaseMetaData.columnNoNulls) {
                column.setNullable(false);
            } else if (nullable == DatabaseMetaData.columnNullable) {
                column.setNullable(true);
            } else if (nullable == DatabaseMetaData.columnNullableUnknown) {
                LogFactory.getLogger().info("Unknown nullable state for column " + column.toString() + ". Assuming nullable");
                column.setNullable(true);
            }
        }

        if (database.supportsAutoIncrement()) {
            if (table instanceof Table) {
                if (columnMetadataResultSet.containsColumn("IS_AUTOINCREMENT")) {
                    String isAutoincrement = (String) columnMetadataResultSet.get("IS_AUTOINCREMENT");
                    isAutoincrement = StringUtils.trimToNull(isAutoincrement);
                    if (isAutoincrement == null) {
                        column.setAutoIncrementInformation(null);
                    } else if (isAutoincrement.equals("YES")) {
                        column.setAutoIncrementInformation(new Column.AutoIncrementInformation());
                    } else if (isAutoincrement.equals("NO")) {
                        column.setAutoIncrementInformation(null);
                    } else if (isAutoincrement.equals("")) {
                        LogFactory.getLogger().info("Unknown auto increment state for column " + column.toString() + ". Assuming not auto increment");
                        column.setAutoIncrementInformation(null);
                    } else {
                        throw new UnexpectedLiquibaseException("Unknown is_autoincrement value: '" + isAutoincrement+"'");
                    }
                } else {
                    //probably older version of java, need to select from the column to find out if it is auto-increment
                    String selectStatement;
                    if (database.getDatabaseProductName().startsWith("DB2 UDB for AS/400")) {
                        selectStatement = "select " + database.escapeColumnName(rawCatalogName, rawSchemaName, rawTableName, rawColumnName) + " from " + rawSchemaName + "." + rawTableName + " where 0=1";
                        LogFactory.getLogger().debug("rawCatalogName : <" + rawCatalogName + ">");
                        LogFactory.getLogger().debug("rawSchemaName : <" + rawSchemaName + ">");
                        LogFactory.getLogger().debug("rawTableName : <" + rawTableName + ">");
                        LogFactory.getLogger().debug("raw selectStatement : <" + selectStatement + ">");
                        
                        
                    }
                    else{
                        selectStatement = "select " + database.escapeColumnName(rawCatalogName, rawSchemaName, rawTableName, rawColumnName) + " from " + database.escapeTableName(rawCatalogName, rawSchemaName, rawTableName) + " where 0=1";
                    }
                    LogFactory.getLogger().debug("Checking "+rawTableName+"."+rawCatalogName+" for auto-increment with SQL: '"+selectStatement+"'");
                    Connection underlyingConnection = ((JdbcConnection) database.getConnection()).getUnderlyingConnection();
                    Statement statement = null;
                    ResultSet columnSelectRS = null;

                    try {
                        statement = underlyingConnection.createStatement();
                        columnSelectRS = statement.executeQuery(selectStatement);
                        if (columnSelectRS.getMetaData().isAutoIncrement(1)) {
                            column.setAutoIncrementInformation(new Column.AutoIncrementInformation());
                        } else {
                            column.setAutoIncrementInformation(null);
                        }
                    } finally {
                        try {
                            if (statement != null) {
                                statement.close();
                            }
                        } catch (SQLException ignore) {
                        }
                        if (columnSelectRS != null) {
                            columnSelectRS.close();
                        }
                    }
                }
            }
        }

        DataType type = readDataType(columnMetadataResultSet, column, database);
        column.setType(type);

        column.setDefaultValue(readDefaultValue(columnMetadataResultSet, column, database));

        return column;
    }

    protected DataType readDataType(CachedRow columnMetadataResultSet, Column column, Database database) throws SQLException {

        if (database instanceof OracleDatabase) {
            String dataType = columnMetadataResultSet.getString("DATA_TYPE");
            dataType = dataType.replace("VARCHAR2", "VARCHAR");
            dataType = dataType.replace("NVARCHAR2", "NVARCHAR");

            DataType type = new DataType(dataType);
//            type.setDataTypeId(dataType);
            if (dataType.equalsIgnoreCase("NUMBER")) {
                type.setColumnSize(columnMetadataResultSet.getInt("DATA_PRECISION"));
//                if (type.getColumnSize() == null) {
//                    type.setColumnSize(38);
//                }
                type.setDecimalDigits(columnMetadataResultSet.getInt("DATA_SCALE"));
//                if (type.getDecimalDigits() == null) {
//                    type.setDecimalDigits(0);
//                }
//            type.setRadix(10);
            } else {
                type.setColumnSize(columnMetadataResultSet.getInt("DATA_LENGTH"));

                if (dataType.equalsIgnoreCase("NCLOB") || dataType.equalsIgnoreCase("BLOB") || dataType.equalsIgnoreCase("CLOB")) {
                    type.setColumnSize(null);
                } else if (dataType.equalsIgnoreCase("NVARCHAR") || dataType.equalsIgnoreCase("NCHAR")) {
                    type.setColumnSize(columnMetadataResultSet.getInt("CHAR_LENGTH"));
                    type.setColumnSizeUnit(DataType.ColumnSizeUnit.CHAR);
                } else {
                    String charUsed = columnMetadataResultSet.getString("CHAR_USED");
                    DataType.ColumnSizeUnit unit = null;
                    if ("C".equals(charUsed)) {
                        unit = DataType.ColumnSizeUnit.CHAR;
                        type.setColumnSize(columnMetadataResultSet.getInt("CHAR_LENGTH"));
                    }
                    type.setColumnSizeUnit(unit);
                }
            }


            return type;
        }

        String columnTypeName = (String) columnMetadataResultSet.get("TYPE_NAME");

        if (database instanceof FirebirdDatabase) {
            if (columnTypeName.equals("BLOB SUB_TYPE 0")) {
                columnTypeName = "BLOB";
            }
            if (columnTypeName.equals("BLOB SUB_TYPE 1")) {
                columnTypeName = "CLOB";
            }
        }

        if (database instanceof MySQLDatabase && (columnTypeName.equalsIgnoreCase("ENUM") || columnTypeName.equalsIgnoreCase("SET"))) {
            try {
                String boilerLength;
                if (columnTypeName.equalsIgnoreCase("ENUM"))
                    boilerLength = "7";
                else // SET
                    boilerLength = "6";
                List<String> enumValues = ExecutorService.getInstance().getExecutor(database).queryForList(new RawSqlStatement("SELECT DISTINCT SUBSTRING_INDEX(SUBSTRING_INDEX(SUBSTRING(COLUMN_TYPE, " + boilerLength + ", LENGTH(COLUMN_TYPE) - " + boilerLength + " - 1 ), \"','\", 1 + units.i + tens.i * 10) , \"','\", -1)\n" +
                        "FROM INFORMATION_SCHEMA.COLUMNS\n" +
                        "CROSS JOIN (SELECT 0 AS i UNION SELECT 1 UNION SELECT 2 UNION SELECT 3 UNION SELECT 4 UNION SELECT 5 UNION SELECT 6 UNION SELECT 7 UNION SELECT 8 UNION SELECT 9) units\n" +
                        "CROSS JOIN (SELECT 0 AS i UNION SELECT 1 UNION SELECT 2 UNION SELECT 3 UNION SELECT 4 UNION SELECT 5 UNION SELECT 6 UNION SELECT 7 UNION SELECT 8 UNION SELECT 9) tens\n" +
                        "WHERE TABLE_NAME = '"+column.getRelation().getName()+"' \n" +
                        "AND COLUMN_NAME = '"+column.getName()+"'"), String.class);
                String enumClause = "";
                for (String enumValue : enumValues) {
                    enumClause += "'"+enumValue+"', ";
                }
                enumClause = enumClause.replaceFirst(", $", "");
                return new DataType(columnTypeName + "("+enumClause+")");
            } catch (DatabaseException e) {
                LogFactory.getLogger().warning("Error fetching enum values", e);
            }
        }
        DataType.ColumnSizeUnit columnSizeUnit = DataType.ColumnSizeUnit.BYTE;

        int dataType = columnMetadataResultSet.getInt("DATA_TYPE");
        Integer columnSize = null;
        Integer decimalDigits = null;
        if (!database.dataTypeIsNotModifiable(columnTypeName)) { // don't set size for types like int4, int8 etc
            columnSize = columnMetadataResultSet.getInt("COLUMN_SIZE");
            decimalDigits = columnMetadataResultSet.getInt("DECIMAL_DIGITS");
            if (decimalDigits != null && decimalDigits.equals(0)) {
                decimalDigits = null;
            }
        }

        Integer radix = columnMetadataResultSet.getInt("NUM_PREC_RADIX");

        Integer characterOctetLength = columnMetadataResultSet.getInt("CHAR_OCTET_LENGTH");

        if (database instanceof DB2Database) {
            String typeName = columnMetadataResultSet.getString("TYPE_NAME");
            if (typeName.equalsIgnoreCase("DBCLOB") || typeName.equalsIgnoreCase("GRAPHIC") || typeName.equalsIgnoreCase("VARGRAPHIC")) {
                if (columnSize != null) {
                    columnSize = columnSize / 2; //Stored as double length chars
                }
            }
        }


        DataType type = new DataType(columnTypeName);
        type.setDataTypeId(dataType);
        type.setColumnSize(columnSize);
        type.setDecimalDigits(decimalDigits);
        type.setRadix(radix);
        type.setCharacterOctetLength(characterOctetLength);
        type.setColumnSizeUnit(columnSizeUnit);

        return type;
    }

    protected Object readDefaultValue(CachedRow columnMetadataResultSet, Column columnInfo, Database database) throws SQLException, DatabaseException {
        if (database instanceof MSSQLDatabase) {
            Object defaultValue = columnMetadataResultSet.get("COLUMN_DEF");

            if (defaultValue != null && defaultValue instanceof String) {
                if (defaultValue.equals("(NULL)")) {
                    columnMetadataResultSet.set("COLUMN_DEF", null);
                }
            }
        }

        if (database instanceof OracleDatabase) {
            if (columnMetadataResultSet.get("COLUMN_DEF") == null) {
                columnMetadataResultSet.set("COLUMN_DEF", columnMetadataResultSet.get("DATA_DEFAULT"));

                if (columnMetadataResultSet.get("COLUMN_DEF") != null && ((String) columnMetadataResultSet.get("COLUMN_DEF")).equalsIgnoreCase("NULL")) {
                    columnMetadataResultSet.set("COLUMN_DEF", null);
                }

                Object columnDef = columnMetadataResultSet.get("COLUMN_DEF");
                if (columnInfo.getType().getTypeName().equalsIgnoreCase("CHAR") && columnDef instanceof String && !((String) columnDef).startsWith("'") && !((String) columnDef).endsWith("'")) {
                    return new DatabaseFunction((String) columnDef);
                }

                if (columnMetadataResultSet.get("VIRTUAL_COLUMN").equals("YES")) {
                    Object column_def = columnMetadataResultSet.get("COLUMN_DEF");
                    if (column_def != null && !column_def.equals("null")) {
                        columnMetadataResultSet.set("COLUMN_DEF", "GENERATED ALWAYS AS ("+ column_def +")");
                    }
                }
            }

        }

        return SqlUtil.parseValue(database, columnMetadataResultSet.get("COLUMN_DEF"), columnInfo.getType());
    }

    //START CODE FROM SQLITEDatabaseSnapshotGenerator

////    @Override
////    protected void readColumns(DatabaseSnapshot snapshot, String schema, DatabaseMetaData databaseMetaData) throws SQLException, DatabaseException {
////        Database database = snapshot.getDatabase();
////        updateListeners("Reading columns for " + database.toString() + " ...");
////
////        if (database instanceof SQLiteDatabase) {
////            // ...work around for SQLite
////            for (Table cur_table : snapshot.getTables()) {
////                Statement selectStatement = null;
////                ResultSet rs = null;
////                try {
////                    selectStatement = ((JdbcConnection) database.getConnection()).getUnderlyingConnection().createStatement();
////                    rs = databaseMetaData.getColumns(database.convertRequestedSchemaToCatalog(schema), database.convertRequestedSchemaToSchema(schema), cur_table.getName(), null);
////                    if (rs == null) {
////                        rs = databaseMetaData.getColumns(database.convertRequestedSchemaToCatalog(schema), database.convertRequestedSchemaToSchema(schema), cur_table.getName(), null);
////                    }
////                    while ((rs != null) && rs.next()) {
////                        readColumnInfo(snapshot, schema, rs);
////                    }
////                } finally {
////                    if (rs != null) {
////                        try {
////                            rs.close();
////                        } catch (SQLException ignored) {
////                        }
////                    }
////                    if (selectStatement != null) {
////                        selectStatement.close();
////                    }
////                }
////            }
////        } else {
////            // ...if it is no SQLite database
////            Statement selectStatement = null;
////            ResultSet rs = null;
////            try {
////                selectStatement = ((JdbcConnection) database.getConnection()).getUnderlyingConnection().createStatement();
////                rs = databaseMetaData.getColumns(database.convertRequestedSchemaToCatalog(schema), database.convertRequestedSchemaToSchema(schema), null, null);
////                while (rs.next()) {
////                    readColumnInfo(snapshot, schema, rs);
////                }
////            } finally {
////                if (rs != null) {
////                    try {
////                        rs.close();
////                    } catch (SQLException ignored) {
////                    }
////                }
////                if (selectStatement != null) {
////                    selectStatement.close();
////                }
////            }
////        }
////    }
//
////    private Column readColumnInfo(DatabaseSnapshot snapshot, String schema, ResultSet rs) throws SQLException, DatabaseException {
////        Database database = snapshot.getDatabase();
////        Column columnInfo = new Column();
////
////        String tableName = rs.getString("TABLE_NAME");
////        String columnName = rs.getString("COLUMN_NAME");
////        String schemaName = rs.getString("TABLE_SCHEM");
////        String catalogName = rs.getString("TABLE_CAT");
////
////        String upperCaseTableName = tableName.toUpperCase(Locale.ENGLISH);
////
////        if (database.isSystemTable(catalogName, schemaName, upperCaseTableName) ||
////                database.isLiquibaseTable(upperCaseTableName)) {
////            return null;
////        }
////
////        Table table = snapshot.getTable(tableName);
////        if (table == null) {
////            View view = snapshot.getView(tableName);
////            if (view == null) {
////                LogFactory.getLogger().debug("Could not find table or view " + tableName + " for column " + columnName);
////                return null;
////            } else {
////                columnInfo.setView(view);
////                view.getColumns().add(columnInfo);
////            }
////        } else {
////            columnInfo.setTable(table);
////            table.getColumns().add(columnInfo);
////        }
////
////        columnInfo.setName(columnName);
////        columnInfo.setDataType(rs.getInt("DATA_TYPE"));
////        columnInfo.setColumnSize(rs.getInt("COLUMN_SIZE"));
////        columnInfo.setDecimalDigits(rs.getInt("DECIMAL_POINTS"));
////        Object defaultValue = rs.getObject("COLUMN_DEF");
//////        try {
////            //todo columnInfo.setDefaultValue(TypeConverterFactory.getInstance().findTypeConverter(database).convertDatabaseValueToObject(defaultValue, columnInfo.getDataType(), columnInfo.getColumnSize(), columnInfo.getDecimalDigits(), database));
//////        } catch (ParseException e) {
//////            throw new DatabaseException(e);
//////        }
////
////        int nullable = rs.getInt("NULLABLE");
////        if (nullable == DatabaseMetaData.columnNoNulls) {
////            columnInfo.setNullable(false);
////        } else if (nullable == DatabaseMetaData.columnNullable) {
////            columnInfo.setNullable(true);
////        }
////
////        columnInfo.setPrimaryKey(snapshot.isPrimaryKey(columnInfo));
////        columnInfo.setAutoIncrement(isColumnAutoIncrement(database, schema, tableName, columnName));
////        String typeName = rs.getString("TYPE_NAME");
////        if (columnInfo.isAutoIncrement()) {
////            typeName += "{autoIncrement:true}";
////        }
////        columnInfo.setType(DataTypeFactory.getInstance().parse(typeName));
////
////        return columnInfo;
////    }
    //END CODE FROM SQLiteDatabaseSnapshotGenerator


    //method was from DerbyDatabaseSnapshotGenerator
//    @Override
//    protected Object readDefaultValue(Map<String, Object> columnMetadataResultSet, Column columnInfo, Database database) throws SQLException, DatabaseException {
//        Object val = columnMetadataResultSet.get("COLUMN_DEF");
//
//        if (val instanceof String && "GENERATED_BY_DEFAULT".equals(val)) {
//            return null;
//        }
//        return super.readDefaultValue(columnMetadataResultSet, columnInfo, database);
//    }


    //START CODE FROM MysqlDatabaseSnapshotGenerator


    //    @Override
//    protected Object readDefaultValue(Column columnInfo, ResultSet rs, Database database) throws SQLException, DatabaseException {
//            try {
//                Object tmpDefaultValue = columnInfo.getType().toLiquibaseType().sqlToObject(tableSchema.get(columnName).get(1), database);
//                // this just makes explicit the following implicit behavior defined in the mysql docs:
//                // "If an ENUM column is declared to permit NULL, the NULL value is a legal value for
//                // the column, and the default value is NULL. If an ENUM column is declared NOT NULL,
//                // its default value is the first element of the list of permitted values."
//                if (tmpDefaultValue == null && columnInfo.isNullable()) {
//                    columnInfo.setDefaultValue("NULL");
//                }
//                // column is NOT NULL, and this causes no "DEFAULT VALUE XXX" to be generated at all. per
//                // the above from MySQL docs, this will cause the first value in the enumeration to be the
//                // default.
//                else if (tmpDefaultValue == null) {
//                    columnInfo.setDefaultValue(null);
//                } else {
//                    columnInfo.setDefaultValue("'" + database.escapeStringForDatabase(tmpDefaultValue) + "'");
//                }
//            } catch (ParseException e) {
//                throw new DatabaseException(e);
//            }
//
//            // TEXT and BLOB column types always have null as default value
//        } else if (columnTypeName.toLowerCase().equals("text") || columnTypeName.toLowerCase().equals("blob")) {
//            columnInfo.setType(new DatabaseDataType(columnTypeName));
//            columnInfo.setDefaultValue(null);
//
//            // Parsing TIMESTAMP database.convertDatabaseValueToObject() produces incorrect results
//            // eg. for default value 0000-00-00 00:00:00 we have 0002-11-30T00:00:00.0 as parsing result
//        } else if (columnTypeName.toLowerCase().equals("timestamp") && !"CURRENT_TIMESTAMP".equals(tableSchema.get(columnName).get(1))) {
//            columnInfo.setType(new DatabaseDataType(columnTypeName));
//            columnInfo.setDefaultValue(tableSchema.get(columnName).get(1));
//        } else {
//            super.readDefaultValue(columnInfo, rs, database);
//        }
//
//    }

//    @Override
//    protected DatabaseDataType readDataType(ResultSet rs, Database database) throws SQLException {
//    	String columnTypeName = rs.getString("TYPE_NAME");
//        String columnName     = rs.getString("COLUMN_NAME");
//        String tableName      = rs.getString("TABLE_NAME");
//        String schemaName     = rs.getString("TABLE_CAT");
//
//        Map<String, List<String>> tableSchema = new HashMap<String, List<String>>();
//
//        if (!schemaCache.containsKey(tableName)) {
//
//            Statement selectStatement = null;
//            ResultSet rsColumnType = null;
//            try {
//                selectStatement = ((JdbcConnection) database.getConnection()).getUnderlyingConnection().createStatement();
//                rsColumnType = selectStatement.executeQuery("DESC "+database.escapeTableName(schemaName, tableName));
//
//                while(rsColumnType.next()) {
//                    List<String> colSchema = new ArrayList<String>();
//                    colSchema.add(rsColumnType.getString("Type"));
//                    colSchema.add(rsColumnType.getString("Default"));
//                    tableSchema.put(rsColumnType.getString("Field"), colSchema);
//                }
//            } finally {
//                if (rsColumnType != null) {
//                    try {
//                        rsColumnType.close();
//                    } catch (SQLException ignore) { }
//                }
//                if (selectStatement != null) {
//                    try {
//                        selectStatement.close();
//                    } catch (SQLException ignore) { }
//                }
//            }
//
//
//            schemaCache.put(tableName, tableSchema);
//
//        }
//
//        tableSchema = schemaCache.get(tableName);
//
//        // Parse ENUM and SET column types correctly
//        if (columnTypeName.toLowerCase().startsWith("enum") || columnTypeName.toLowerCase().startsWith("set")) {
//
//            DatabaseDataType dataType = new DatabaseDataType(tableSchema.get(columnName).get(0));
//        	try {
//                Object tmpDefaultValue = dataType.toLiquibaseType().sqlToObject(tableSchema.get(columnName).get(1), database);
//                // this just makes explicit the following implicit behavior defined in the mysql docs:
//                // "If an ENUM column is declared to permit NULL, the NULL value is a legal value for
//                // the column, and the default value is NULL. If an ENUM column is declared NOT NULL,
//                // its default value is the first element of the list of permitted values."
//                if (tmpDefaultValue == null && columnInfo.isNullable()) {
//                    columnInfo.setDefaultValue("NULL");
//                }
//                // column is NOT NULL, and this causes no "DEFAULT VALUE XXX" to be generated at all. per
//                // the above from MySQL docs, this will cause the first value in the enumeration to be the
//                // default.
//                else if (tmpDefaultValue == null) {
//                    columnInfo.setDefaultValue(null);
//                } else {
//                    columnInfo.setDefaultValue("'" + database.escapeStringForDatabase(tmpDefaultValue) + "'");
//                }
//        	} catch (ParseException e) {
//        		throw new DatabaseException(e);
//        	}
//
//        // TEXT and BLOB column types always have null as default value
//        } else if (columnTypeName.toLowerCase().equals("text") || columnTypeName.toLowerCase().equals("blob")) {
//        	columnInfo.setType(new DatabaseDataType(columnTypeName));
//        	columnInfo.setDefaultValue(null);
//
//        // Parsing TIMESTAMP database.convertDatabaseValueToObject() produces incorrect results
//        // eg. for default value 0000-00-00 00:00:00 we have 0002-11-30T00:00:00.0 as parsing result
//        } else if (columnTypeName.toLowerCase().equals("timestamp") && !"CURRENT_TIMESTAMP".equals(tableSchema.get(columnName).get(1))) {
//        	columnInfo.setType(new DatabaseDataType(columnTypeName));
//        	columnInfo.setDefaultValue(tableSchema.get(columnName).get(1));
//        } else {
//        	super.readDefaultValue(columnInfo, rs, database);
//        }
//    }


//    @Override
//    protected ForeignKeyInfo readForeignKey(ResultSet importedKeyMetadataResultSet) throws DatabaseException, SQLException {
//        ForeignKeyInfo fkinfo= super.readForeignKey(importedKeyMetadataResultSet);
//        //MySQL in reality doesn't has schemas. It has databases that can have relations like schemas.
//        fkinfo.setPkTableSchema(cleanObjectNameFromDatabase(importedKeyMetadataResultSet.getString("PKTABLE_CAT")));
//        fkinfo.setFkSchema(cleanObjectNameFromDatabase(importedKeyMetadataResultSet.getString("FKTABLE_CAT")));
//        return fkinfo;
//    }
//END CODE FROM MySQLDatabaseSNapshotGenerator

    //START CODE from InformixSnapshotGenerator
//    private static final Map<Integer, String> qualifiers = new HashMap<Integer, String>();
//
//    static {
//        qualifiers.put(0, "YEAR");
//        qualifiers.put(2, "MONTH");
//        qualifiers.put(4, "DAY");
//        qualifiers.put(6, "HOUR");
//        qualifiers.put(8, "MINUTE");
//        qualifiers.put(10, "SECOND");
//        qualifiers.put(11, "FRACTION(1)");
//        qualifiers.put(12, "FRACTION(2)");
//        qualifiers.put(13, "FRACTION(3)");
//        qualifiers.put(14, "FRACTION(4)");
//        qualifiers.put(15, "FRACTION(5)");
//    }
//    protected DataType readDataType(Map<String, Object> rs, Column column, Database database) throws SQLException {
//        // See http://publib.boulder.ibm.com/infocenter/idshelp/v115/topic/com.ibm.sqlr.doc/sqlr07.htm
//        String typeName = ((String) rs.get("TYPE_NAME")).toUpperCase();
//        if ("DATETIME".equals(typeName) || "INTERVAL".equals(typeName)) {
//            int collength = (Integer) rs.get("COLUMN_SIZE");
//            //int positions = collength / 256;
//            int firstQualifierType = (collength % 256) / 16;
//            int lastQualifierType = (collength % 256) % 16;
//            String type = "DATETIME".equals(typeName) ? "DATETIME" : "INTERVAL";
//            String firstQualifier = qualifiers.get(firstQualifierType);
//            String lastQualifier = qualifiers.get(lastQualifierType);
//            DataType dataTypeMetaData = new DataType(type + " " + firstQualifier + " TO " + lastQualifier);
//            dataTypeMetaData.setColumnSizeUnit(DataType.ColumnSizeUnit.BYTE);
//
//            return dataTypeMetaData;
//        } else {
//            return super.readDataType(rs, column, database);
//        }
//    }
    //END CODE FROM InformaixSnapshotGenerator

    //Code below was from OracleDatabaseSnapshotGenerator
    //    @Override
//    protected void readColumns(DatabaseSnapshot snapshot, String schema, DatabaseMetaData databaseMetaData) throws SQLException, DatabaseException {
//        findIntegerColumns(snapshot, schema);
//        super.readColumns(snapshot, schema, databaseMetaData);
//
//        /*
//          * Code Description:
//          * Finding all 'tablespace' attributes of column's PKs
//          * */
//        Database database = snapshot.getDatabase();
//        Statement statement = null;
//        ResultSet rs = null;
//        try {
//            statement = ((JdbcConnection) database.getConnection()).getUnderlyingConnection().createStatement();
//
//            // Setting default schema name. Needed for correct statement generation
//            if (schema == null)
//                schema = database.convertRequestedSchemaToSchema(schema);
//
//            String query = "select ui.tablespace_name TABLESPACE, ucc.table_name TABLE_NAME, ucc.column_name COLUMN_NAME FROM all_indexes ui , all_constraints uc , all_cons_columns ucc where uc.constraint_type = 'P' and ucc.constraint_name = uc.constraint_name and uc.index_name = ui.index_name and uc.owner = '" + schema + "' and ui.table_owner = '" + schema + "' and ucc.owner = '" + schema + "'";
//            rs = statement.executeQuery(query);
//
//            while (rs.next()) {
//                Column column = snapshot.getColumn(rs.getString("TABLE_NAME"), rs.getString("COLUMN_NAME"));
//                // setting up tablespace property to column, to configure it's PK-index
//                if (column == null) {
//                    continue; //probably a different schema
//                }
//                column.setTablespace(rs.getString("TABLESPACE"));
//            }
//        } finally {
//            if (rs != null) {
//                try {
//                    rs.close();
//                } catch (SQLException ignore) {
//                }
//            }
//            if (statement != null) {
//                try {
//                    statement.close();
//                } catch (SQLException ignore) {
//                }
//            }
//        }
//
//    }
//
//    /**
//     * Method finds all INTEGER columns in snapshot's database
//     *
//     * @param snapshot current database snapshot
//     * @return String list with names of all INTEGER columns
//     * @throws java.sql.SQLException execute statement error
//     */
//    private List<String> findIntegerColumns(DatabaseSnapshot snapshot, String schema) throws SQLException, DatabaseException {
//
//        Database database = snapshot.getDatabase();
//        // Setting default schema name. Needed for correct statement generation
//        if (schema == null) {
//            schema = database.convertRequestedSchemaToSchema(schema);
//        }
//        Statement statement = ((JdbcConnection) database.getConnection()).getUnderlyingConnection().createStatement();
//        ResultSet integerListRS = null;
//        // Finding all columns created as 'INTEGER'
//        try {
//            integerListRS = statement.executeQuery("select TABLE_NAME, COLUMN_NAME from all_tab_columns where data_precision is null and data_scale = 0 and data_type = 'NUMBER' and owner = '" + schema + "'");
//            while (integerListRS.next()) {
//                integerList.add(integerListRS.getString("TABLE_NAME") + "." + integerListRS.getString("COLUMN_NAME"));
//            }
//        } finally {
//            if (integerListRS != null) {
//                try {
//                    integerListRS.close();
//                } catch (SQLException ignore) {
//                }
//            }
//
//            if (statement != null) {
//                try {
//                    statement.close();
//                } catch (SQLException ignore) {
//                }
//            }
//        }
//
//
//        return integerList;
//    }
//
////    @Override
////    protected DatabaseDataType readDataType(ResultSet rs, Database database) throws SQLException {
////        if (integerList.contains(column.getTable().getName() + "." + column.getName())) {
////            column.setDataType(Types.INTEGER);
////        } else {
////            column.setDataType(rs.getInt("DATA_TYPE"));
////        }
////        column.setColumnSize(rs.getInt("COLUMN_SIZE"));
////        column.setDecimalDigits(rs.getInt("DECIMAL_DIGITS"));
////
////        // Set true, if precision should be initialize
////        column.setInitPrecision(
////                !((column.getDataType() == Types.DECIMAL ||
////                        column.getDataType() == Types.NUMERIC ||
////                        column.getDataType() == Types.REAL) && rs.getString("DECIMAL_DIGITS") == null)
////        );
////    }
//
//
    ////    @Override
////    protected Object readDefaultValue(Column columnInfo, ResultSet rs, Database database) throws SQLException, DatabaseException {
////        super.readDefaultValue(columnInfo, rs, database);
////
////        // Exclusive setting for oracle INTEGER type
////        // Details:
////        // INTEGER means NUMBER type with 'data_precision IS NULL and scale = 0'
////        if (columnInfo.getDataType() == Types.INTEGER) {
////            columnInfo.setType(DataTypeFactory.getInstance().parse("INTEGER"));
////        }
////
////        String columnTypeName = rs.getString("TYPE_NAME");
////        if ("VARCHAR2".equals(columnTypeName)) {
////            int charOctetLength = rs.getInt("CHAR_OCTET_LENGTH");
////            int columnSize = rs.getInt("COLUMN_SIZE");
////            if (columnSize == charOctetLength) {
////                columnInfo.setLengthSemantics(Column.ColumnSizeUnit.BYTE);
////            } else {
////                columnInfo.setLengthSemantics(Column.ColumnSizeUnit.CHAR);
////            }
////        }
////    }
}<|MERGE_RESOLUTION|>--- conflicted
+++ resolved
@@ -47,7 +47,13 @@
             } else {
                 JdbcDatabaseSnapshot.CachingDatabaseMetaData databaseMetaData = ((JdbcDatabaseSnapshot) snapshot).getMetaData();
 
-<<<<<<< HEAD
+                columnMetadataRs = databaseMetaData.getColumns(((AbstractJdbcDatabase) database).getJdbcCatalogName(schema), ((AbstractJdbcDatabase) database).getJdbcSchemaName(schema), relation.getName(), example.getName());
+
+                if (columnMetadataRs.size() > 0) {
+                    CachedRow data = columnMetadataRs.get(0);
+                    column = readColumn(data, relation, database);
+                }
+            }
                 if (column != null && database instanceof MSSQLDatabase && database.getDatabaseMajorVersion() >= 8) {
                     String sql;
                     if (database.getDatabaseMajorVersion() >= 9) {
@@ -76,16 +82,6 @@
                     if (remarks != null && remarks.size() > 0) {
                         column.setRemarks(StringUtils.trimToNull(remarks.iterator().next()));
                     }
-=======
-                columnMetadataRs = databaseMetaData.getColumns(((AbstractJdbcDatabase) database).getJdbcCatalogName(schema), ((AbstractJdbcDatabase) database).getJdbcSchemaName(schema), relation.getName(), example.getName());
-
-                if (columnMetadataRs.size() > 0) {
-                    CachedRow data = columnMetadataRs.get(0);
-                    column = readColumn(data, relation, database);
->>>>>>> 68b5b55d
-                }
-            }
-
             if (column != null && database instanceof MSSQLDatabase) {
                 List<String> remarks = ExecutorService.getInstance().getExecutor(snapshot.getDatabase()).queryForList(new RawSqlStatement("SELECT\n" +
                         " CAST(value as varchar(max)) as REMARKS\n" +
@@ -126,14 +122,9 @@
                 allColumnsMetadataRs = databaseMetaData.getColumns(((AbstractJdbcDatabase) database).getJdbcCatalogName(schema), ((AbstractJdbcDatabase) database).getJdbcSchemaName(schema), relation.getName(), null);
 
                 for (CachedRow row : allColumnsMetadataRs) {
-<<<<<<< HEAD
-                    Column exampleColumn = new Column().setRelation(relation).setName(StringUtils.trimToNull(row.getString("COLUMN_NAME")));
-                    relation.getColumns().add(exampleColumn);
-=======
                     Column column = readColumn(row, relation, database);
                     column.setAttribute(LIQUIBASE_COMPLETE, true);
                     relation.getColumns().add(column);
->>>>>>> 68b5b55d
                 }
             } catch (Exception e) {
                 throw new DatabaseException(e);
