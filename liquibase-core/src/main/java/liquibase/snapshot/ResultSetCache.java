package liquibase.snapshot;

import liquibase.CatalogAndSchema;
import liquibase.database.Database;
import liquibase.database.core.InformixDatabase;
import liquibase.database.jvm.JdbcConnection;
import liquibase.exception.DatabaseException;
import liquibase.exception.UnexpectedLiquibaseException;
import liquibase.executor.jvm.ColumnMapRowMapper;
import liquibase.executor.jvm.RowMapperResultSetExtractor;
import liquibase.util.JdbcUtil;
import liquibase.util.StringUtil;

import java.sql.ResultSet;
import java.sql.SQLException;
import java.sql.Statement;
import java.util.*;

public class ResultSetCache {
    private Map<String, Integer> timesSingleQueried = new HashMap<>();
    private Map<String, Boolean> didBulkQuery = new HashMap<>();
    private boolean bulkTracking = true;

    private Map<String, Map<String, List<CachedRow>>> cacheBySchema = new HashMap<>();

    private Map<String, Object> info = new HashMap<>();

    public List<CachedRow> get(ResultSetExtractor resultSetExtractor) throws DatabaseException {
        try {
            String wantedKey = resultSetExtractor.wantedKeyParameters().createParamsKey(resultSetExtractor.database);

            String schemaKey = resultSetExtractor.wantedKeyParameters().createSchemaKey(resultSetExtractor.database);

            Map<String, List<CachedRow>> cache = cacheBySchema.computeIfAbsent(schemaKey, k -> new HashMap<>());

            if (cache.containsKey(wantedKey)) {
                return cache.get(wantedKey);
            }

            if (didBulkQuery.containsKey(schemaKey) && didBulkQuery.get(schemaKey)) {
                return new ArrayList<>();
            }

            List<CachedRow> results;
            boolean bulkQueried = false;
            if (resultSetExtractor.shouldBulkSelect(schemaKey, this)) {

                //remove any existing single fetches that may be duplicated
                if (resultSetExtractor.bulkContainsSchema(schemaKey)) {
                    for (Map cachedValue : cacheBySchema.values()) {
                        cachedValue.clear();
                    }
                } else {
                    cache.clear();
                }

                results = resultSetExtractor.bulkFetch();
                didBulkQuery.put(schemaKey, bulkTracking);
                bulkQueried = true;
            } else {
                // Don't store results in real cache to prevent confusion if later fetching all items.
                cache = new HashMap<>();
                Integer previousCount = timesSingleQueried.get(schemaKey);
                if (previousCount == null) {
                    previousCount = 0;
                }
                timesSingleQueried.put(schemaKey, previousCount + 1);
                results = resultSetExtractor.fastFetch();
            }

            for (CachedRow row : results) {
                for (String rowKey : resultSetExtractor.rowKeyParameters(row).getKeyPermutations()) {
                    if (bulkQueried && resultSetExtractor.bulkContainsSchema(schemaKey)) {
                        String rowSchema = CatalogAndSchema.CatalogAndSchemaCase.ORIGINAL_CASE.
                                equals(resultSetExtractor.database.getSchemaAndCatalogCase())?resultSetExtractor.getSchemaKey(row):
                                resultSetExtractor.getSchemaKey(row).toLowerCase();
<<<<<<< HEAD
                        cache = cacheBySchema.get(rowSchema);
                        if (cache == null) {
                            cache = new HashMap<>();
                            cacheBySchema.put(rowSchema, cache);
                        }
=======
                        cache = cacheBySchema.computeIfAbsent(rowSchema, k -> new HashMap<String, List<CachedRow>>());
>>>>>>> 71343350
                    }
                    if (!cache.containsKey(rowKey)) {
                        cache.put(rowKey, new ArrayList<>());
                    }
                    cache.get(rowKey).add(row);
                }
            }

            if (bulkQueried) {
                cache = cacheBySchema.get(schemaKey);
            }
            List<CachedRow> returnList = cache.get(wantedKey);
            if (returnList == null) {
                returnList = new ArrayList<>();
            }
            return returnList;


        } catch (SQLException e) {
            throw new DatabaseException(e);
        }
    }

    public <T> T getInfo(String key, Class<T> type) {
        return (T) info.get(key);
    }

    public void putInfo(String key, Object value) {
        info.put(key, value);
    }

    private int getTimesSingleQueried(String schemaKey) {
        Integer integer = timesSingleQueried.get(schemaKey);
        if (integer == null) {
            return 0;
        }
        return integer;
    }

    public static class RowData {
        private Database database;
        private String[] parameters;
        private String catalog;
        private String schema;

        private String[] keyPermutations;

        protected RowData(String catalog, String schema, Database database, String... parameters) {
            this.database = database;
            this.catalog = catalog;
            this.schema = schema;

            this.parameters = parameters;
        }

        public String[] getKeyPermutations() {
            if (keyPermutations == null) {
                this.keyPermutations = permutations(parameters);

            }
            return keyPermutations;
        }

        protected String[] permutations(String[] params) {
            return permute(params, 0);
        }

        private String[] permute(String[] params, int fromIndex) {
            String[] nullVersion = Arrays.copyOf(params, params.length);
            nullVersion[fromIndex] = null;
            if (params.length == (fromIndex + 1)) {
                return new String[]{
                        createKey(database, params),
                        createKey(database, nullVersion)
                };
            } else {
                List<String> permutations = new ArrayList<>();

                Collections.addAll(permutations, permute(params, fromIndex + 1));
                Collections.addAll(permutations, permute(nullVersion, fromIndex + 1));

                return permutations.toArray(new String[0]);
            }
        }

        public String createSchemaKey(Database database) {
            if (!database.supportsCatalogs() && !database.supportsSchemas()) {
                return "all";
            } else if (database.supportsCatalogs() && database.supportsSchemas()) {
                if (CatalogAndSchema.CatalogAndSchemaCase.ORIGINAL_CASE.
                        equals(database.getSchemaAndCatalogCase())) {
                    return (catalog + "." + schema);
                }
                return (catalog + "." + schema).toLowerCase();
            } else {
                if ((catalog == null) && (schema != null)) {
                    if (CatalogAndSchema.CatalogAndSchemaCase.ORIGINAL_CASE.
                            equals(database.getSchemaAndCatalogCase())) {
                        return schema;
                    }
                    return schema.toLowerCase();
                } else {
                    if (catalog == null) {
                        return "all";
                    }
                    if (CatalogAndSchema.CatalogAndSchemaCase.ORIGINAL_CASE.
                            equals(database.getSchemaAndCatalogCase())) {
                        return catalog;
                    }
                    return catalog.toLowerCase();
                }
            }
        }

        public String createKey(Database database, String... params) {
            String key = StringUtil.join(params, ":");
            if (CatalogAndSchema.CatalogAndSchemaCase.ORIGINAL_CASE.
                    equals(database.getSchemaAndCatalogCase())) {
                return key;
            }
            if (!database.isCaseSensitive()) {
                return key.toLowerCase();
            }
            return key;
        }

        public String createParamsKey(Database database) {
            return createKey(database, parameters);
        }
    }

//    public abstract static class MultiSchemaRowData extends RowData {
//        public MultiSchemaRowData(String catalog, String schema, Database database, String... parameters) {
//            super(catalog, schema, database, parameters);
//        }
//
//        @Override
//        public String createSchemaKey(Database database) {
//            String multiSchemaKey = getMultiSchemaKey();
//
//            if (multiSchemaKey == null) {
//                return super.createSchemaKey(database);
//            }
//
//            for (Class<? extends Database> supportedDb : getMultiSchemaSupportedDatabases()) {
//                if (supportedDb.isAssignableFrom(database.getClass())) {
//                    return multiSchemaKey;
//                }
//            }
//            return super.createSchemaKey(database);
//        }
//
//        public abstract Class<? extends Database>[] getMultiSchemaSupportedDatabases();
//
//        public abstract String getMultiSchemaKey();
//    }

    public abstract static class ResultSetExtractor {

        private final Database database;

        public ResultSetExtractor(Database database) {
            this.database = database;
        }

        public abstract boolean bulkContainsSchema(String schemaKey);

        public String getSchemaKey(CachedRow row) {
            throw new UnexpectedLiquibaseException("Not Implemented");
        }

        protected boolean shouldBulkSelect(String schemaKey, ResultSetCache resultSetCache) {
            return resultSetCache.getTimesSingleQueried(schemaKey) >= 3;
        }

        protected List<CachedRow> executeAndExtract(String sql, Database database) throws DatabaseException, SQLException {
            return executeAndExtract(sql, database, false);
        }

        protected List<CachedRow> executeAndExtract(String sql, Database database, boolean informixTrimHint)
                throws DatabaseException, SQLException {
            if (sql == null) {
                return new ArrayList<>();
            }
            Statement statement = null;
            ResultSet resultSet = null;
            try {
                JdbcConnection connection = (JdbcConnection) database.getConnection();
                statement = connection.createStatement();
                resultSet = statement.executeQuery(sql);
                resultSet.setFetchSize(database.getFetchSize());
                return extract(resultSet, informixTrimHint);
            } finally {
                JdbcUtil.close(resultSet, statement);
            }
        }

        public boolean equals(Object expectedValue, Object foundValue) {
            return equals(expectedValue, foundValue, true);
        }

        public boolean equals(Object expectedValue, Object foundValue, boolean equalIfEitherNull) {
            if ((expectedValue == null) && (foundValue == null)) {
                return true;
            }
            if ((expectedValue == null) || (foundValue == null)) {
                return equalIfEitherNull;
            }

            return expectedValue.equals(foundValue);
        }


        public abstract RowData rowKeyParameters(CachedRow row);

        public abstract RowData wantedKeyParameters();

        public abstract List<CachedRow> fastFetch() throws SQLException, DatabaseException;

        public abstract List<CachedRow> bulkFetch() throws SQLException, DatabaseException;

        protected List<CachedRow> extract(ResultSet resultSet) throws SQLException {
            return extract(resultSet, false);
        }

        protected List<CachedRow> extract(ResultSet resultSet, final boolean informixIndexTrimHint)
                throws SQLException {
            resultSet.setFetchSize(database.getFetchSize());
            List<Map> result;
            List<CachedRow> returnList = new ArrayList<>();
            try {
                result = (List<Map>) new RowMapperResultSetExtractor(new ColumnMapRowMapper(database.isCaseSensitive()) {
                    @Override
                    protected Object getColumnValue(ResultSet rs, int index) throws SQLException {
                        Object value = super.getColumnValue(rs, index);
                        if ((value != null) && (value instanceof String)) {

                            // Don't trim for informix database,
                            // We need to discern the space in front of an index name,
                            // to know if it was auto-generated or not

                            if (informixIndexTrimHint == false) {
                                value = ((String) value).trim(); // Trim the value normally
                            } else {
                                boolean startsWithSpace = (database instanceof InformixDatabase) && ((String) value).matches("^ .*$");
                                // Set the flag if the value started with a space
                                value = ((String) value).trim(); // Trim the value normally
                                if (startsWithSpace == true) {
                                    value = " " + value; // Put the space back at the beginning if the flag was set
                                }
                            }

                        }
                        return value;
                    }
                }).extractData(resultSet);

                for (Map row : result) {
                    returnList.add(new CachedRow(row));
                }
            } finally {
                JdbcUtil.closeResultSet(resultSet);
            }
            return returnList;
        }
    }

    public abstract static class SingleResultSetExtractor extends ResultSetExtractor {

        public SingleResultSetExtractor(Database database) {
            super(database);
        }

        public abstract List<CachedRow> fastFetchQuery() throws SQLException, DatabaseException;

        public abstract List<CachedRow> bulkFetchQuery() throws SQLException, DatabaseException;

        @Override
        public List<CachedRow> fastFetch() throws SQLException, DatabaseException {
            return fastFetchQuery();
        }


        @Override
        public List<CachedRow> bulkFetch() throws SQLException, DatabaseException {
            return bulkFetchQuery();
        }
    }

    public abstract static class UnionResultSetExtractor extends ResultSetExtractor {
        protected UnionResultSetExtractor(Database database) {
            super(database);
        }
    }

    /**
     * Method to control bulk fetching. By default it is true. Mostly this
     * flag is used when the database supports multi catalog/schema
     * @param bulkTracking - boolean flag to control bulk operation
     */
    public void setBulkTracking(boolean bulkTracking) {
        this.bulkTracking = bulkTracking;
    }
}<|MERGE_RESOLUTION|>--- conflicted
+++ resolved
@@ -74,15 +74,7 @@
                         String rowSchema = CatalogAndSchema.CatalogAndSchemaCase.ORIGINAL_CASE.
                                 equals(resultSetExtractor.database.getSchemaAndCatalogCase())?resultSetExtractor.getSchemaKey(row):
                                 resultSetExtractor.getSchemaKey(row).toLowerCase();
-<<<<<<< HEAD
-                        cache = cacheBySchema.get(rowSchema);
-                        if (cache == null) {
-                            cache = new HashMap<>();
-                            cacheBySchema.put(rowSchema, cache);
-                        }
-=======
                         cache = cacheBySchema.computeIfAbsent(rowSchema, k -> new HashMap<String, List<CachedRow>>());
->>>>>>> 71343350
                     }
                     if (!cache.containsKey(rowKey)) {
                         cache.put(rowKey, new ArrayList<>());
