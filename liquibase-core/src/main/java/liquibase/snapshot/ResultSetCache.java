package liquibase.snapshot;

import liquibase.CatalogAndSchema;
import liquibase.database.Database;
import liquibase.database.core.InformixDatabase;
import liquibase.database.jvm.JdbcConnection;
import liquibase.exception.DatabaseException;
import liquibase.exception.UnexpectedLiquibaseException;
import liquibase.executor.jvm.ColumnMapRowMapper;
import liquibase.executor.jvm.RowMapperResultSetExtractor;
import liquibase.util.JdbcUtils;
import liquibase.util.StringUtil;

import java.sql.ResultSet;
import java.sql.SQLException;
import java.sql.Statement;
import java.util.*;

class ResultSetCache {
    private Map<String, Integer> timesSingleQueried = new HashMap<>();
    private Map<String, Boolean> didBulkQuery = new HashMap<>();
    private boolean bulkTracking = true;

    private Map<String, Map<String, List<CachedRow>>> cacheBySchema = new HashMap<>();

    private Map<String, Object> info = new HashMap<>();

    public List<CachedRow> get(ResultSetExtractor resultSetExtractor) throws DatabaseException {
        try {
            String wantedKey = resultSetExtractor.wantedKeyParameters().createParamsKey(resultSetExtractor.database);

            String schemaKey = resultSetExtractor.wantedKeyParameters().createSchemaKey(resultSetExtractor.database);

            Map<String, List<CachedRow>> cache = cacheBySchema.get(schemaKey);
            if (cache == null) {
                cache = new HashMap<>();
                cacheBySchema.put(schemaKey, cache);
            }

            if (cache.containsKey(wantedKey)) {
                return cache.get(wantedKey);
            }

            if (didBulkQuery.containsKey(schemaKey) && didBulkQuery.get(schemaKey)) {
                return new ArrayList<>();
            }

            List<CachedRow> results;
            boolean bulkQueried = false;
            if (resultSetExtractor.shouldBulkSelect(schemaKey, this)) {

                //remove any existing single fetches that may be duplicated
                if (resultSetExtractor.bulkContainsSchema(schemaKey)) {
                    for (Map cachedValue : cacheBySchema.values()) {
                        cachedValue.clear();
                    }
                } else {
                    cache.clear();
                }

                results = resultSetExtractor.bulkFetch();
                didBulkQuery.put(schemaKey, bulkTracking);
                bulkQueried = true;
            } else {
                // Don't store results in real cache to prevent confusion if later fetching all items.
                cache = new HashMap<>();
                Integer previousCount = timesSingleQueried.get(schemaKey);
                if (previousCount == null) {
                    previousCount = 0;
                }
                timesSingleQueried.put(schemaKey, previousCount + 1);
                results = resultSetExtractor.fastFetch();
            }

            for (CachedRow row : results) {
                for (String rowKey : resultSetExtractor.rowKeyParameters(row).getKeyPermutations()) {
                    if (bulkQueried && resultSetExtractor.bulkContainsSchema(schemaKey)) {
                        String rowSchema = CatalogAndSchema.CatalogAndSchemaCase.ORIGINAL_CASE.
                                equals(resultSetExtractor.database.getSchemaAndCatalogCase())?resultSetExtractor.getSchemaKey(row):
                                resultSetExtractor.getSchemaKey(row).toLowerCase();
                        cache = cacheBySchema.get(rowSchema);
                        if (cache == null) {
                            cache = new HashMap<String, List<CachedRow>>();
                            cacheBySchema.put(rowSchema, cache);
                        }
                    }
                    if (!cache.containsKey(rowKey)) {
                        cache.put(rowKey, new ArrayList<CachedRow>());
                    }
                    cache.get(rowKey).add(row);
                }
            }

            if (bulkQueried) {
                cache = cacheBySchema.get(schemaKey);
            }
            List<CachedRow> returnList = cache.get(wantedKey);
            if (returnList == null) {
                returnList = new ArrayList<>();
            }
            return returnList;


        } catch (SQLException e) {
            throw new DatabaseException(e);
        }
    }

    public <T> T getInfo(String key, Class<T> type) {
        return (T) info.get(key);
    }

    public void putInfo(String key, Object value) {
        info.put(key, value);
    }

    private int getTimesSingleQueried(String schemaKey) {
        Integer integer = timesSingleQueried.get(schemaKey);
        if (integer == null) {
            return 0;
        }
        return integer;
    }

    public static class RowData {
        private Database database;
        private String[] parameters;
        private String catalog;
        private String schema;

        private String[] keyPermutations;

        protected RowData(String catalog, String schema, Database database, String... parameters) {
            this.database = database;
            this.catalog = catalog;
            this.schema = schema;

            this.parameters = parameters;
        }

        public String[] getKeyPermutations() {
            if (keyPermutations == null) {
                this.keyPermutations = permutations(parameters);

            }
            return keyPermutations;
        }

        protected String[] permutations(String[] params) {
            return permute(params, 0);
        }

        private String[] permute(String[] params, int fromIndex) {
            String[] nullVersion = Arrays.copyOf(params, params.length);
            nullVersion[fromIndex] = null;
            if (params.length == (fromIndex + 1)) {
                return new String[]{
                        createKey(database, params),
                        createKey(database, nullVersion)
                };
            } else {
                List<String> permutations = new ArrayList<>();

                Collections.addAll(permutations, permute(params, fromIndex + 1));
                Collections.addAll(permutations, permute(nullVersion, fromIndex + 1));

                return permutations.toArray(new String[permutations.size()]);
            }
        }

        public String createSchemaKey(Database database) {
            if (!database.supportsCatalogs() && !database.supportsSchemas()) {
                return "all";
            } else if (database.supportsCatalogs() && database.supportsSchemas()) {
                if (CatalogAndSchema.CatalogAndSchemaCase.ORIGINAL_CASE.
                        equals(database.getSchemaAndCatalogCase())) {
                    return (catalog + "." + schema);
                }
                return (catalog + "." + schema).toLowerCase();
            } else {
                if ((catalog == null) && (schema != null)) {
                    if (CatalogAndSchema.CatalogAndSchemaCase.ORIGINAL_CASE.
                            equals(database.getSchemaAndCatalogCase())) {
                        return schema;
                    }
                    return schema.toLowerCase();
                } else {
                    if (catalog == null) {
                        return "all";
                    }
                    if (CatalogAndSchema.CatalogAndSchemaCase.ORIGINAL_CASE.
                            equals(database.getSchemaAndCatalogCase())) {
                        return catalog;
                    }
                    return catalog.toLowerCase();
                }
            }
        }

        public String createKey(Database database, String... params) {
<<<<<<< HEAD
            String key = StringUtil.join(params, ":");
=======
            String key = StringUtils.join(params, ":");
            if (CatalogAndSchema.CatalogAndSchemaCase.ORIGINAL_CASE.
                    equals(database.getSchemaAndCatalogCase())) {
                return key;
            }
>>>>>>> 3a073b32
            if (!database.isCaseSensitive()) {
                return key.toLowerCase();
            }
            return key;
        }

        public String createParamsKey(Database database) {
            return createKey(database, parameters);
        }
    }

//    public abstract static class MultiSchemaRowData extends RowData {
//        public MultiSchemaRowData(String catalog, String schema, Database database, String... parameters) {
//            super(catalog, schema, database, parameters);
//        }
//
//        @Override
//        public String createSchemaKey(Database database) {
//            String multiSchemaKey = getMultiSchemaKey();
//
//            if (multiSchemaKey == null) {
//                return super.createSchemaKey(database);
//            }
//
//            for (Class<? extends Database> supportedDb : getMultiSchemaSupportedDatabases()) {
//                if (supportedDb.isAssignableFrom(database.getClass())) {
//                    return multiSchemaKey;
//                }
//            }
//            return super.createSchemaKey(database);
//        }
//
//        public abstract Class<? extends Database>[] getMultiSchemaSupportedDatabases();
//
//        public abstract String getMultiSchemaKey();
//    }

    public abstract static class ResultSetExtractor {

        private final Database database;

        public ResultSetExtractor(Database database) {
            this.database = database;
        }

        public abstract boolean bulkContainsSchema(String schemaKey);

        public String getSchemaKey(CachedRow row) {
            throw new UnexpectedLiquibaseException("Not Implemented");
        }

        boolean shouldBulkSelect(String schemaKey, ResultSetCache resultSetCache) {
            return resultSetCache.getTimesSingleQueried(schemaKey) >= 3;
        }

        List<CachedRow> executeAndExtract(String sql, Database database) throws DatabaseException, SQLException {
            return executeAndExtract(sql, database, false);
        }

        List<CachedRow> executeAndExtract(String sql, Database database, boolean informixTrimHint)
                throws DatabaseException, SQLException {
            if (sql == null) {
                return new ArrayList<>();
            }
            Statement statement = null;
            ResultSet resultSet = null;
            try {
                JdbcConnection connection = (JdbcConnection) database.getConnection();
                statement = connection.createStatement();
                resultSet = statement.executeQuery(sql);
                resultSet.setFetchSize(database.getFetchSize());
                return extract(resultSet, informixTrimHint);
            } finally {
                JdbcUtils.close(resultSet, statement);
            }
        }

        public boolean equals(Object expectedValue, Object foundValue) {
            return equals(expectedValue, foundValue, true);
        }

        public boolean equals(Object expectedValue, Object foundValue, boolean equalIfEitherNull) {
            if ((expectedValue == null) && (foundValue == null)) {
                return true;
            }
            if ((expectedValue == null) || (foundValue == null)) {
                return equalIfEitherNull;
            }

            return expectedValue.equals(foundValue);
        }


        public abstract RowData rowKeyParameters(CachedRow row);

        public abstract RowData wantedKeyParameters();

        public abstract List<CachedRow> fastFetch() throws SQLException, DatabaseException;

        public abstract List<CachedRow> bulkFetch() throws SQLException, DatabaseException;

        protected List<CachedRow> extract(ResultSet resultSet) throws SQLException {
            return extract(resultSet, false);
        }

        protected List<CachedRow> extract(ResultSet resultSet, final boolean informixIndexTrimHint)
                throws SQLException {
            resultSet.setFetchSize(database.getFetchSize());
            List<Map> result;
            List<CachedRow> returnList = new ArrayList<>();
            try {
                result = (List<Map>) new RowMapperResultSetExtractor(new ColumnMapRowMapper() {
                    @Override
                    protected Object getColumnValue(ResultSet rs, int index) throws SQLException {
                        Object value = super.getColumnValue(rs, index);
                        if ((value != null) && (value instanceof String)) {

                            // Don't trim for informix database,
                            // We need to discern the space in front of an index name,
                            // to know if it was auto-generated or not

                            if (informixIndexTrimHint == false) {
                                value = ((String) value).trim(); // Trim the value normally
                            } else {
                                boolean startsWithSpace = false;
                                if ((database instanceof InformixDatabase) && ((String) value).matches("^ .*$")) {
                                    startsWithSpace = true; // Set the flag if the value started with a space
                                }
                                value = ((String) value).trim(); // Trim the value normally
                                if (startsWithSpace == true) {
                                    value = " " + value; // Put the space back at the beginning if the flag was set
                                }
                            }

                        }
                        return value;
                    }
                }).extractData(resultSet);

                for (Map row : result) {
                    returnList.add(new CachedRow(row));
                }
            } finally {
                JdbcUtils.closeResultSet(resultSet);
            }
            return returnList;
        }
    }

    public abstract static class SingleResultSetExtractor extends ResultSetExtractor {

        public SingleResultSetExtractor(Database database) {
            super(database);
        }

        public abstract List<CachedRow> fastFetchQuery() throws SQLException, DatabaseException;

        public abstract List<CachedRow> bulkFetchQuery() throws SQLException, DatabaseException;

        @Override
        public List<CachedRow> fastFetch() throws SQLException, DatabaseException {
            return fastFetchQuery();
        }


        @Override
        public List<CachedRow> bulkFetch() throws SQLException, DatabaseException {
            return bulkFetchQuery();
        }
    }

    public abstract static class UnionResultSetExtractor extends ResultSetExtractor {
        protected UnionResultSetExtractor(Database database) {
            super(database);
        }
    }

    /**
     * Method to control bulk fetching. By default it is true. Mostly this
     * flag is used when the database supports multi catalog/schema
     * @param bulkTracking - boolean flag to control bulk operation
     */
    public void setBulkTracking(boolean bulkTracking) {
        this.bulkTracking = bulkTracking;
    }
}<|MERGE_RESOLUTION|>--- conflicted
+++ resolved
@@ -198,15 +198,11 @@
         }
 
         public String createKey(Database database, String... params) {
-<<<<<<< HEAD
             String key = StringUtil.join(params, ":");
-=======
-            String key = StringUtils.join(params, ":");
             if (CatalogAndSchema.CatalogAndSchemaCase.ORIGINAL_CASE.
                     equals(database.getSchemaAndCatalogCase())) {
                 return key;
             }
->>>>>>> 3a073b32
             if (!database.isCaseSensitive()) {
                 return key.toLowerCase();
             }
