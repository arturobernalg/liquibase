--- conflicted
+++ resolved
@@ -479,13 +479,8 @@
      */
     protected void addDependencies(DependencyUtil.DependencyGraph<String> graph, List<String> schemas, Database database) throws DatabaseException {
         if (database instanceof DB2Database) {
-<<<<<<< HEAD
-            Executor executor = ExecutorService.getInstance().getExecutor(database);
+            Executor executor = ExecutorService.getInstance().getExecutor("jdbc", database);
             List<Map<String, ?>> rs = executor.queryForList(new RawSqlStatement("select TABSCHEMA, TABNAME, BSCHEMA, BNAME from syscat.tabdep where (" + StringUtil.join(schemas, " OR ", new StringUtil.StringUtilFormatter<String>() {
-=======
-            Executor executor = ExecutorService.getInstance().getExecutor("jdbc", database);
-            List<Map<String, ?>> rs = executor.queryForList(new RawSqlStatement("select TABSCHEMA, TABNAME, BSCHEMA, BNAME from syscat.tabdep where (" + StringUtils.join(schemas, " OR ", new StringUtils.StringUtilsFormatter<String>() {
->>>>>>> 75854c32
                         @Override
                         public String toString(String obj) {
                             return "TABSCHEMA='" + obj + "'";
@@ -499,13 +494,8 @@
                 graph.add(bName, tabName);
             }
         } else if (database instanceof Db2zDatabase) {
-<<<<<<< HEAD
-            Executor executor = ExecutorService.getInstance().getExecutor(database);
+            Executor executor = ExecutorService.getInstance().getExecutor("jdbc", database);
             String db2ZosSql = "SELECT DSCHEMA AS TABSCHEMA, DNAME AS TABNAME, BSCHEMA, BNAME FROM SYSIBM.SYSDEPENDENCIES WHERE (" + StringUtil.join(schemas, " OR ", new StringUtil.StringUtilFormatter<String>() {
-=======
-            Executor executor = ExecutorService.getInstance().getExecutor("jdbc", database);
-            String db2ZosSql = "SELECT DSCHEMA AS TABSCHEMA, DNAME AS TABNAME, BSCHEMA, BNAME FROM SYSIBM.SYSDEPENDENCIES WHERE (" + StringUtils.join(schemas, " OR ", new StringUtils.StringUtilsFormatter<String>() {
->>>>>>> 75854c32
                         @Override
                         public String toString(String obj) {
                             return "DSCHEMA='" + obj + "'";
@@ -540,13 +530,8 @@
                 graph.add(bName, tabName);
             }
         } else if (database instanceof MSSQLDatabase) {
-<<<<<<< HEAD
-            Executor executor = ExecutorService.getInstance().getExecutor(database);
+            Executor executor = ExecutorService.getInstance().getExecutor("jdbc", database);
             String sql = "select object_schema_name(referencing_id) as referencing_schema_name, object_name(referencing_id) as referencing_name, object_name(referenced_id) as referenced_name, object_schema_name(referenced_id) as referenced_schema_name  from sys.sql_expression_dependencies depz where (" + StringUtil.join(schemas, " OR ", new StringUtil.StringUtilFormatter<String>() {
-=======
-            Executor executor = ExecutorService.getInstance().getExecutor("jdbc", database);
-            String sql = "select object_schema_name(referencing_id) as referencing_schema_name, object_name(referencing_id) as referencing_name, object_name(referenced_id) as referenced_name, object_schema_name(referenced_id) as referenced_schema_name  from sys.sql_expression_dependencies depz where (" + StringUtils.join(schemas, " OR ", new StringUtils.StringUtilsFormatter<String>() {
->>>>>>> 75854c32
                         @Override
                         public String toString(String obj) {
                             return "object_schema_name(referenced_id)='" + obj + "'";
