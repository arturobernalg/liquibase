package liquibase.diff.output.changelog;

import liquibase.Scope;
import liquibase.change.Change;
import liquibase.change.core.*;
import liquibase.changelog.ChangeSet;
import liquibase.GlobalConfiguration;
import liquibase.configuration.core.DeprecatedConfigurationValueProvider;
import liquibase.database.*;
import liquibase.database.core.*;
import liquibase.diff.DiffResult;
import liquibase.diff.ObjectDifferences;
import liquibase.diff.compare.CompareControl;
import liquibase.diff.output.DiffOutputControl;
import liquibase.exception.DatabaseException;
import liquibase.exception.UnexpectedLiquibaseException;
import liquibase.executor.Executor;
import liquibase.executor.ExecutorService;
import liquibase.serializer.ChangeLogSerializer;
import liquibase.serializer.ChangeLogSerializerFactory;
import liquibase.snapshot.DatabaseSnapshot;
import liquibase.snapshot.EmptyDatabaseSnapshot;
import liquibase.statement.core.RawSqlStatement;
import liquibase.structure.DatabaseObject;
import liquibase.structure.DatabaseObjectComparator;
import liquibase.structure.core.Column;
import liquibase.structure.core.StoredDatabaseLogic;
import liquibase.util.DependencyUtil;
import liquibase.util.StringUtil;

import javax.xml.parsers.ParserConfigurationException;
import java.io.*;
import java.text.SimpleDateFormat;
import java.util.*;

public class DiffToChangeLog {

    public static final String ORDER_ATTRIBUTE = "order";
    public static final String DATABASE_CHANGE_LOG_CLOSING_XML_TAG = "</databaseChangeLog>";
    public static final String EXTERNAL_FILE_DIR_SCOPE_KEY = "DiffToChangeLog.externalFilesDir";
    public static final String DIFF_OUTPUT_CONTROL_SCOPE_KEY = "diffOutputControl";
    public static final String DIFF_SNAPSHOT_DATABASE = "snapshotDatabase";

    private String idRoot = String.valueOf(new Date().getTime());
    private boolean overriddenIdRoot;

    private int changeNumber = 1;

    private String changeSetContext;
    private String changeSetAuthor;
    private String changeSetPath;
    private DiffResult diffResult;
    private DiffOutputControl diffOutputControl;
    private boolean tryDbaDependencies = true;

    private static Set<Class> loggedOrderFor = new HashSet<>();

    public DiffToChangeLog(DiffResult diffResult, DiffOutputControl diffOutputControl) {
        this.diffResult = diffResult;
        this.diffOutputControl = diffOutputControl;
        respectSchemaAndCatalogCaseIfNeeded(diffOutputControl);
    }

    private void respectSchemaAndCatalogCaseIfNeeded(DiffOutputControl diffOutputControl) {
        if (this.diffResult.getComparisonSnapshot().getDatabase() instanceof AbstractDb2Database) {
            diffOutputControl.setRespectSchemaAndCatalogCase(true);
        }
    }

    public DiffToChangeLog(DiffOutputControl diffOutputControl) {
        this.diffOutputControl = diffOutputControl;
    }

    public void setDiffResult(DiffResult diffResult) {
        this.diffResult = diffResult;
    }

    public void setChangeSetContext(String changeSetContext) {
        this.changeSetContext = changeSetContext;
    }

    public void print(String changeLogFile) throws ParserConfigurationException, IOException, DatabaseException {
        this.changeSetPath = changeLogFile;
        ChangeLogSerializer changeLogSerializer = ChangeLogSerializerFactory.getInstance().getSerializer(changeLogFile);
        this.print(changeLogFile, changeLogSerializer);
    }

    public void print(PrintStream out) throws ParserConfigurationException, IOException, DatabaseException {
        this.print(out, ChangeLogSerializerFactory.getInstance().getSerializer("xml"));
    }

    public void print(String changeLogFile, ChangeLogSerializer changeLogSerializer) throws ParserConfigurationException, IOException, DatabaseException {
        this.changeSetPath = changeLogFile;
        File file = new File(changeLogFile);

        final Map<String, Object> newScopeObjects = new HashMap<>();

        File objectsDir = null;
        if (changeLogFile.toLowerCase().endsWith("sql")) {
            DeprecatedConfigurationValueProvider.setData("liquibase.pro.sql.inline", "true");
        } else if (this.diffResult.getComparisonSnapshot() instanceof EmptyDatabaseSnapshot) {
            objectsDir = new File(file.getParentFile(), "objects");
        } else {
            objectsDir = new File(file.getParentFile(), "objects-" + new Date().getTime());
        }

        if (objectsDir != null) {
            if (objectsDir.exists()) {
                throw new UnexpectedLiquibaseException("The generatechangelog command would overwrite your existing stored logic files. To run this command please remove or rename the '"+objectsDir.getCanonicalPath()+"' dir in your local project directory");
            }
            newScopeObjects.put(EXTERNAL_FILE_DIR_SCOPE_KEY, objectsDir);
        }


        newScopeObjects.put(DIFF_OUTPUT_CONTROL_SCOPE_KEY, diffOutputControl);

        try {
            //
            // Get a Database instance and save it in the scope for later use
            //
            DatabaseSnapshot snapshot = diffResult.getReferenceSnapshot();
            Database database = determineDatabase(diffResult.getReferenceSnapshot());
            if (database == null) {
                database = determineDatabase(diffResult.getComparisonSnapshot());
            }
            newScopeObjects.put(DIFF_SNAPSHOT_DATABASE, database);
            Scope.child(newScopeObjects, new Scope.ScopedRunner() {
                @Override
                public void run() {
                    try {
                        if (!file.exists()) {
                            //print changeLog only if there are available changeSets to print instead of printing it always
                            printNew(changeLogSerializer, file);
                        } else {
                            Scope.getCurrentScope().getLog(getClass()).info(file + " exists, appending");
                            ByteArrayOutputStream out = new ByteArrayOutputStream();
                            print(new PrintStream(out, true, GlobalConfiguration.OUTPUT_ENCODING.getCurrentValue()), changeLogSerializer);

                            String xml = new String(out.toByteArray(), GlobalConfiguration.OUTPUT_ENCODING.getCurrentValue());
                            String innerXml = xml.replaceFirst("(?ms).*<databaseChangeLog[^>]*>", "");

                            innerXml = innerXml.replaceFirst(DATABASE_CHANGE_LOG_CLOSING_XML_TAG, "");
                            innerXml = innerXml.trim();
                            if ("".equals(innerXml)) {
                                Scope.getCurrentScope().getLog(getClass()).info("No changes found, nothing to do");
                                return;
                            }

                            try (RandomAccessFile randomAccessFile = new RandomAccessFile(file, "rw")) {

                                String line;
                                long offset = 0;
                                boolean foundEndTag = false;
                                while ((line = randomAccessFile.readLine()) != null) {
                                    int index = line.indexOf(DATABASE_CHANGE_LOG_CLOSING_XML_TAG);
                                    if (index >= 0) {
                                        foundEndTag = true;
                                        break;
                                    } else {
                                        offset = randomAccessFile.getFilePointer();
                                    }
                                }

                                String lineSeparator = GlobalConfiguration.OUTPUT_LINE_SEPARATOR.getCurrentValue();

                                if (foundEndTag) {
                                    randomAccessFile.seek(offset);
                                    randomAccessFile.writeBytes("    ");
                                    randomAccessFile.write(innerXml.getBytes(GlobalConfiguration.OUTPUT_ENCODING.getCurrentValue()));
                                    randomAccessFile.writeBytes(lineSeparator);
                                    randomAccessFile.writeBytes(DATABASE_CHANGE_LOG_CLOSING_XML_TAG + lineSeparator);
                                } else {
                                    randomAccessFile.seek(0);
                                    long length = randomAccessFile.length();
                                    randomAccessFile.seek(length);
<<<<<<< HEAD
                                    randomAccessFile.write(xml.getBytes(GlobalConfiguration.OUTPUT_ENCODING.getCurrentValue()));
=======
                                    randomAccessFile.write(
                                            xml.getBytes(LiquibaseConfiguration.getInstance().getConfiguration
                                                    (GlobalConfiguration.class).getOutputEncoding()));
>>>>>>> 1adbd690
                                }
                            }

                        }
                    } catch (Exception e) {
                        throw new RuntimeException(e);
                    }
                }
            });
        } catch (Exception e) {
            //rethrow known exceptions. TODO: Fix this up with final Scope API
            final Throwable cause = e.getCause();
            if (cause instanceof ParserConfigurationException) {
                throw (ParserConfigurationException) cause;
            }
            if (cause instanceof IOException) {
                throw (IOException) cause;
            }
            if (cause instanceof DatabaseException) {
                throw (DatabaseException) cause;
            }

            throw new RuntimeException(e);
        }
    }

    //
    // Return the Database from this snapshot
    // if it is not offline
    //
    private Database determineDatabase(DatabaseSnapshot snapshot) {
        Database database = snapshot.getDatabase();
        DatabaseConnection connection = database.getConnection();
        if (! (connection instanceof OfflineConnection) && database instanceof PostgresDatabase) {
            return database;
        }
        return null;
    }

    /**
     * Prints changeLog that would bring the target database to be the same as
     * the reference database
     */
    public void printNew(ChangeLogSerializer changeLogSerializer, File file) throws ParserConfigurationException, IOException, DatabaseException {

        List<ChangeSet> changeSets = generateChangeSets();

        Scope.getCurrentScope().getLog(getClass()).info("changeSets count: " + changeSets.size());
        if (changeSets.isEmpty()) {
            Scope.getCurrentScope().getLog(getClass()).info("No changesets to add.");
        } else {
            Scope.getCurrentScope().getLog(getClass()).info(file + " does not exist, creating and adding " + changeSets.size() + " changesets.");
        }

        try (FileOutputStream stream = new FileOutputStream(file);
             PrintStream out = new PrintStream(stream, true, GlobalConfiguration.OUTPUT_ENCODING.getCurrentValue())) {
            changeLogSerializer.write(changeSets, out);
        }
    }

    /**
     * Prints changeLog that would bring the target database to be the same as
     * the reference database
     */
    public void print(final PrintStream out, final ChangeLogSerializer changeLogSerializer) throws ParserConfigurationException, IOException, DatabaseException {
        List<ChangeSet> changeSets = generateChangeSets();

        changeLogSerializer.write(changeSets, out);

        out.flush();
    }

    public List<ChangeSet> generateChangeSets() {
        final ChangeGeneratorFactory changeGeneratorFactory = ChangeGeneratorFactory.getInstance();
        DatabaseObjectComparator comparator = new DatabaseObjectComparator();

        String created = null;
        if (GlobalConfiguration.GENERATE_CHANGESET_CREATED_VALUES.getCurrentValue()) {
            created = new SimpleDateFormat("yyyy-MM-dd HH:mmZ").format(new Date());
        }

        List<Class<? extends DatabaseObject>> types = getOrderedOutputTypes(ChangedObjectChangeGenerator.class);
        List<ChangeSet> updateChangeSets = new ArrayList<ChangeSet>();

        // Keep a reference to DiffResult in the comparision database so that it can be retrieved later
        // This is to avoid changing the MissingObjectChangeGenerator API and still be able to pass the
        // initial DiffResult Object which can be used to check for the objects available in the database
        // without doing any expensive db calls. Example usage is in MissingUniqueConstraintChangeGenerator#alreadyExists()
        Database comparisionDatabase = diffResult.getComparisonSnapshot().getDatabase();
        if (comparisionDatabase instanceof AbstractJdbcDatabase) {
            ((AbstractJdbcDatabase) comparisionDatabase).set("diffResult", diffResult);
        }

        for (Class<? extends DatabaseObject> type : types) {
            ObjectQuotingStrategy quotingStrategy = diffOutputControl.getObjectQuotingStrategy();
            for (Map.Entry<? extends DatabaseObject, ObjectDifferences> entry : diffResult.getChangedObjects(type, comparator).entrySet()) {
                if (!diffResult.getReferenceSnapshot().getDatabase().isLiquibaseObject(entry.getKey()) && !diffResult.getReferenceSnapshot().getDatabase().isSystemObject(entry.getKey())) {
                    Change[] changes = changeGeneratorFactory.fixChanged(entry.getKey(), entry.getValue(), diffOutputControl, diffResult.getReferenceSnapshot().getDatabase(), diffResult.getComparisonSnapshot().getDatabase());
                    addToChangeSets(changes, updateChangeSets, quotingStrategy, created);
                }
            }
        }

        types = getOrderedOutputTypes(MissingObjectChangeGenerator.class);
        List<DatabaseObject> missingObjects = new ArrayList<DatabaseObject>();
        for (Class<? extends DatabaseObject> type : types) {
            for (DatabaseObject object : diffResult.getMissingObjects(type, getDbObjectComparator())) {
                if (object == null) {
                    continue;
                }
                if (!diffResult.getReferenceSnapshot().getDatabase().isLiquibaseObject(object) && !diffResult.getReferenceSnapshot().getDatabase().isSystemObject(object)) {
                    missingObjects.add(object);
                }
            }
        }

        List<ChangeSet> createChangeSets = new ArrayList<ChangeSet>();

        for (DatabaseObject object : sortMissingObjects(missingObjects, diffResult.getReferenceSnapshot().getDatabase())) {
            ObjectQuotingStrategy quotingStrategy = diffOutputControl.getObjectQuotingStrategy();

            Change[] changes = changeGeneratorFactory.fixMissing(object, diffOutputControl, diffResult.getReferenceSnapshot().getDatabase(), diffResult.getComparisonSnapshot().getDatabase());
            addToChangeSets(changes, createChangeSets, quotingStrategy, created);
        }

        List<ChangeSet> deleteChangeSets = new ArrayList<ChangeSet>();

        types = getOrderedOutputTypes(UnexpectedObjectChangeGenerator.class);
        for (Class<? extends DatabaseObject> type : types) {
            ObjectQuotingStrategy quotingStrategy = diffOutputControl.getObjectQuotingStrategy();
            for (DatabaseObject object : sortUnexpectedObjects(diffResult.getUnexpectedObjects(type, comparator), diffResult.getReferenceSnapshot().getDatabase())) {
                if (!diffResult.getComparisonSnapshot().getDatabase().isLiquibaseObject(object) && !diffResult.getComparisonSnapshot().getDatabase().isSystemObject(object)) {
                    Change[] changes = changeGeneratorFactory.fixUnexpected(object, diffOutputControl, diffResult.getReferenceSnapshot().getDatabase(), diffResult.getComparisonSnapshot().getDatabase());
                    addToChangeSets(changes, deleteChangeSets, quotingStrategy, created);
                }
            }
        }
        // remove the diffResult from the database object
        if (comparisionDatabase instanceof AbstractJdbcDatabase) {
            ((AbstractJdbcDatabase) comparisionDatabase).set("diffResult", null);
        }


        List<ChangeSet> changeSets = new ArrayList<ChangeSet>();
        changeSets.addAll(createChangeSets);
        changeSets.addAll(deleteChangeSets);
        changeSets.addAll(updateChangeSets);
        return changeSets;
    }

    private DatabaseObjectComparator getDbObjectComparator() {
        return new DatabaseObjectComparator() {
            @Override
            public int compare(DatabaseObject o1, DatabaseObject o2) {
                if (o1 instanceof Column && o1.getAttribute(ORDER_ATTRIBUTE, Integer.class) != null && o2.getAttribute(ORDER_ATTRIBUTE, Integer.class) != null) {
                    int i = o1.getAttribute(ORDER_ATTRIBUTE, Integer.class).compareTo(o2.getAttribute(ORDER_ATTRIBUTE, Integer.class));
                    if (i != 0) {
                        return i;
                    }
                } else if (o1 instanceof StoredDatabaseLogic && o1.getAttribute(ORDER_ATTRIBUTE, Integer.class) != null
                        && o2.getAttribute(ORDER_ATTRIBUTE, Integer.class) != null) {
                    int order = o1.getAttribute(ORDER_ATTRIBUTE, Long.class).compareTo(o2.getAttribute(ORDER_ATTRIBUTE, Long.class));
                    if (order != 0) {
                        return order;
                    }
                }
                return super.compare(o1, o2);

            }
        };
    }

    private List<DatabaseObject> sortUnexpectedObjects(Collection<? extends DatabaseObject> unexpectedObjects, Database database) {
        return sortObjects("unexpected", (Collection<DatabaseObject>) unexpectedObjects, database);
    }

    private List<DatabaseObject> sortMissingObjects(Collection<DatabaseObject> missingObjects, Database database) {
        return sortObjects("missing", missingObjects, database);
    }

    private List<DatabaseObject> sortObjects(final String type, Collection<DatabaseObject> objects, Database database) {

        if (!objects.isEmpty() && supportsSortingObjects(database) && (database.getConnection() != null) && !(database.getConnection() instanceof OfflineConnection)) {
            List<String> schemas = new ArrayList<>();
            CompareControl.SchemaComparison[] schemaComparisons = this.diffOutputControl.getSchemaComparisons();
            if (schemaComparisons != null) {
                for (CompareControl.SchemaComparison comparison : schemaComparisons) {
                    String schemaName = comparison.getReferenceSchema().getSchemaName();
                    if (schemaName == null) {
                        schemaName = database.getDefaultSchemaName();
                    }
                    schemas.add(schemaName);
                }
            }

            if (schemas.isEmpty()) {
                schemas.add(database.getDefaultSchemaName());
            }

            try {
                final List<String> dependencyOrder = new ArrayList<>();
                DependencyUtil.NodeValueListener<String> nameListener = new DependencyUtil.NodeValueListener<String>() {
                    @Override
                    public void evaluating(String nodeValue) {
                        dependencyOrder.add(nodeValue);
                    }
                };

                DependencyUtil.DependencyGraph<String> graph = new DependencyUtil.DependencyGraph<String>(nameListener);
                addDependencies(graph, schemas, database);
                graph.computeDependencies();

                if (!dependencyOrder.isEmpty()) {

                    final List<DatabaseObject> toSort = new ArrayList<>();
                    final List<DatabaseObject> toNotSort = new ArrayList<>();

                    for (DatabaseObject obj : objects) {
                        if (!(obj instanceof Column)) {
                            String schemaName = null;
                            if (obj.getSchema() != null) {
                                schemaName = obj.getSchema().getName();
                            }

                            String name = schemaName + "." + obj.getName();
                            if (dependencyOrder.contains(name)) {
                                toSort.add(obj);
                            } else {
                                toNotSort.add(obj);
                            }
                        } else {
                            toNotSort.add(obj);
                        }
                    }

                    Collections.sort(toSort, new Comparator<DatabaseObject>() {
                        @Override
                        public int compare(DatabaseObject o1, DatabaseObject o2) {
                            String o1Schema = null;
                            if (o1.getSchema() != null) {
                                o1Schema = o1.getSchema().getName();
                            }

                            String o2Schema = null;
                            if (o2.getSchema() != null) {
                                o2Schema = o2.getSchema().getName();
                            }

                            Integer o1Order = dependencyOrder.indexOf(o1Schema + "." + o1.getName());
                            int o2Order = dependencyOrder.indexOf(o2Schema + "." + o2.getName());

                            int order = o1Order.compareTo(o2Order);
                            if ("unexpected".equals(type)) {
                                order = order * -1;
                            }
                            return order;
                        }
                    });

                    toSort.addAll(toNotSort);
                    return toSort;
                }
            } catch (DatabaseException e) {
                Scope.getCurrentScope().getLog(getClass()).fine("Cannot get object dependencies: " + e.getMessage());
            }
        }

        return new ArrayList<>(objects);
    }

    private List<Map<String, ?>> queryForDependenciesOracle(Executor executor, List<String> schemas)
            throws DatabaseException {
        List<Map<String, ?>> rs = null;
        try {
            if (tryDbaDependencies) {
                rs = executor.queryForList(new RawSqlStatement("select OWNER, NAME, REFERENCED_OWNER, REFERENCED_NAME from DBA_DEPENDENCIES where REFERENCED_OWNER != 'SYS' AND NOT(NAME LIKE 'BIN$%') AND NOT(OWNER = REFERENCED_OWNER AND NAME = REFERENCED_NAME) AND (" + StringUtil.join(schemas, " OR ", new StringUtil.StringUtilFormatter<String>() {
                            @Override
                            public String toString(String obj) {
                                return "OWNER='" + obj + "'";
                            }
                        }
                ) + ")"));
            } else {
                rs = executor.queryForList(new RawSqlStatement("select NAME, REFERENCED_OWNER, REFERENCED_NAME from USER_DEPENDENCIES where REFERENCED_OWNER != 'SYS' AND NOT(NAME LIKE 'BIN$%') AND NOT(NAME = REFERENCED_NAME) AND (" + StringUtil.join(schemas, " OR ", new StringUtil.StringUtilFormatter<String>() {
                            @Override
                            public String toString(String obj) {
                                return "REFERENCED_OWNER='" + obj + "'";
                            }
                        }
                ) + ")"));
            }
        } catch (DatabaseException dbe) {
            //
            // If our exception is for something other than a missing table/view
            // then we just re-throw the exception
            // else if we can't see USER_DEPENDENCIES then we also re-throw
            //   to stop the recursion
            //
            String message = dbe.getMessage();
            if (!message.contains("ORA-00942: table or view does not exist")) {
                throw new DatabaseException(dbe);
            } else if (!tryDbaDependencies) {
                throw new DatabaseException(dbe);
            }
            Scope.getCurrentScope().getLog(getClass()).warning("Unable to query DBA_DEPENDENCIES table. Switching to USER_DEPENDENCIES");
            tryDbaDependencies = false;
            return queryForDependenciesOracle(executor, schemas);
        }
        return rs;
    }

    /**
     * Used by {@link #sortMissingObjects(Collection, Database)} to determine whether to go into the sorting logic.
     */
    protected boolean supportsSortingObjects(Database database) {
        return (database instanceof AbstractDb2Database) || (database instanceof MSSQLDatabase) || (database instanceof
                OracleDatabase) || database instanceof PostgresDatabase;
    }

    /**
     * Adds dependencies to the graph as schema.object_name.
     */
    protected void addDependencies(DependencyUtil.DependencyGraph<String> graph, List<String> schemas, Database database) throws DatabaseException {
        if (database instanceof DB2Database) {
            Executor executor = Scope.getCurrentScope().getSingleton(ExecutorService.class).getExecutor("jdbc", database);
            List<Map<String, ?>> rs = executor.queryForList(new RawSqlStatement("select TABSCHEMA, TABNAME, BSCHEMA, BNAME from syscat.tabdep where (" + StringUtil.join(schemas, " OR ", new StringUtil.StringUtilFormatter<String>() {
                        @Override
                        public String toString(String obj) {
                            return "TABSCHEMA='" + obj + "'";
                        }
                    }
            ) + ")"));
            for (Map<String, ?> row : rs) {
                String tabName = StringUtil.trimToNull((String) row.get("TABSCHEMA")) + "." + StringUtil.trimToNull((String) row.get("TABNAME"));
                String bName = StringUtil.trimToNull((String) row.get("BSCHEMA")) + "." + StringUtil.trimToNull((String) row.get("BNAME"));

                graph.add(bName, tabName);
            }
        } else if (database instanceof Db2zDatabase) {
            Executor executor = Scope.getCurrentScope().getSingleton(ExecutorService.class).getExecutor("jdbc", database);
            String db2ZosSql = "SELECT DSCHEMA AS TABSCHEMA, DNAME AS TABNAME, BSCHEMA, BNAME FROM SYSIBM.SYSDEPENDENCIES WHERE (" + StringUtil.join(schemas, " OR ", new StringUtil.StringUtilFormatter<String>() {
                        @Override
                        public String toString(String obj) {
                            return "DSCHEMA='" + obj + "'";
                        }
                    }
            ) + ")";
            List<Map<String, ?>> rs = executor.queryForList(new RawSqlStatement(db2ZosSql));
            for (Map<String, ?> row : rs) {
                String tabName = StringUtil.trimToNull((String) row.get("TABSCHEMA")) + "." + StringUtil.trimToNull((String) row.get("TABNAME"));
                String bName = StringUtil.trimToNull((String) row.get("BSCHEMA")) + "." + StringUtil.trimToNull((String) row.get("BNAME"));

                graph.add(bName, tabName);
            }
        } else if (database instanceof OracleDatabase) {
            Executor executor = Scope.getCurrentScope().getSingleton(ExecutorService.class).getExecutor("jdbc", database);
            List<Map<String, ?>> rs = queryForDependenciesOracle(executor, schemas);
            for (Map<String, ?> row : rs) {
                String tabName = null;
                if (tryDbaDependencies) {
                    tabName =
                            StringUtil.trimToNull((String) row.get("OWNER")) + "." +
                                    StringUtil.trimToNull((String) row.get("NAME"));
                } else {
                    tabName =
                            StringUtil.trimToNull((String) row.get("REFERENCED_OWNER")) + "." +
                                    StringUtil.trimToNull((String) row.get("NAME"));
                }
                String bName =
                        StringUtil.trimToNull((String) row.get("REFERENCED_OWNER")) + "." +
                                StringUtil.trimToNull((String) row.get("REFERENCED_NAME"));

                graph.add(bName, tabName);
            }
        } else if (database instanceof MSSQLDatabase) {
            Executor executor = Scope.getCurrentScope().getSingleton(ExecutorService.class).getExecutor("jdbc", database);
            String sql = "select object_schema_name(referencing_id) as referencing_schema_name, object_name(referencing_id) as referencing_name, object_name(referenced_id) as referenced_name, object_schema_name(referenced_id) as referenced_schema_name  from sys.sql_expression_dependencies depz where (" + StringUtil.join(schemas, " OR ", new StringUtil.StringUtilFormatter<String>() {
                        @Override
                        public String toString(String obj) {
                            return "object_schema_name(referenced_id)='" + obj + "'";
                        }
                    }
            ) + ")";
            sql += " UNION select object_schema_name(object_id) as referencing_schema_name, object_name(object_id) as referencing_name, object_name(parent_object_id) as referenced_name, object_schema_name(parent_object_id) as referenced_schema_name " +
                    "from sys.objects " +
                    "where parent_object_id > 0 " +
                    "and is_ms_shipped=0 " +
                    "and (" + StringUtil.join(schemas, " OR ", new StringUtil.StringUtilFormatter<String>() {
                        @Override
                        public String toString(String obj) {
                            return "object_schema_name(object_id)='" + obj + "'";
                        }
                    }
            ) + ")";

            sql += " UNION select object_schema_name(fk.object_id) as referencing_schema_name, fk.name as referencing_name, i.name as referenced_name, object_schema_name(i.object_id) as referenced_schema_name " +
                    "from sys.foreign_keys fk " +
                    "join sys.indexes i on fk.referenced_object_id=i.object_id and fk.key_index_id=i.index_id " +
                    "where fk.is_ms_shipped=0 " +
                    "and (" + StringUtil.join(schemas, " OR ", new StringUtil.StringUtilFormatter<String>() {
                        @Override
                        public String toString(String obj) {
                            return "object_schema_name(fk.object_id)='" + obj + "'";
                        }
                    }
            ) + ")";

            sql += " UNION select object_schema_name(i.object_id) as referencing_schema_name, object_name(i.object_id) as referencing_name, s.name as referenced_name, null as referenced_schema_name " +
                    "from sys.indexes i " +
                    "join sys.partition_schemes s on i.data_space_id = s.data_space_id";

            sql += " UNION select null as referencing_schema_name, s.name as referencing_name, f.name as referenced_name, null as referenced_schema_name from sys.partition_functions f " +
                    "join sys.partition_schemes s on s.function_id=f.function_id";

            sql += " UNION select null as referencing_schema_name, s.name as referencing_name, fg.name as referenced_name, null as referenced_schema_name from sys.partition_schemes s " +
                    "join sys.destination_data_spaces ds on s.data_space_id=ds.partition_scheme_id " +
                    "join sys.filegroups fg on ds.data_space_id=fg.data_space_id";

            //get data file -> filegroup dependencies
            sql += " UNION select distinct null as referencing_schema_name, f.name as referencing_name, ds.name as referenced_name, null as referenced_schema_name from sys.database_files f " +
                    "join sys.data_spaces ds on f.data_space_id=ds.data_space_id " +
                    "where f.data_space_id > 1";

            //get table -> filestream dependencies
            sql += " UNION select object_schema_name(t.object_id) as referencing_schema_name, t.name as referencing_name, ds.name as referenced_name, null as referenced_schema_name from sys.tables t " +
                    "join sys.data_spaces ds on t.filestream_data_space_id=ds.data_space_id " +
                    "where t.filestream_data_space_id > 1";

            //get table -> filestream dependencies
            sql += " UNION select object_schema_name(t.object_id) as referencing_schema_name, t.name as referencing_name, ds.name as referenced_name, null as referenced_schema_name from sys.tables t " +
                    "join sys.data_spaces ds on t.lob_data_space_id=ds.data_space_id " +
                    "where t.lob_data_space_id > 1";

            //get index -> filegroup dependencies
            sql += " UNION select object_schema_name(i.object_id) as referencing_schema_name, i.name as referencing_name, ds.name as referenced_name, null as referenced_schema_name from sys.indexes i " +
                    "join sys.data_spaces ds on i.data_space_id=ds.data_space_id " +
                    "where i.data_space_id > 1";

            //get index -> table dependencies
            sql += " UNION select object_schema_name(i.object_id) as referencing_schema_name, i.name as referencing_name, object_name(i.object_id) as referenced_name, object_schema_name(i.object_id) as referenced_schema_name from sys.indexes i " +
                    "where " + StringUtil.join(schemas, " OR ", new StringUtil.StringUtilFormatter<String>() {
                @Override
                public String toString(String obj) {
                    return "object_schema_name(i.object_id)='" + obj + "'";
                }
            });

            //get schema -> base object dependencies
            sql += " UNION SELECT SCHEMA_NAME(SCHEMA_ID) as referencing_schema_name, name as referencing_name, PARSENAME(BASE_OBJECT_NAME,1) AS referenced_name, (CASE WHEN PARSENAME(BASE_OBJECT_NAME,2) IS NULL THEN schema_name(schema_id) else PARSENAME(BASE_OBJECT_NAME,2) END) AS referenced_schema_name FROM SYS.SYNONYMS WHERE is_ms_shipped='false' AND " + StringUtil.join(schemas, " OR ", new StringUtil.StringUtilFormatter<String>() {
                @Override
                public String toString(String obj) {
                    return "SCHEMA_NAME(SCHEMA_ID)='" + obj + "'";
                }
            });

            //get non-clustered indexes -> unique clustered indexes on views dependencies
            sql += " UNION select object_schema_name(c.object_id) as referencing_schema_name, c.name as referencing_name, object_schema_name(nc.object_id) as referenced_schema_name, nc.name as referenced_name from sys.indexes c join sys.indexes nc on c.object_id=nc.object_id JOIN sys.objects o ON c.object_id = o.object_id where  c.index_id != nc.index_id and c.type_desc='CLUSTERED' and c.is_unique='true' and (not(nc.type_desc='CLUSTERED') OR nc.is_unique='false') AND o.type_desc='VIEW' AND o.name='AR_DETAIL_OPEN'";

            List<Map<String, ?>> rs = executor.queryForList(new RawSqlStatement(sql));
            if (!rs.isEmpty()) {
                for (Map<String, ?> row : rs) {
                    String bName = StringUtil.trimToNull((String) row.get("REFERENCED_SCHEMA_NAME")) + "." + StringUtil.trimToNull((String) row.get("REFERENCED_NAME"));
                    String tabName = StringUtil.trimToNull((String) row.get("REFERENCING_SCHEMA_NAME")) + "." + StringUtil.trimToNull((String) row.get("REFERENCING_NAME"));

                    if (!bName.equals(tabName)) {
                        graph.add(bName, tabName);
                    }
                }
            }
        } else if (database instanceof PostgresDatabase) {
            final String sql = queryForDependenciesPostgreSql(schemas);
            final Executor executor = Scope.getCurrentScope().getSingleton(ExecutorService.class).getExecutor("jdbc", database);
            final List<Map<String, ?>> queryForListResult = executor.queryForList(new RawSqlStatement(sql));

            for (Map<String, ?> row : queryForListResult) {
                String bName = StringUtil.trimToEmpty((String) row.get("REFERENCING_SCHEMA_NAME")) +
                        "." + StringUtil.trimToEmpty((String)row.get("REFERENCING_NAME"));
                String tabName = StringUtil.trimToEmpty((String)row.get("REFERENCED_SCHEMA_NAME")) +
                        "." + StringUtil.trimToEmpty((String)row.get("REFERENCED_NAME"));

                if (!(tabName.isEmpty() || bName.isEmpty())) {
                    graph.add(bName.replace("\"", ""), tabName.replace("\"", ""));
                    graph.add(bName.replace("\"", "").replaceAll("\\s*\\([^)]*\\)\\s*",""),
                            tabName.replace("\"", "").replaceAll("\\s*\\([^)]*\\)\\s*", ""));
                }
            }
        }
    }

    private String queryForDependenciesPostgreSql(List<String> schemas) {
        //SQL adapted from https://wiki.postgresql.org/wiki/Pg_depend_display
        return "WITH RECURSIVE preference AS (\n" +
                "    SELECT 10 AS max_depth  -- The deeper the recursion goes, the slower it performs.\n" +
                "         , 16384 AS min_oid -- user objects only\n" +
                "         , '^(londiste|pgq|pg_toast)'::text AS schema_exclusion\n" +
                "         , '^pg_(conversion|language|ts_(dict|template))'::text AS class_exclusion\n" +
                "         , '{\"SCHEMA\":\"00\", \"TABLE\":\"01\", \"CONSTRAINT\":\"02\", \"DEFAULT\":\"03\",\n" +
                "      \"INDEX\":\"05\", \"SEQUENCE\":\"06\", \"TRIGGER\":\"07\", \"FUNCTION\":\"08\",\n" +
                "      \"VIEW\":\"10\", \"MVIEW\":\"11\", \"FOREIGN\":\"12\"}'::json AS type_ranks),\n" +
                "               dependency_pair AS (\n" +
                "                   WITH relation_object AS ( SELECT oid, oid::regclass::text AS object_name  FROM pg_class )\n" +
                "                   SELECT DISTINCT " +
                "                         substring(pg_identify_object(classid, objid, 0)::text, E'(\\\\w+?)\\\\.') as referenced_schema_name, " +
                "                         CASE classid\n" +
                "                              WHEN 'pg_attrdef'::regclass THEN (SELECT attname FROM pg_attrdef d JOIN pg_attribute c ON (c.attrelid,c.attnum)=(d.adrelid,d.adnum) WHERE d.oid = objid)\n" +
                "                              WHEN 'pg_cast'::regclass THEN (SELECT concat(castsource::regtype::text, ' AS ', casttarget::regtype::text,' WITH ', castfunc::regprocedure::text) FROM pg_cast WHERE oid = objid)\n" +
                "                              WHEN 'pg_class'::regclass THEN rel.object_name\n" +
                "                              WHEN 'pg_constraint'::regclass THEN (SELECT conname FROM pg_constraint WHERE oid = objid)\n" +
                "                              WHEN 'pg_extension'::regclass THEN (SELECT extname FROM pg_extension WHERE oid = objid)\n" +
                "                              WHEN 'pg_namespace'::regclass THEN (SELECT nspname FROM pg_namespace WHERE oid = objid)\n" +
                "                              WHEN 'pg_opclass'::regclass THEN (SELECT opcname FROM pg_opclass WHERE oid = objid)\n" +
                "                              WHEN 'pg_operator'::regclass THEN (SELECT oprname FROM pg_operator WHERE oid = objid)\n" +
                "                              WHEN 'pg_opfamily'::regclass THEN (SELECT opfname FROM pg_opfamily WHERE oid = objid)\n" +
                "                              WHEN 'pg_proc'::regclass THEN objid::regprocedure::text\n" +
                "                              WHEN 'pg_rewrite'::regclass THEN (SELECT ev_class::regclass::text FROM pg_rewrite WHERE oid = objid)\n" +
                "                              WHEN 'pg_trigger'::regclass THEN (SELECT tgname FROM pg_trigger WHERE oid = objid)\n" +
                "                              WHEN 'pg_type'::regclass THEN objid::regtype::text\n" +
                "                              ELSE objid::text\n" +
                "                              END AS REFERENCED_NAME,\n" +
                "                          substring(pg_identify_object(refclassid, refobjid, 0)::text, E'(\\\\w+?)\\\\.') as referencing_schema_name, " +
                "                          CASE refclassid\n" +
                "                              WHEN 'pg_namespace'::regclass THEN (SELECT nspname FROM pg_namespace WHERE oid = refobjid)\n" +
                "                              WHEN 'pg_class'::regclass THEN rrel.object_name\n" +
                "                              WHEN 'pg_opfamily'::regclass THEN (SELECT opfname FROM pg_opfamily WHERE oid = refobjid)\n" +
                "                              WHEN 'pg_proc'::regclass THEN refobjid::regprocedure::text\n" +
                "                              WHEN 'pg_type'::regclass THEN refobjid::regtype::text\n" +
                "                              ELSE refobjid::text\n" +
                "                              END AS REFERENCING_NAME\n" +
                "                   FROM pg_depend dep\n" +
                "                            LEFT JOIN relation_object rel ON rel.oid = dep.objid\n" +
                "                            LEFT JOIN relation_object rrel ON rrel.oid = dep.refobjid, preference\n" +
                "                   WHERE deptype = ANY('{n,a}')\n" +
                "                     AND objid >= preference.min_oid\n" +
                "                     AND (refobjid >= preference.min_oid OR refobjid = 2200) -- need public schema as root node\n" +
                "                     AND classid::regclass::text !~ preference.class_exclusion\n" +
                "                     AND refclassid::regclass::text !~ preference.class_exclusion\n" +
                "                     AND COALESCE(SUBSTRING(objid::regclass::text, E'^(\\\\\\\\w+)\\\\\\\\.'),'') !~ preference.schema_exclusion\n" +
                "                     AND COALESCE(SUBSTRING(refobjid::regclass::text, E'^(\\\\\\\\w+)\\\\\\\\.'),'') !~ preference.schema_exclusion\n" +
                "                   GROUP BY classid, objid, refclassid, refobjid, deptype, rel.object_name, rrel.object_name\n" +
                "               )\n" +
                " select referenced_schema_name,\n" +
                "    (CASE\n" +
                "      WHEN position('.' in referenced_name) >0 THEN substring(referenced_name from position('.' in referenced_name)+1 for length(referenced_name))\n" +
                "      ELSE referenced_name\n" +
                "    END)  AS referenced_name, \n" +
                "   referencing_schema_name,\n" +
                "   (CASE\n" +
                "      WHEN position('.' in referencing_name) >0 THEN substring(referencing_name from position('.' in referencing_name)+1 for length(referencing_name))\n" +
                "      ELSE referencing_name\n" +
                "    END)  AS referencing_name from dependency_pair where REFERENCED_NAME != REFERENCING_NAME " +
                " AND (" +
                StringUtil.join(schemas, " OR ", new StringUtil.StringUtilFormatter<String>() {
                    @Override
                    public String toString(String obj) {
                        return " REFERENCED_NAME like '" + obj + ".%' OR REFERENCED_NAME NOT LIKE '%.%'";
                    }
                }) + ") " +
                " AND referencing_schema_name is not null and referencing_name is not null";
    }

    protected List<Class<? extends DatabaseObject>> getOrderedOutputTypes(Class<? extends ChangeGenerator> generatorType) {

        Database comparisonDatabase = diffResult.getComparisonSnapshot().getDatabase();
        DependencyGraph graph = new DependencyGraph();
        for (Class<? extends DatabaseObject> type : diffResult.getReferenceSnapshot().getSnapshotControl().getTypesToInclude()) {
            graph.addType(type);
        }
        List<Class<? extends DatabaseObject>> types = graph.sort(comparisonDatabase, generatorType);
        if (!loggedOrderFor.contains(generatorType)) {
            String log = generatorType.getSimpleName() + " type order: ";
            for (Class<? extends DatabaseObject> type : types) {
                log += "    " + type.getName();
            }
            Scope.getCurrentScope().getLog(getClass()).fine(log);
            loggedOrderFor.add(generatorType);
        }

        return types;
    }

    private void addToChangeSets(Change[] changes, List<ChangeSet> changeSets, ObjectQuotingStrategy quotingStrategy, String created) {
        if (changes != null) {
            String csContext = this.changeSetContext;

            if (diffOutputControl.getContext() != null) {
                csContext = diffOutputControl.getContext().toString().replaceFirst("^\\(", "")
                        .replaceFirst("\\)$", "");
            }

            if (useSeparateChangeSets(changes)) {
                for (Change change : changes) {
                    ChangeSet changeSet = new ChangeSet(generateId(changes), getChangeSetAuthor(), false, false, this.changeSetPath, changeSetContext,
                            null, false, quotingStrategy, null);
                    changeSet.setCreated(created);
                    if (diffOutputControl.getLabels() != null) {
                        changeSet.setLabels(diffOutputControl.getLabels());
                    }
                    changeSet.addChange(change);
                    changeSets.add(changeSet);
                }
            } else {
                ChangeSet changeSet = new ChangeSet(generateId(changes), getChangeSetAuthor(), false, false, this.changeSetPath, csContext,
                        null, false, quotingStrategy, null);
                changeSet.setCreated(created);
                if (diffOutputControl.getLabels() != null) {
                    changeSet.setLabels(diffOutputControl.getLabels());
                }
                for (Change change : changes) {
                    changeSet.addChange(change);
                }
                changeSets.add(changeSet);

            }
        }
    }

    protected boolean useSeparateChangeSets(Change[] changes) {
        boolean sawAutocommitBefore = false;

        for (Change change : changes) {
            boolean thisStatementAutocommits = true;

            if ((change instanceof InsertDataChange
                    || change instanceof DeleteDataChange
                    || change instanceof UpdateDataChange
                    || change instanceof LoadDataChange
            )) {
                thisStatementAutocommits = false;
            }
            if (change instanceof RawSQLChange) {
                if (((RawSQLChange) change).getSql().trim().matches("SET\\s+\\w+\\s+\\w+")) {
                    //don't separate out when there is a `SET X Y` statement
                    thisStatementAutocommits = false;
                }
            }

            if (thisStatementAutocommits) {
                if (sawAutocommitBefore) {
                    return true;
                } else {
                    sawAutocommitBefore = true;
                }
            }
        }

        return false;
    }

    protected String getChangeSetAuthor() {
        if (changeSetAuthor != null) {
            return changeSetAuthor;
        }
        String author = System.getProperty("user.name");
        if (StringUtil.trimToNull(author) == null) {
            return "diff-generated";
        } else {
            return author + " (generated)";
        }
    }

    public void setChangeSetAuthor(String changeSetAuthor) {
        this.changeSetAuthor = changeSetAuthor;
    }

    public String getChangeSetPath() {
        return changeSetPath;
    }

    public void setChangeSetPath(String changeSetPath) {
        this.changeSetPath = changeSetPath;
    }

    public void setIdRoot(String idRoot) {
        this.idRoot = idRoot;
        this.overriddenIdRoot = true;
    }

    protected String generateId(Change[] changes) {
        String desc = "";

        if (GlobalConfiguration.GENERATED_CHANGESET_IDS_INCLUDE_DESCRIPTION.getCurrentValue()) {
            if (!overriddenIdRoot) { //switch timestamp to a shorter string (last 4 digits in base 36 format). Still mostly unique, but shorter since we also now have mostly-unique descriptions of the changes
                this.idRoot = Long.toString(Long.decode(idRoot), 36);
                idRoot = idRoot.substring(idRoot.length() - 4);
                this.overriddenIdRoot = true;
            }

            if ((changes != null) && (changes.length > 0)) {
                desc = " ("+ StringUtil.join(changes, " :: ", new StringUtil.StringUtilFormatter<Change>() {
                    @Override
                    public String toString(Change obj) {
                        return obj.getDescription();
                    }
                }) + ")";
            }

            if (desc.length() > 150) {
                desc = desc.substring(0, 146) + "...)";
            }
        }

        return idRoot + "-" + changeNumber++ + desc;
    }

    private static class DependencyGraph {

        private Map<Class<? extends DatabaseObject>, Node> allNodes = new HashMap<>();

        private void addType(Class<? extends DatabaseObject> type) {
            allNodes.put(type, new Node(type));
        }

        public List<Class<? extends DatabaseObject>> sort(Database database, Class<? extends ChangeGenerator> generatorType) {
            Map<Class<? extends DatabaseObject>, Node> newNodes = new HashMap<>();
            ChangeGeneratorFactory changeGeneratorFactory = ChangeGeneratorFactory.getInstance();
            for (Class<? extends DatabaseObject> type : allNodes.keySet()) {
                //
                // For both run* types
                // make sure that if the Node does not exist
                // it gets created and saved in the newNodes map
                //
                for (Class<? extends DatabaseObject> afterType : changeGeneratorFactory.runBeforeTypes(type, database, generatorType)) {
                    Node typeNode = retrieveOrCreateNode(newNodes, type);
                    Node afterTypeNode = retrieveOrCreateNode(newNodes, afterType);
                    typeNode.addEdge(afterTypeNode);
                }

                for (Class<? extends DatabaseObject> beforeType : changeGeneratorFactory.runAfterTypes(type, database, generatorType)) {
                    Node beforeTypeNode = retrieveOrCreateNode(newNodes, beforeType);
                    Node typeNode = retrieveOrCreateNode(newNodes, type);
                    beforeTypeNode.addEdge(typeNode);
                }
            }

            //
            // Add any newly created Node objects to the allNodes map
            //
            for (Node newNode : newNodes.values()) {
                if (! allNodes.containsKey(newNode.type)) {
                    allNodes.put(newNode.type, newNode);
                }
            }

            ArrayList<Node> returnNodes = new ArrayList<>();

            SortedSet<Node> nodesWithNoIncomingEdges = new TreeSet<>(new Comparator<Node>() {
                @Override
                public int compare(Node o1, Node o2) {
                    return o1.type.getName().compareTo(o2.type.getName());
                }
            });
            for (Node n : allNodes.values()) {
                if (n.inEdges.isEmpty()) {
                    nodesWithNoIncomingEdges.add(n);
                }
            }

            while (!nodesWithNoIncomingEdges.isEmpty()) {
                Node node = nodesWithNoIncomingEdges.iterator().next();
                nodesWithNoIncomingEdges.remove(node);

                returnNodes.add(node);

                for (Iterator<Edge> it = node.outEdges.iterator(); it.hasNext(); ) {
                    //remove edge e from the graph
                    Edge edge = it.next();
                    Node nodePointedTo = edge.to;
                    it.remove();//Remove edge from node
                    nodePointedTo.inEdges.remove(edge);//Remove edge from nodePointedTo

                    //if nodePointedTo has no other incoming edges then insert nodePointedTo into nodesWithNoIncomingEdges
                    if (nodePointedTo.inEdges.isEmpty()) {
                        nodesWithNoIncomingEdges.add(nodePointedTo);
                    }
                }
            }
            checkForCycleInDependencies(generatorType);


            List<Class<? extends DatabaseObject>> returnList = new ArrayList<>();
            for (Node node : returnNodes) {
                returnList.add(node.type);
            }
            return returnList;
        }

        //
        // If the Node for this type already exists then return it
        // else look in the newNodes map for one
        // else create a new Node and put it in the newNodes map
        //
        private Node retrieveOrCreateNode(Map<Class<? extends DatabaseObject>, Node> newNodes, Class<? extends DatabaseObject> type) {
            Node node;
            if (allNodes.containsKey(type)) {
                node = allNodes.get(type);
            } else if (newNodes.containsKey(type)) {
                node = newNodes.get(type);
            }
            else {
                node = new Node(type);
                newNodes.put(type, node);
            }
            return node;
        }

        private void checkForCycleInDependencies(Class<? extends ChangeGenerator> generatorType) {
            //Check to see if all edges are removed
            for (Node n : allNodes.values()) {
                if (!n.inEdges.isEmpty()) {
                    String message = "Could not resolve " + generatorType.getSimpleName() + " dependencies due " +
                            "to dependency cycle. Dependencies: \n";

                    for (Node node : allNodes.values()) {
                        SortedSet<String> fromTypes = new TreeSet<>();
                        SortedSet<String> toTypes = new TreeSet<>();
                        for (Edge edge : node.inEdges) {
                            fromTypes.add(edge.from.type.getSimpleName());
                        }
                        for (Edge edge : node.outEdges) {
                            toTypes.add(edge.to.type.getSimpleName());
                        }
                        String from = StringUtil.join(fromTypes, ",");
                        String to = StringUtil.join(toTypes, ",");
                        message += "    [" + from + "] -> " + node.type.getSimpleName() + " -> [" + to + "]\n";
                    }

                    throw new UnexpectedLiquibaseException(message);
                }
            }
        }


        private Node getNode(Class<? extends DatabaseObject> type) {
            Node node = allNodes.get(type);
            if (node == null) {
                node = new Node(type);
            }
            return node;
        }


        static class Node {
            public final Class<? extends DatabaseObject> type;
            public final HashSet<Edge> inEdges;
            public final HashSet<Edge> outEdges;

            public Node(Class<? extends DatabaseObject> type) {
                this.type = type;
                inEdges = new HashSet<>();
                outEdges = new HashSet<>();
            }

            public Node addEdge(Node node) {
                Edge e = new Edge(this, node);
                outEdges.add(e);
                node.inEdges.add(e);
                return this;
            }

            @Override
            public String toString() {
                return type.getName();
            }
        }

        static class Edge {
            public final Node from;
            public final Node to;

            public Edge(Node from, Node to) {
                this.from = from;
                this.to = to;
            }

            @Override
            public boolean equals(Object obj) {
                if (obj == null) {
                    return false;
                }
                if (!(obj instanceof Edge)) {
                    return false;
                }
                Edge e = (Edge) obj;
                return (e.from == from) && (e.to == to);
            }

            @Override
            public int hashCode() {
                return (this.from.toString() + "." + this.to.toString()).hashCode();
            }
        }
    }
}<|MERGE_RESOLUTION|>--- conflicted
+++ resolved
@@ -173,13 +173,7 @@
                                     randomAccessFile.seek(0);
                                     long length = randomAccessFile.length();
                                     randomAccessFile.seek(length);
-<<<<<<< HEAD
                                     randomAccessFile.write(xml.getBytes(GlobalConfiguration.OUTPUT_ENCODING.getCurrentValue()));
-=======
-                                    randomAccessFile.write(
-                                            xml.getBytes(LiquibaseConfiguration.getInstance().getConfiguration
-                                                    (GlobalConfiguration.class).getOutputEncoding()));
->>>>>>> 1adbd690
                                 }
                             }
 
