package liquibase.integration.commandline;

import liquibase.*;
import liquibase.changelog.ChangeLogParameters;
import liquibase.changelog.visitor.ChangeExecListener;
import liquibase.changelog.visitor.DefaultChangeExecListener;
import liquibase.command.CommandResults;
import liquibase.command.CommandScope;
import liquibase.command.core.*;
import liquibase.command.core.helpers.DbUrlConnectionCommandStep;
import liquibase.command.core.helpers.DiffOutputControlCommandStep;
import liquibase.command.core.helpers.PreCompareCommandStep;
import liquibase.command.core.helpers.ReferenceDbUrlConnectionCommandStep;
import liquibase.configuration.ConfiguredValue;
import liquibase.configuration.LiquibaseConfiguration;
import liquibase.configuration.core.DeprecatedConfigurationValueProvider;
import liquibase.database.Database;
import liquibase.diff.compare.CompareControl;
import liquibase.diff.output.DiffOutputControl;
import liquibase.diff.output.ObjectChangeFilter;
import liquibase.exception.*;
import liquibase.hub.HubConfiguration;
import liquibase.hub.HubServiceFactory;
import liquibase.integration.IntegrationDetails;
import liquibase.license.LicenseInstallResult;
import liquibase.license.LicenseService;
import liquibase.license.LicenseServiceFactory;
import liquibase.license.Location;
import liquibase.lockservice.LockService;
import liquibase.lockservice.LockServiceFactory;
import liquibase.logging.LogService;
import liquibase.logging.Logger;
import liquibase.logging.core.JavaLogService;
import liquibase.logging.mdc.MdcKey;
import liquibase.resource.*;
import liquibase.ui.ConsoleUIService;
import liquibase.util.ISODateFormat;
import liquibase.util.LiquibaseUtil;
import liquibase.util.StringUtil;
import liquibase.util.SystemUtil;

import java.io.*;
import java.lang.reflect.Field;
import java.net.MalformedURLException;
import java.net.URL;
import java.net.URLClassLoader;
import java.nio.file.Files;
import java.nio.file.Paths;
import java.security.AccessController;
import java.security.PrivilegedAction;
import java.text.MessageFormat;
import java.text.ParseException;
import java.util.*;
import java.util.jar.JarEntry;
import java.util.jar.JarFile;
import java.util.logging.*;

import static java.util.ResourceBundle.getBundle;

/**
 * Class for executing Liquibase via the command line.
 *
 * @deprecated use liquibase.integration.commandline.LiquibaseCommandLine.
 */
public class Main {

    //set by new CLI to signify it is handling some of the configuration
    public static boolean runningFromNewCli;

    //temporary work-around to pass -D changelog parameters from new CLI to here
    public static Map<String, String> newCliChangelogParameters;

    private static PrintStream outputStream = System.out;

    private static final String ERRORMSG_UNEXPECTED_PARAMETERS = "unexpected.command.parameters";
    private static final Logger LOG = Scope.getCurrentScope().getLog(Main.class);
    private static ResourceBundle coreBundle = getBundle("liquibase/i18n/liquibase-core");

    protected ClassLoader classLoader;
    protected String driver;
    protected String username;
    protected String password;
    protected String url;
    protected String hubConnectionId;
    protected String hubProjectId;
    protected String hubProjectName;
    protected String databaseClass;
    protected String defaultSchemaName;
    protected String outputDefaultSchema;
    protected String outputDefaultCatalog;
    protected String liquibaseCatalogName;
    protected String liquibaseSchemaName;
    protected String databaseChangeLogTableName;
    protected String databaseChangeLogLockTableName;
    protected String databaseChangeLogTablespaceName;
    protected String defaultCatalogName;
    protected String changeLogFile;
    protected String overwriteOutputFile;
    protected String classpath;
    protected String contexts;
    protected String labels;
    protected String labelFilter;
    protected String driverPropertiesFile;
    protected String propertyProviderClass;
    protected String changeExecListenerClass;
    protected String changeExecListenerPropertiesFile;
    protected Boolean promptForNonLocalDatabase;
    protected Boolean includeSystemClasspath;
    protected String defaultsFile = "liquibase.properties";
    protected String diffTypes;
    protected String changeSetAuthor;
    protected String changeSetContext;
    protected String dataOutputDirectory;
    protected String referenceDriver;
    protected String referenceUrl;
    protected String referenceUsername;
    protected String referencePassword;
    protected String referenceDefaultCatalogName;
    protected String referenceDefaultSchemaName;
    protected String currentDateTimeFunction;
    protected String command;
    protected Set<String> commandParams = new LinkedHashSet<>();
    protected String logLevel;
    protected String logFile;
    protected Map<String, Object> changeLogParameters = new HashMap<>();
    protected String outputFile;
    protected String excludeObjects;
    protected Boolean includeCatalog;
    protected String includeObjects;
    protected Boolean includeSchema;
    protected Boolean includeTablespace;
    protected Boolean deactivate;
    protected String outputSchemasAs;
    protected String referenceSchemas;
    protected String schemas;
    protected String snapshotFormat;
    protected String liquibaseProLicenseKey;
    private boolean liquibaseProLicenseValid = false;
    protected String liquibaseHubApiKey;
    protected String liquibaseHubUrl;
    private Boolean managingLogConfig = null;
    private boolean outputsLogMessages = false;
    protected String sqlFile;
    protected String delimiter;
    protected String rollbackScript;
    protected Boolean rollbackOnError = false;
    protected List<CatalogAndSchema> schemaList = new ArrayList<>();
    protected String format;
    protected String showSummary;

    private static final int[] suspiciousCodePoints = {160, 225, 226, 227, 228, 229, 230, 198, 200, 201, 202, 203,
            204, 205, 206, 207, 209, 210, 211, 212, 213, 214, 217, 218, 219,
            220, 222, 223, 232, 233, 234, 235, 236, 237, 238, 239, 241,
            249, 250, 251, 252, 255, 284, 332, 333, 334, 335, 336, 337, 359,
            360, 361, 362, 363, 364, 365, 366, 367, 377, 399,
            8192, 8193, 8194, 8196, 8197, 8199, 8200, 8201, 8202, 8203, 8211, 8287
    };

    protected static class CodePointCheck {
        public int position;
        public char ch;
    }

    /**
     * Entry point. This is what gets executes when starting this program from the command line. This is actually
     * a simple wrapper so that an errorlevel of != 0 is guaranteed in case of an uncaught exception.
     *
     * @param args the command line arguments
     */
    public static void main(String[] args) {
        int errorLevel = 0;
        try {
            errorLevel = run(args);
        } catch (Throwable e) {
            System.exit(-1);
        }

        System.exit(errorLevel);
    }


    /**
     * Process the command line arguments and perform the appropriate main action (update, rollback etc.)
     *
     * @param args the command line arguments
     * @return the errorlevel to be returned to the operating system, e.g. for further processing by scripts
     * @throws LiquibaseException a runtime exception
     */
    public static int run(String[] args) throws Exception {
        Map<String, Object> scopeObjects = new HashMap<>();
        final IntegrationDetails integrationDetails = new IntegrationDetails();
        integrationDetails.setName("cli");
        final ListIterator<String> argIterator = Arrays.asList(args).listIterator();
        while (argIterator.hasNext()) {
            final String arg = argIterator.next();
            if (arg.startsWith("--")) {
                if (arg.contains("=")) {
                    String[] splitArg = arg.split("=", 2);
                    String argKey = "argument__" + splitArg[0].replaceFirst("^--", "");
                    if (splitArg.length == 2) {
                        integrationDetails.setParameter(argKey, splitArg[1]);
                    } else {
                        integrationDetails.setParameter(argKey, "true");
                    }
                } else {
                    String argKey = "argument__" + arg.replaceFirst("^--", "");
                    if (argIterator.hasNext()) {
                        final String next = argIterator.next();
                        if (next.startsWith("--") || isCommand(next)) {
                            integrationDetails.setParameter(argKey, "true");
                            argIterator.previous(); //put value back
                        } else {
                            integrationDetails.setParameter(argKey, next);
                        }
                    } else {
                        integrationDetails.setParameter(argKey, "true");
                    }
                }
            }
        }

        scopeObjects.put("integrationDetails", integrationDetails);

        if (!Main.runningFromNewCli) {
            ConsoleUIService ui = new ConsoleUIService();
            ui.setAllowPrompt(true);
            scopeObjects.put(Scope.Attr.ui.name(), ui);
        }

        //TODO: Reformat
            return Scope.child(scopeObjects, new Scope.ScopedRunnerWithReturn<Integer>() {
                @Override
                public Integer run() throws Exception {
                    Main main = new Main();

                    try {
                        if ((args.length == 0) || ((args.length == 1) && ("--" + OPTIONS.HELP).equals(args[0]))) {
                            main.printHelp(outputStream);
                            return Integer.valueOf(0);
                        } else if (("--" + OPTIONS.VERSION).equals(args[0])) {
                            main.command = "";
                            main.parseDefaultPropertyFiles();
                            Scope.getCurrentScope().getUI().sendMessage(CommandLineUtils.getBanner());
                            Scope.getCurrentScope().getUI().sendMessage(String.format(coreBundle.getString("version.number"), LiquibaseUtil.getBuildVersionInfo()));

                            LicenseService licenseService = Scope.getCurrentScope().getSingleton(LicenseServiceFactory.class).getLicenseService();
                            if (licenseService != null && main.liquibaseProLicenseKey != null) {
                                Location licenseKeyLocation =
                                        new Location("property liquibaseProLicenseKey", main.liquibaseProLicenseKey);
                                LicenseInstallResult result = licenseService.installLicense(licenseKeyLocation);
                                if (result.code != 0) {
                                    String allMessages = String.join("\n", result.messages);
                                    Scope.getCurrentScope().getUI().sendErrorMessage(allMessages);
                                }
                            }
                            if (licenseService != null) {
                                Scope.getCurrentScope().getUI().sendMessage(licenseService.getLicenseInfo());
                            }


                            Scope.getCurrentScope().getUI().sendMessage(String.format("Running Java under %s (Version %s)",
                                    System.getProperties().getProperty("java.home"),
                                    SystemUtil.getJavaVersion()
                            ));
                            return Integer.valueOf(0);
                        }

                        //
                        // Look for characters which cannot be handled
                        //
                        for (int i = 0; i < args.length; i++) {
                            CodePointCheck codePointCheck = checkArg(args[i]);
                            if (codePointCheck != null) {
                                String message =
                                        "A non-standard character '" + codePointCheck.ch +
                                                "' was detected on the command line at position " +
                                                (codePointCheck.position + 1) + " of argument number " + (i + 1) +
                                                ".\nIf problems occur, please remove the character and try again.";
                                LOG.warning(message);
                                System.err.println(message);
                            }
                        }

                        try {
                            main.parseOptions(args);
                            if (main.command == null) {
                                main.printHelp(outputStream);
                                return Integer.valueOf(0);
                            }
                        } catch (CommandLineParsingException e) {
                            Scope.getCurrentScope().getUI().sendMessage(CommandLineUtils.getBanner());
                            Scope.getCurrentScope().getUI().sendMessage(coreBundle.getString("how.to.display.help"));
                            throw e;
                        }

                        if (!Main.runningFromNewCli) {
                            final ConsoleUIService ui = (ConsoleUIService) Scope.getCurrentScope().getUI();
                            System.setProperty("java.util.logging.SimpleFormatter.format", "[%1$tF %1$tT] %4$s [%2$s] %5$s%6$s%n");

                            java.util.logging.Logger rootLogger = java.util.logging.Logger.getLogger("");
                            java.util.logging.Logger liquibaseLogger = java.util.logging.Logger.getLogger("liquibase");
                            liquibaseLogger.setParent(rootLogger);

                            LogService logService = Scope.getCurrentScope().get(Scope.Attr.logService, LogService.class);
                            if (logService instanceof JavaLogService) {
                                ((JavaLogService) logService).setParent(liquibaseLogger);
                            }

                            if (main.logLevel == null) {
                                String defaultLogLevel = System.getProperty("liquibase.log.level");
                                if (defaultLogLevel == null) {
                                    setLogLevel(logService, rootLogger, liquibaseLogger, Level.OFF);
                                } else {
                                    setLogLevel(logService, rootLogger, liquibaseLogger, parseLogLevel(defaultLogLevel, ui));
                                }
                            } else {
                                setLogLevel(logService, rootLogger, liquibaseLogger, parseLogLevel(main.logLevel, ui));
                            }

                            if (main.logFile != null) {
                                FileHandler fileHandler = new FileHandler(main.logFile, true);
                                fileHandler.setFormatter(new SimpleFormatter());
                                if (liquibaseLogger.getLevel() == Level.OFF) {
                                    fileHandler.setLevel(Level.FINE);
                                }

                                rootLogger.addHandler(fileHandler);
                                for (Handler handler : rootLogger.getHandlers()) {
                                    if (handler instanceof ConsoleHandler) {
                                        handler.setLevel(Level.OFF);
                                    }
                                }
                            }

                            if (main.command != null && main.command.toLowerCase().endsWith("sql")) {
                                ui.setOutputStream(System.err);
                            }
                        }


                        LicenseService licenseService = Scope.getCurrentScope().getSingleton(LicenseServiceFactory.class).getLicenseService();
                        if (licenseService != null) {
                            if (main.liquibaseProLicenseKey == null) {
                                if (!Main.runningFromNewCli) {
                                    Scope.getCurrentScope().getLog(getClass()).info("No Liquibase Pro license key supplied. Please set liquibaseProLicenseKey on command line or in liquibase.properties to use Liquibase Pro features.");
                                }
                            } else {
                                Location licenseKeyLocation = new Location("property liquibaseProLicenseKey", main.liquibaseProLicenseKey);
                                LicenseInstallResult result = licenseService.installLicense(licenseKeyLocation);
                                if (result.code != 0) {
                                    String allMessages = String.join("\n", result.messages);
                                    if (!Main.runningFromNewCli) {
                                        Scope.getCurrentScope().getUI().sendMessage(allMessages);
                                    }
                                } else {
                                    main.liquibaseProLicenseValid = true;
                                }
                            }

                            //
                            // Check to see if we have an expired license
                            //
                            if (licenseService.daysTilExpiration() < 0) {
                                main.liquibaseProLicenseValid = false;
                            }
                            if (!Main.runningFromNewCli) {
                                Scope.getCurrentScope().getUI().sendMessage(licenseService.getLicenseInfo());
                            }
                        }

                        if (!Main.runningFromNewCli) {
                            Scope.getCurrentScope().getUI().sendMessage(CommandLineUtils.getBanner());
                        }

                        if (!LiquibaseCommandLineConfiguration.SHOULD_RUN.getCurrentValue()) {
                            Scope.getCurrentScope().getUI().sendErrorMessage((
                                    String.format(coreBundle.getString("did.not.run.because.param.was.set.to.false"),
                                            LiquibaseCommandLineConfiguration.SHOULD_RUN.getCurrentConfiguredValue().getProvidedValue().getActualKey())));
                            return Integer.valueOf(0);
                        }

                        if (setupNeeded(main)) {
                            List<String> setupMessages = main.checkSetup();
                            if (!setupMessages.isEmpty()) {
                                main.printHelp(setupMessages, isStandardOutputRequired(main.command) ? System.err : outputStream);
                                return Integer.valueOf(1);
                            }
                        }

                        //
                        // Store the Hub API key for later use
                        //
                        if (StringUtil.isNotEmpty(main.liquibaseHubApiKey)) {
                            DeprecatedConfigurationValueProvider.setData(HubConfiguration.LIQUIBASE_HUB_API_KEY, main.liquibaseHubApiKey);
                        }

                        //
                        // Store the Hub URL for later use
                        //
                        if (StringUtil.isNotEmpty(main.liquibaseHubUrl)) {
                            DeprecatedConfigurationValueProvider.setData(HubConfiguration.LIQUIBASE_HUB_URL, main.liquibaseHubUrl);
                        }

                        main.applyDefaults();
                        Map<String, Object> innerScopeObjects = new HashMap<>();
                        innerScopeObjects.put("defaultsFile", LiquibaseCommandLineConfiguration.DEFAULTS_FILE.getCurrentValue());
                        if (!Main.runningFromNewCli) {
                            innerScopeObjects.put(Scope.Attr.resourceAccessor.name(), new CompositeResourceAccessor(
                                    new DirectoryResourceAccessor(Paths.get(".").toAbsolutePath().toFile()),
                                    new ClassLoaderResourceAccessor(main.configureClassLoader())
                            ));
                        }

                        Scope.child(innerScopeObjects, () -> {
                            main.doMigration();
                            if (!Main.runningFromNewCli) {
                                if (COMMANDS.UPDATE.equals(main.command)) {
                                    Scope.getCurrentScope().getUI().sendMessage(coreBundle.getString("update.successful"));
                                } else if (main.command.startsWith(COMMANDS.ROLLBACK)) {
                                    Scope.getCurrentScope().getUI().sendMessage(coreBundle.getString("rollback.successful"));
                                } else {
                                    Scope.getCurrentScope().getUI().sendMessage(String.format(coreBundle.getString("command.successful"), main.command));
                                }
                            }
                        });
                        Scope.getCurrentScope().getMdcManager().clear();
                    } catch (Throwable e) {
                        String message = e.getMessage();
                        if (e.getCause() != null) {
                            message = e.getCause().getMessage();
                        }
                        if (message == null) {
                            message = coreBundle.getString("unknown.reason");
                        }
                        // At a minimum, log the message.  We don't need to print the stack
                        // trace because the logger already did that upstream.
                        try {
                            if (e.getCause() instanceof ValidationFailedException) {
                                ((ValidationFailedException) e.getCause()).printDescriptiveError(outputStream);
                            } else {
                                if (!Main.runningFromNewCli) {
                                    if (main.outputsLogMessages) {
                                        Scope.getCurrentScope().getUI().sendErrorMessage((String.format(coreBundle.getString("unexpected.error"), message)), e);
                                    } else {
                                        Scope.getCurrentScope().getUI().sendMessage((String.format(coreBundle.getString("unexpected.error"), message)));
                                        Scope.getCurrentScope().getUI().sendMessage(coreBundle.getString("for.more.information.use.loglevel.flag"));

                                        //send it to the LOG in case we're using logFile
                                        Scope.getCurrentScope().getLog(getClass()).severe((String.format(coreBundle.getString("unexpected.error"), message)), e);
                                    }
                                }
                            }
                        } catch (IllegalFormatException e1) {
                            if (Main.runningFromNewCli) {
                                throw e1;
                            }

                            e1.printStackTrace();
                        }
                        if (runningFromNewCli) {
                            throw e;
                        } else {
                            throw new LiquibaseException(String.format(coreBundle.getString("unexpected.error"), message), e);
                        }
                    }

                    if (isHubEnabled(main.command) &&
                            HubConfiguration.LIQUIBASE_HUB_API_KEY.getCurrentValue() != null &&
                            !Scope.getCurrentScope().getSingleton(HubServiceFactory.class).isOnline()) {
                        Scope.getCurrentScope().getUI().sendMessage("WARNING: The command " + main.command + " operations were not synced with your Liquibase Hub account because: " + StringUtil.lowerCaseFirst(Scope.getCurrentScope().getSingleton(HubServiceFactory.class).getOfflineReason()));
                    }

                    return Integer.valueOf(0);
                }
            });
    }

    private static boolean setupNeeded(Main main) throws CommandLineParsingException {
        if (main.command.toLowerCase().startsWith(COMMANDS.REGISTER_CHANGELOG.toLowerCase()) ||
                main.command.toLowerCase().startsWith(COMMANDS.DEACTIVATE_CHANGELOG.toLowerCase())) {
            return false;
        }
        if (!main.commandParams.contains("--help")) {
            return true;
        }
        return !main.command.toLowerCase().startsWith(COMMANDS.ROLLBACK_ONE_CHANGE_SET.toLowerCase()) &&
                !main.command.toLowerCase().startsWith(COMMANDS.ROLLBACK_ONE_UPDATE.toLowerCase()) &&
                (!main.command.toLowerCase().startsWith(COMMANDS.DIFF.toLowerCase()) || !main.isFormattedDiff());
    }

    protected static void setLogLevel(LogService logService, java.util.logging.Logger rootLogger, java.util.logging.Logger liquibaseLogger, Level level) {
        if (Main.runningFromNewCli) {
            //new CLI configures logging
            return;
        }

        if (level.intValue() < Level.INFO.intValue()) {
            //limit non-liquibase logging to INFO at a minimum to avoid too much logs
            rootLogger.setLevel(Level.INFO);
        } else {
            rootLogger.setLevel(level);
        }
        liquibaseLogger.setLevel(level);

        for (Handler handler : rootLogger.getHandlers()) {
            handler.setLevel(level);
        }
        //
        // Set the Liquibase Hub log level if logging is not OFF
        //
        if (level != Level.OFF) {
            DeprecatedConfigurationValueProvider.setData(HubConfiguration.LIQUIBASE_HUB_LOGLEVEL, level);
        }
    }

    private static Level parseLogLevel(String logLevelName, ConsoleUIService ui) {
        logLevelName = logLevelName.toUpperCase();
        Level logLevel;
        if (logLevelName.equals("DEBUG")) {
            logLevel = Level.FINE;
        } else if (logLevelName.equals("WARN")) {
            logLevel = Level.WARNING;
        } else if (logLevelName.equals("ERROR")) {
            logLevel = Level.SEVERE;
        } else {
            try {
                logLevel = Level.parse(logLevelName);
            } catch (IllegalArgumentException e) {
                ui.sendErrorMessage("Unknown log level " + logLevelName);
                logLevel = Level.OFF;
            }
        }
        return logLevel;
    }

    /**
     * Warns the user that some logging was suppressed because the --logLevel command line switch was not set high
     * enough
     *
     * @param outputLoggingEnabled if a warning should be printed
     * @return the warning message (if outputLoggingEnabled==true), an empty String otherwise
     */
    private static String generateLogLevelWarningMessage(boolean outputLoggingEnabled) {
        if (outputLoggingEnabled) {
            return "";
        } else {
            return "\n\n" + coreBundle.getString("for.more.information.use.loglevel.flag");
        }
    }

    /**
     * Splits a String of the form "key=value" into the respective parts.
     *
     * @param arg The String expression to split
     * @return An array of exactly 2 entries
     * @throws CommandLineParsingException if the string cannot be split into exactly 2 parts
     */
    // What the number 2 stands for is obvious from the context
    @SuppressWarnings("squid:S109")
    private static String[] splitArg(String arg) throws CommandLineParsingException {
        String[] splitArg = arg.split("=", 2);
        if (splitArg.length < 2) {
            throw new CommandLineParsingException(
                    String.format(coreBundle.getString("could.not.parse.expression"), arg)
            );
        }

        splitArg[0] = splitArg[0].replaceFirst("--", "");
        return splitArg;
    }

    /**
     * Returns true if the given command is Hub-enabled
     *
     * @param command the command to check
     * @return true if this command has Hub integration false if not
     */
    private static boolean isHubEnabled(String command) {
        return COMMANDS.CHANGELOG_SYNC_SQL.equalsIgnoreCase(command)
                || COMMANDS.UPDATE_COUNT.equalsIgnoreCase(command)
                || COMMANDS.UPDATE_TO_TAG.equalsIgnoreCase(command)
                || COMMANDS.UPDATE.equalsIgnoreCase(command)
                || COMMANDS.ROLLBACK.equalsIgnoreCase(command)
                || COMMANDS.ROLLBACK_TO_DATE.equalsIgnoreCase(command)
                || COMMANDS.ROLLBACK_COUNT.equalsIgnoreCase(command)
                || COMMANDS.ROLLBACK_ONE_CHANGE_SET.equalsIgnoreCase(command)
                || COMMANDS.ROLLBACK_ONE_UPDATE.equalsIgnoreCase(command)
                || COMMANDS.DROP_ALL.equalsIgnoreCase(command);
    }

    /**
     * Returns true if the given command requires stdout
     *
     * @param command the command to check
     * @return true if stdout needs for a command, false if not
     */
    private static boolean isStandardOutputRequired(String command) {
        return COMMANDS.SNAPSHOT.equalsIgnoreCase(command)
                || COMMANDS.SNAPSHOT_REFERENCE.equalsIgnoreCase(command)
                || COMMANDS.CHANGELOG_SYNC_SQL.equalsIgnoreCase(command)
                || COMMANDS.CHANGELOG_SYNC_TO_TAG_SQL.equalsIgnoreCase(command)
                || COMMANDS.MARK_NEXT_CHANGESET_RAN_SQL.equalsIgnoreCase(command)
                || COMMANDS.UPDATE_COUNT_SQL.equalsIgnoreCase(command)
                || COMMANDS.UPDATE_TO_TAG_SQL.equalsIgnoreCase(command)
                || COMMANDS.UPDATE_SQL.equalsIgnoreCase(command)
                || COMMANDS.ROLLBACK_SQL.equalsIgnoreCase(command)
                || COMMANDS.ROLLBACK_TO_DATE_SQL.equalsIgnoreCase(command)
                || COMMANDS.ROLLBACK_COUNT_SQL.equalsIgnoreCase(command)
                || COMMANDS.FUTURE_ROLLBACK_SQL.equalsIgnoreCase(command)
                || COMMANDS.FUTURE_ROLLBACK_COUNT_SQL.equalsIgnoreCase(command)
                || COMMANDS.FUTURE_ROLLBACK_FROM_TAG_SQL.equalsIgnoreCase(command);
    }

    /**
     * Returns true if the parameter --changeLogFile is requited for a given command
     *
     * @param command the command to test
     * @return true if a ChangeLog is required, false if not.
     */
    private static boolean isChangeLogRequired(String command) {
        return command.toLowerCase().startsWith(COMMANDS.UPDATE)
                || (command.toLowerCase().startsWith(COMMANDS.ROLLBACK) &&
                (!command.equalsIgnoreCase(COMMANDS.ROLLBACK_ONE_CHANGE_SET) &&
                        !command.equalsIgnoreCase(COMMANDS.ROLLBACK_ONE_UPDATE)))
                || COMMANDS.REGISTER_CHANGELOG.equalsIgnoreCase(command)
                || COMMANDS.DEACTIVATE_CHANGELOG.equalsIgnoreCase(command)
                || COMMANDS.CALCULATE_CHECKSUM.equalsIgnoreCase(command)
                || COMMANDS.STATUS.equalsIgnoreCase(command)
                || COMMANDS.VALIDATE.equalsIgnoreCase(command)
                || COMMANDS.CHANGELOG_SYNC.equalsIgnoreCase(command)
                || COMMANDS.CHANGELOG_SYNC_SQL.equalsIgnoreCase(command)
                || COMMANDS.CHANGELOG_SYNC_TO_TAG.equalsIgnoreCase(command)
                || COMMANDS.CHANGELOG_SYNC_TO_TAG_SQL.equalsIgnoreCase(command)
                || COMMANDS.GENERATE_CHANGELOG.equalsIgnoreCase(command)
                || COMMANDS.UNEXPECTED_CHANGESETS.equalsIgnoreCase(command)
                || COMMANDS.DIFF_CHANGELOG.equalsIgnoreCase(command)
                || COMMANDS.ROLLBACK_ONE_CHANGE_SET.equalsIgnoreCase(command)
                || COMMANDS.ROLLBACK_ONE_UPDATE.equalsIgnoreCase(command);
    }

    /**
     * Returns true if the given arg is a valid main command of Liquibase.
     *
     * @param arg the String to test
     * @return true if it is a valid main command, false if not
     */
    private static boolean isCommand(String arg) {
        return COMMANDS.MIGRATE.equals(arg)
                || COMMANDS.MIGRATE_SQL.equalsIgnoreCase(arg)
                || COMMANDS.UPDATE.equalsIgnoreCase(arg)
                || COMMANDS.UPDATE_SQL.equalsIgnoreCase(arg)
                || COMMANDS.UPDATE_COUNT.equalsIgnoreCase(arg)
                || COMMANDS.UPDATE_COUNT_SQL.equalsIgnoreCase(arg)
                || COMMANDS.UPDATE_TO_TAG.equalsIgnoreCase(arg)
                || COMMANDS.UPDATE_TO_TAG_SQL.equalsIgnoreCase(arg)
                || COMMANDS.ROLLBACK.equalsIgnoreCase(arg)
                || COMMANDS.ROLLBACK_TO_DATE.equalsIgnoreCase(arg)
                || COMMANDS.ROLLBACK_COUNT.equalsIgnoreCase(arg)
                || COMMANDS.ROLLBACK_SQL.equalsIgnoreCase(arg)
                || COMMANDS.ROLLBACK_TO_DATE_SQL.equalsIgnoreCase(arg)
                || COMMANDS.ROLLBACK_COUNT_SQL.equalsIgnoreCase(arg)
                || COMMANDS.REGISTER_CHANGELOG.equalsIgnoreCase(arg)
                || COMMANDS.DEACTIVATE_CHANGELOG.equalsIgnoreCase(arg)
                || COMMANDS.FUTURE_ROLLBACK_SQL.equalsIgnoreCase(arg)
                || COMMANDS.FUTURE_ROLLBACK_COUNT_SQL.equalsIgnoreCase(arg)
                || COMMANDS.FUTURE_ROLLBACK_FROM_TAG_SQL.equalsIgnoreCase(arg)
                || COMMANDS.UPDATE_TESTING_ROLLBACK.equalsIgnoreCase(arg)
                || COMMANDS.TAG.equalsIgnoreCase(arg)
                || COMMANDS.TAG_EXISTS.equalsIgnoreCase(arg)
                || COMMANDS.LIST_LOCKS.equalsIgnoreCase(arg)
                || COMMANDS.HISTORY.equalsIgnoreCase(arg)
                || COMMANDS.DROP_ALL.equalsIgnoreCase(arg)
                || COMMANDS.RELEASE_LOCKS.equalsIgnoreCase(arg)
                || COMMANDS.STATUS.equalsIgnoreCase(arg)
                || COMMANDS.UNEXPECTED_CHANGESETS.equalsIgnoreCase(arg)
                || COMMANDS.VALIDATE.equalsIgnoreCase(arg)
                || COMMANDS.HELP.equalsIgnoreCase(arg)
                || COMMANDS.DIFF.equalsIgnoreCase(arg)
                || COMMANDS.DIFF_CHANGELOG.equalsIgnoreCase(arg)
                || COMMANDS.GENERATE_CHANGELOG.equalsIgnoreCase(arg)
                || COMMANDS.SNAPSHOT.equalsIgnoreCase(arg)
                || COMMANDS.SNAPSHOT_REFERENCE.equalsIgnoreCase(arg)
                || COMMANDS.SYNC_HUB.equalsIgnoreCase(arg)
                || COMMANDS.EXECUTE_SQL.equalsIgnoreCase(arg)
                || COMMANDS.CALCULATE_CHECKSUM.equalsIgnoreCase(arg)
                || COMMANDS.CLEAR_CHECKSUMS.equalsIgnoreCase(arg)
                || COMMANDS.DB_DOC.equalsIgnoreCase(arg)
                || COMMANDS.CHANGELOG_SYNC.equalsIgnoreCase(arg)
                || COMMANDS.CHANGELOG_SYNC_SQL.equalsIgnoreCase(arg)
                || COMMANDS.CHANGELOG_SYNC_TO_TAG.equalsIgnoreCase(arg)
                || COMMANDS.CHANGELOG_SYNC_TO_TAG_SQL.equalsIgnoreCase(arg)
                || COMMANDS.MARK_NEXT_CHANGESET_RAN.equalsIgnoreCase(arg)
                || COMMANDS.MARK_NEXT_CHANGESET_RAN_SQL.equalsIgnoreCase(arg)
                || COMMANDS.ROLLBACK_ONE_CHANGE_SET.equalsIgnoreCase(arg)
                || COMMANDS.ROLLBACK_ONE_CHANGE_SET_SQL.equalsIgnoreCase(arg)
                || COMMANDS.ROLLBACK_ONE_UPDATE.equalsIgnoreCase(arg)
                || COMMANDS.ROLLBACK_ONE_UPDATE_SQL.equalsIgnoreCase(arg);
    }

    /**
     * Returns true if the given main command arg needs no special parameters.
     *
     * @param arg the main command to test
     * @return true if arg is a valid main command and needs no special parameters, false in all other cases
     */
    private static boolean isNoArgCommand(String arg) {
        return COMMANDS.MIGRATE.equals(arg)
                || COMMANDS.MIGRATE_SQL.equalsIgnoreCase(arg)
                || COMMANDS.UPDATE.equalsIgnoreCase(arg)
                || COMMANDS.UPDATE_SQL.equalsIgnoreCase(arg)
                || COMMANDS.UPDATE_TESTING_ROLLBACK.equalsIgnoreCase(arg)
                || COMMANDS.LIST_LOCKS.equalsIgnoreCase(arg)
                || COMMANDS.RELEASE_LOCKS.equalsIgnoreCase(arg)
                || COMMANDS.VALIDATE.equalsIgnoreCase(arg)
                || COMMANDS.HELP.equalsIgnoreCase(arg)
                || COMMANDS.CLEAR_CHECKSUMS.equalsIgnoreCase(arg)
                || COMMANDS.CHANGELOG_SYNC.equalsIgnoreCase(arg)
                || COMMANDS.CHANGELOG_SYNC_SQL.equalsIgnoreCase(arg);
    }

    private static void addWarFileClasspathEntries(File classPathFile, List<URL> urls) throws IOException {
        URL jarUrl = new URL("jar:" + classPathFile.toURI().toURL() + "!/WEB-INF/classes/");
        LOG.info("adding '" + jarUrl + "' to classpath");
        urls.add(jarUrl);

        try (
                JarFile warZip = new JarFile(classPathFile)
        ) {
            Enumeration<? extends JarEntry> entries = warZip.entries();
            while (entries.hasMoreElements()) {
                JarEntry entry = entries.nextElement();
                if (entry.getName().startsWith("WEB-INF/lib")
                        && entry.getName().toLowerCase().endsWith(".jar")) {
                    File jar = extract(warZip, entry);
                    URL newUrl = new URL("jar:" + jar.toURI().toURL() + "!/");
                    LOG.info("adding '" + newUrl + "' to classpath");
                    urls.add(newUrl);
                    jar.deleteOnExit();
                }
            }
        }
    }

    /**
     * Extract a single object from a JAR file into a temporary file.
     *
     * @param jar   the JAR file from which we will extract
     * @param entry the object inside the JAR file that to be extracted
     * @return a File object with the temporary file containing the extracted object
     * @throws IOException if an I/O problem occurs
     */
    private static File extract(JarFile jar, JarEntry entry) throws IOException {
        // expand to temp dir and add to list
        File tempFile = File.createTempFile("liquibase.tmp", null);
        // read from jar and write to the tempJar file
        try (
                BufferedInputStream inStream = new BufferedInputStream(jar.getInputStream(entry));
                BufferedOutputStream outStream = new BufferedOutputStream(Files.newOutputStream(tempFile.toPath()))
        ) {
            int status;
            while ((status = inStream.read()) != -1) {
                outStream.write(status);
            }
        }

        return tempFile;
    }

    /**
     * Search for both liquibase.properties (or whatever the name of the current
     * defaultsFile is) and the "local" variant liquibase.local.properties. The contents of the local
     * variant overwrite parameters with the same name in the regular properties file.
     *
     * @throws CommandLineParsingException if an error occurs during parsing
     */
    protected void parseDefaultPropertyFiles() throws CommandLineParsingException {
        LinkedHashSet<File> potentialPropertyFiles = new LinkedHashSet<>();

        potentialPropertyFiles.add(new File(defaultsFile));
        String localDefaultsPathName = defaultsFile.replaceFirst("(\\.[^\\.]+)$", ".local$1");
        potentialPropertyFiles.add(new File(localDefaultsPathName));

        final ConfiguredValue<String> currentConfiguredValue = LiquibaseCommandLineConfiguration.DEFAULTS_FILE.getCurrentConfiguredValue();
        if (currentConfiguredValue.found()) {
            potentialPropertyFiles.add(new File(currentConfiguredValue.getValue()));
        }

        for (File potentialPropertyFile : potentialPropertyFiles) {

            try {
                if (potentialPropertyFile.exists()) {
                    parseDefaultPropertyFileFromFile(potentialPropertyFile);
                } else {
                    parseDefaultPropertyFileFromResource(potentialPropertyFile);
                }
            } catch (IOException e) {
                throw new CommandLineParsingException(e);
            }
        }
    }

    /**
     * Open a property file that is embedded as a Java resource and parse it.
     *
     * @param potentialPropertyFile location and file name of the property file
     * @throws IOException                 if the file cannot be opened
     * @throws CommandLineParsingException if an error occurs during parsing
     */
    private void parseDefaultPropertyFileFromResource(File potentialPropertyFile) throws IOException,
            CommandLineParsingException {
        try (InputStream resourceAsStream = getClass().getClassLoader().getResourceAsStream
                (potentialPropertyFile.getPath())) {
            if (resourceAsStream != null) {
                parsePropertiesFile(resourceAsStream);
            }
        }
    }

    /**
     * Open a regular property file (not embedded in a resource - use {@link #parseDefaultPropertyFileFromResource}
     * for that) and parse it.
     *
     * @param potentialPropertyFile path and file name to the the property file
     * @throws IOException                 if the file cannot be opened
     * @throws CommandLineParsingException if an error occurs during parsing
     */
    private void parseDefaultPropertyFileFromFile(final File potentialPropertyFile) throws IOException,
            CommandLineParsingException {
        try (InputStream stream = Files.newInputStream(potentialPropertyFile.toPath())) {
            parsePropertiesFile(stream);
        }
    }

    /**
     * On windows machines, it splits args on '=' signs.  Put it back like it was.
     */
    protected String[] fixupArgs(String[] args) {
        List<String> fixedArgs = new ArrayList<>();

        for (int i = 0; i < args.length; i++) {
            String arg = args[i];
            if ((arg.startsWith("--") || arg.startsWith("-D")) && !arg.contains("=")) {
                String nextArg = null;
                if ((i + 1) < args.length) {
                    nextArg = args[i + 1];
                }
                if ((nextArg != null) && !nextArg.startsWith("--") && !isCommand(nextArg)) {
                    arg = arg + "=" + nextArg;
                    i++;
                }
            }

            // Sometimes, commas are still escaped as \, at this point, fix it:
            arg = arg.replace("\\,", ",");
            fixedArgs.add(arg);
        }

        return fixedArgs.toArray(new String[0]);
    }

    /**
     * After parsing, checks if the given combination of main command and can be executed.
     *
     * @return an empty List if successful, or a list of error messages
     */
    protected List<String> checkSetup() {
        List<String> messages = new ArrayList<>();
        if (command == null) {
            messages.add(coreBundle.getString("command.not.passed"));
        } else if (!isCommand(command)) {
            messages.add(String.format(coreBundle.getString("command.unknown"), command));
        } else {
            if (StringUtil.trimToNull(url) == null && StringUtil.trimToNull(referenceUrl) == null) {
                messages.add(String.format(coreBundle.getString("option.required"), "--" + OPTIONS.URL));
            }

            if (isChangeLogRequired(command) && (StringUtil.trimToNull(changeLogFile) == null)) {
                messages.add(String.format(coreBundle.getString("option.required"), "--" + OPTIONS.CHANGELOG_FILE));
            }

            if (isNoArgCommand(command) && !commandParams.isEmpty()) {
                messages.add(coreBundle.getString(ERRORMSG_UNEXPECTED_PARAMETERS) + commandParams);
            } else {
                validateCommandParameters(messages);
            }
        }
        return messages;
    }

    /**
     * Checks for unexpected (unknown) command line parameters and, if any problems are found,
     * returns the list of issues in String form.
     *
     * @param messages an array of Strings to which messages for issues found will be added
     */
    private void checkForUnexpectedCommandParameter(List<String> messages) {
        if (COMMANDS.UPDATE_COUNT.equalsIgnoreCase(command)
                || COMMANDS.UPDATE_COUNT_SQL.equalsIgnoreCase(command)
                || COMMANDS.UPDATE_TO_TAG.equalsIgnoreCase(command)
                || COMMANDS.UPDATE_TO_TAG_SQL.equalsIgnoreCase(command)
                || COMMANDS.CALCULATE_CHECKSUM.equalsIgnoreCase(command)
                || COMMANDS.DB_DOC.equalsIgnoreCase(command)
                || COMMANDS.TAG.equalsIgnoreCase(command)
                || COMMANDS.TAG_EXISTS.equalsIgnoreCase(command)
                || COMMANDS.CHANGELOG_SYNC_TO_TAG.equalsIgnoreCase(command)
                || COMMANDS.CHANGELOG_SYNC_TO_TAG_SQL.equalsIgnoreCase(command)) {

            if ((!commandParams.isEmpty()) && commandParams.iterator().next().startsWith("-")) {
                messages.add(coreBundle.getString(ERRORMSG_UNEXPECTED_PARAMETERS) + commandParams);
            }
        } else if (COMMANDS.STATUS.equalsIgnoreCase(command)
                || COMMANDS.UNEXPECTED_CHANGESETS.equalsIgnoreCase(command)) {
            if ((!commandParams.isEmpty())
                    && !commandParams.iterator().next().equalsIgnoreCase("--" + OPTIONS.VERBOSE)) {
                messages.add(coreBundle.getString(ERRORMSG_UNEXPECTED_PARAMETERS) + commandParams);
            }
        } else if (COMMANDS.DIFF.equalsIgnoreCase(command)
                || COMMANDS.DIFF_CHANGELOG.equalsIgnoreCase(command)) {
            if ((!commandParams.isEmpty())) {
                for (String cmdParm : commandParams) {
                    String caseInsensitiveCommandParam = cmdParm.toLowerCase();
                    if (!caseInsensitiveCommandParam.startsWith("--" + OPTIONS.REFERENCE_USERNAME.toLowerCase())
                            && !caseInsensitiveCommandParam.startsWith("--" + OPTIONS.REFERENCE_PASSWORD.toLowerCase())
                            && !caseInsensitiveCommandParam.startsWith("--" + OPTIONS.REFERENCE_DRIVER.toLowerCase())
                            && !caseInsensitiveCommandParam.startsWith("--" + OPTIONS.REFERENCE_DEFAULT_CATALOG_NAME.toLowerCase())
                            && !caseInsensitiveCommandParam.startsWith("--" + OPTIONS.REFERENCE_DEFAULT_SCHEMA_NAME.toLowerCase())
                            && !caseInsensitiveCommandParam.startsWith("--" + OPTIONS.INCLUDE_SCHEMA.toLowerCase())
                            && !caseInsensitiveCommandParam.startsWith("--" + OPTIONS.INCLUDE_CATALOG.toLowerCase())
                            && !caseInsensitiveCommandParam.startsWith("--" + OPTIONS.INCLUDE_TABLESPACE.toLowerCase())
                            && !caseInsensitiveCommandParam.startsWith("--" + OPTIONS.SCHEMAS.toLowerCase())
                            && !caseInsensitiveCommandParam.startsWith("--" + OPTIONS.OUTPUT_SCHEMAS_AS.toLowerCase())
                            && !caseInsensitiveCommandParam.startsWith("--" + OPTIONS.REFERENCE_SCHEMAS.toLowerCase())
                            && !caseInsensitiveCommandParam.startsWith("--" + OPTIONS.REFERENCE_URL.toLowerCase())
                            && !caseInsensitiveCommandParam.startsWith("--" + OPTIONS.EXCLUDE_OBJECTS.toLowerCase())
                            && !caseInsensitiveCommandParam.startsWith("--" + OPTIONS.INCLUDE_OBJECTS.toLowerCase())
                            && !caseInsensitiveCommandParam.startsWith("--" + OPTIONS.DIFF_TYPES.toLowerCase())
                            && !caseInsensitiveCommandParam.startsWith("--" + OPTIONS.FORMAT.toLowerCase())
                            && !caseInsensitiveCommandParam.startsWith("--" + OPTIONS.HELP.toLowerCase())
                            && !caseInsensitiveCommandParam.startsWith("--" + OPTIONS.SNAPSHOT_FORMAT.toLowerCase())) {
                        messages.add(String.format(coreBundle.getString("unexpected.command.parameter"), cmdParm));
                    }
                    if (COMMANDS.DIFF_CHANGELOG.equalsIgnoreCase(command) && cmdParm.toLowerCase().startsWith("--" + OPTIONS.FORMAT.toLowerCase())) {
                        messages.add(String.format(coreBundle.getString("unexpected.command.parameter"), cmdParm));
                    }
                }
            }
        } else if ((COMMANDS.SNAPSHOT.equalsIgnoreCase(command)
                || COMMANDS.GENERATE_CHANGELOG.equalsIgnoreCase(command))
                && (!commandParams.isEmpty())) {
            for (String cmdParm : commandParams) {
                String caseInsensitiveCommandParam = cmdParm.toLowerCase();
                if (!caseInsensitiveCommandParam.startsWith("--" + OPTIONS.INCLUDE_SCHEMA.toLowerCase())
                        && !caseInsensitiveCommandParam.startsWith("--" + OPTIONS.INCLUDE_CATALOG.toLowerCase())
                        && !caseInsensitiveCommandParam.startsWith("--" + OPTIONS.INCLUDE_TABLESPACE.toLowerCase())
                        && !caseInsensitiveCommandParam.startsWith("--" + OPTIONS.SCHEMAS.toLowerCase())
                        && !caseInsensitiveCommandParam.startsWith("--" + OPTIONS.SNAPSHOT_FORMAT.toLowerCase())
                        && !caseInsensitiveCommandParam.startsWith("--" + OPTIONS.DATA_OUTPUT_DIRECTORY.toLowerCase())
                        && !caseInsensitiveCommandParam.startsWith("--" + OPTIONS.OUTPUT_SCHEMAS_AS.toLowerCase())) {
                    messages.add(String.format(coreBundle.getString("unexpected.command.parameter"), cmdParm));
                }
            }
        } else if (COMMANDS.ROLLBACK_ONE_CHANGE_SET.equalsIgnoreCase(command)) {
            for (String cmdParm : commandParams) {
                String caseInsensitiveCommandParam = cmdParm.toLowerCase();
                if (!caseInsensitiveCommandParam.startsWith("--" + OPTIONS.CHANGE_SET_ID.toLowerCase())
                        && !caseInsensitiveCommandParam.startsWith("--" + OPTIONS.HELP.toLowerCase())
                        && !caseInsensitiveCommandParam.startsWith("--" + OPTIONS.FORCE.toLowerCase())
                        && !caseInsensitiveCommandParam.startsWith("--" + OPTIONS.CHANGE_SET_PATH.toLowerCase())
                        && !caseInsensitiveCommandParam.startsWith("--" + OPTIONS.CHANGE_SET_AUTHOR.toLowerCase())
                        && !caseInsensitiveCommandParam.startsWith("--" + OPTIONS.ROLLBACK_SCRIPT.toLowerCase())) {
                    messages.add(String.format(coreBundle.getString("unexpected.command.parameter"), cmdParm));
                }
            }
        } else if (COMMANDS.ROLLBACK_ONE_CHANGE_SET_SQL.equalsIgnoreCase(command)) {
            for (String cmdParm : commandParams) {
                String caseInsensitiveCommandParam = cmdParm.toLowerCase();
                if (!caseInsensitiveCommandParam.startsWith("--" + OPTIONS.CHANGE_SET_ID.toLowerCase())
                        && !caseInsensitiveCommandParam.startsWith("--" + OPTIONS.HELP.toLowerCase())
                        && !caseInsensitiveCommandParam.startsWith("--" + OPTIONS.FORCE.toLowerCase())
                        && !caseInsensitiveCommandParam.startsWith("--" + OPTIONS.CHANGE_SET_PATH.toLowerCase())
                        && !caseInsensitiveCommandParam.startsWith("--" + OPTIONS.CHANGE_SET_AUTHOR.toLowerCase())
                        && !caseInsensitiveCommandParam.startsWith("--" + OPTIONS.ROLLBACK_SCRIPT.toLowerCase())) {
                    messages.add(String.format(coreBundle.getString("unexpected.command.parameter"), cmdParm));
                }
            }
        } else if (COMMANDS.ROLLBACK_ONE_UPDATE.equalsIgnoreCase(command)) {
            for (String cmdParm : commandParams) {
                String caseInsensitiveCommandParam = cmdParm.toLowerCase();
                if (!caseInsensitiveCommandParam.startsWith("--" + OPTIONS.DEPLOYMENT_ID.toLowerCase())
                        && !caseInsensitiveCommandParam.startsWith("--" + OPTIONS.HELP.toLowerCase())
                        && !caseInsensitiveCommandParam.startsWith("--" + OPTIONS.FORCE.toLowerCase())) {
                    messages.add(String.format(coreBundle.getString("unexpected.command.parameter"), cmdParm));
                }
            }
        } else if (COMMANDS.ROLLBACK_ONE_UPDATE_SQL.equalsIgnoreCase(command)) {
            for (String cmdParm : commandParams) {
                String caseInsensitiveCommandParam = cmdParm.toLowerCase();

                if (!caseInsensitiveCommandParam.startsWith("--" + OPTIONS.DEPLOYMENT_ID.toLowerCase())
                        && !caseInsensitiveCommandParam.startsWith("--" + OPTIONS.HELP.toLowerCase())
                        && !caseInsensitiveCommandParam.startsWith("--" + OPTIONS.FORCE.toLowerCase())) {
                    messages.add(String.format(coreBundle.getString("unexpected.command.parameter"), cmdParm));
                }
            }
        }
    }

    /**
     * Checks the command line for correctness and reports on unexpected, missing and/or malformed parameters.
     *
     * @param messages an array of Strings to which messages for issues found will be added
     */
    private void validateCommandParameters(final List<String> messages) {
        checkForUnexpectedCommandParameter(messages);
        checkForMissingCommandParameters(messages);
        checkForMalformedCommandParameters(messages);
    }

    /**
     * Checks for missing command line parameters and, if any problems are found,
     * returns the list of issues in String form.
     *
     * @param messages an array of Strings to which messages for issues found will be added
     */
    private void checkForMissingCommandParameters(final List<String> messages) {
        if ((commandParams.isEmpty() || commandParams.iterator().next().startsWith("-"))
                && (COMMANDS.CALCULATE_CHECKSUM.equalsIgnoreCase(command))) {
            messages.add(coreBundle.getString("changeset.identifier.missing"));
        }
    }

    /**
     * Checks for incorrectly written command line parameters and, if any problems are found,
     * returns the list of issues in String form.
     *
     * @param messages an array of Strings to which messages for issues found will be added
     */
    private void checkForMalformedCommandParameters(final List<String> messages) {
        if (commandParams.isEmpty()) {
            return;
        }

        final int CHANGESET_MINIMUM_IDENTIFIER_PARTS = 3;

        if (COMMANDS.CALCULATE_CHECKSUM.equalsIgnoreCase(command)) {
            for (final String param : commandParams) {
                if ((param != null) && !param.startsWith("-")) {
                    final String[] parts = param.split("::");
                    if (parts.length < CHANGESET_MINIMUM_IDENTIFIER_PARTS) {
                        messages.add(coreBundle.getString("changeset.identifier.must.have.form.filepath.id.author"));
                        break;
                    }
                }
            }
        } else if (COMMANDS.DIFF_CHANGELOG.equalsIgnoreCase(command) && (diffTypes != null) && diffTypes.toLowerCase
                ().contains("data")) {
            messages.add(String.format(coreBundle.getString("including.data.diffchangelog.has.no.effect"),
                    OPTIONS.DIFF_TYPES, COMMANDS.GENERATE_CHANGELOG
            ));
        }
    }

    /**
     * Reads various execution parameters from an InputStream and sets our internal state according to the values
     * found.
     *
     * @param propertiesInputStream an InputStream from a Java properties file
     * @throws IOException                 if there is a problem reading the InputStream
     * @throws CommandLineParsingException if an invalid property is encountered
     */
    protected void parsePropertiesFile(InputStream propertiesInputStream) throws IOException,
            CommandLineParsingException {
        final IntegrationDetails integrationDetails = Scope.getCurrentScope().get("integrationDetails", IntegrationDetails.class);

        Properties props = new Properties();
        props.load(propertiesInputStream);

        if (Main.runningFromNewCli) {
            parsePropertiesFileForNewCli(props);
            return;
        }

        boolean strict = GlobalConfiguration.STRICT.getCurrentValue();

        //
        // Load property values into
        //   changeLogParameters
        //   ConfigurationContainer
        //   local member variable
        //
        for (Map.Entry entry : props.entrySet()) {
            String entryValue = null;
            if (entry.getValue() != null) {
                entryValue = String.valueOf(entry.getValue());
            }
            if (integrationDetails != null) {
                integrationDetails.setParameter("defaultsFile__" + entry.getKey(), entryValue);
            }

            try {
                if ("promptOnNonLocalDatabase".equals(entry.getKey())) {
                    continue;
                }
                if (((String) entry.getKey()).startsWith("parameter.")) {
                    changeLogParameters.put(((String) entry.getKey()).replaceFirst("^parameter.", ""), entry.getValue());
                } else if (((String) entry.getKey()).contains(".")) {
                    if (Scope.getCurrentScope().getSingleton(LiquibaseConfiguration.class).getRegisteredDefinition((String) entry.getKey()) == null) {
                        if (strict) {
                            throw new CommandLineParsingException(
                                    String.format(coreBundle.getString("parameter.unknown"), entry.getKey())
                            );
                        } else {
                            Scope.getCurrentScope().getLog(getClass()).warning(
                                    String.format(coreBundle.getString("parameter.ignored"), entry.getKey())
                            );
                        }
                    }
                    if (System.getProperty((String) entry.getKey()) == null) {
                        DeprecatedConfigurationValueProvider.setData((String) entry.getKey(), entry.getValue());
                    }
                } else {
                    Field field = getDeclaredField((String) entry.getKey());
                    Object currentValue = field.get(this);

                    if (currentValue == null) {
                        String value = entry.getValue().toString().trim();
                        if (field.getType().equals(Boolean.class)) {
                            field.set(this, Boolean.valueOf(value));
                        } else {
                            field.set(this, value);
                        }
                    }
                }
            } catch (NoSuchFieldException ignored) {
                if (strict) {
                    throw new CommandLineParsingException(
                            String.format(coreBundle.getString("parameter.unknown"), entry.getKey())
                    );
                } else {
                    Scope.getCurrentScope().getLog(getClass()).warning(
                            String.format(coreBundle.getString("parameter.ignored"), entry.getKey())
                    );
                }
            } catch (IllegalAccessException e) {
                throw new UnexpectedLiquibaseException(
                        String.format(coreBundle.getString("parameter.unknown"), entry.getKey())
                );
            }
        }
    }

    /**
     * Most of the properties file is handled by the new CLI. But, for now we have to handle changelog parameter values still
     */
    private void parsePropertiesFileForNewCli(Properties props) {
        for (Map.Entry entry : props.entrySet()) {
            if (((String) entry.getKey()).startsWith("parameter.")) {
                changeLogParameters.put(((String) entry.getKey()).replaceFirst("^parameter.", ""), entry.getValue());
            }
        }
    }

    /**
     * If any errors have been found, print the list of errors first, then print the command line help text.
     *
     * @param errorMessages List of error messages
     * @param stream        the output stream to write the text to
     */
    protected void printHelp(List<String> errorMessages, PrintStream stream) {
        stream.println(coreBundle.getString("errors"));
        for (String message : errorMessages) {
            stream.println("  " + message);
        }
        stream.println();
    }

    /**
     * Print instructions on how to use this program from the command line.
     *
     * @param stream the output stream to write the help text to
     */
    protected void printHelp(PrintStream stream) {
        this.logLevel = Level.WARNING.toString();

        String helpText = "Help not available when running liquibase.integration.commandline.Main directly. Use liquibase.integration.commandline.LiquibaseCommandLine";
        stream.println(helpText);
    }

    /**
     * Check the string for known characters which cannot be handled
     *
     * @param arg Input parameter to check
     * @return int             A CodePointCheck object, or null to indicate all good
     */
    protected static CodePointCheck checkArg(String arg) {
        char[] chars = arg.toCharArray();
        for (int i = 0; i < chars.length; i++) {
            for (int j = 0; j < suspiciousCodePoints.length; j++) {
                if (suspiciousCodePoints[j] == chars[i]) {
                    CodePointCheck codePointCheck = new CodePointCheck();
                    codePointCheck.position = i;
                    codePointCheck.ch = chars[i];
                    return codePointCheck;
                }
            }
        }
        return null;
    }

    /**
     * Parses the command line options. If an invalid argument is given, a CommandLineParsingException is thrown.
     *
     * @param paramArgs the arguments to parse
     * @throws CommandLineParsingException thrown if an invalid argument is passed
     */
    protected void parseOptions(String[] paramArgs) throws CommandLineParsingException {
        String[] args = fixupArgs(paramArgs);

        boolean seenCommand = false;
        for (String arg : args) {

            if (isCommand(arg)) {
                this.command = arg;
                if (this.command.equalsIgnoreCase(COMMANDS.MIGRATE)) {
                    this.command = COMMANDS.UPDATE;
                } else if (this.command.equalsIgnoreCase(COMMANDS.MIGRATE_SQL)) {
                    this.command = COMMANDS.UPDATE_SQL;
                }
                seenCommand = true;
            } else if (seenCommand) {
                // ChangeLog parameter:
                if (arg.startsWith("-D")) {
                    String[] splitArg = splitArg(arg);

                    String attributeName = splitArg[0].replaceFirst("^-D", "");
                    String value = splitArg[1];

                    changeLogParameters.put(attributeName, value);
                } else {
                    commandParams.add(arg);
                    if (arg.startsWith("--")) {
                        parseOptionArgument(arg, true);
                    }
                }
            } else if (arg.startsWith("--")) {
                parseOptionArgument(arg, false);
            } else {
                throw new CommandLineParsingException(
                        String.format(coreBundle.getString("unexpected.value"), arg));
            }
        }

        // Now apply default values from the default property files. We waited with this until this point
        // since command line parameters might have changed the location where we will look for them.
        parseDefaultPropertyFiles();

        //
        // Check the licensing keys to see if they are being set from properties
        //
        if (liquibaseProLicenseKey == null) {
            liquibaseProLicenseKey = (String) Scope.getCurrentScope().getSingleton(LiquibaseConfiguration.class).getCurrentConfiguredValue(null, null, "liquibase.licenseKey").getValue();
        }
        if (liquibaseHubApiKey == null) {
            liquibaseHubApiKey = HubConfiguration.LIQUIBASE_HUB_API_KEY.getCurrentValue();
        }

        //
        // Property provider class
        //
        if (propertyProviderClass == null) {
            Class clazz = LiquibaseCommandLineConfiguration.PROPERTY_PROVIDER_CLASS.getCurrentValue();
            if (clazz != null) {
                propertyProviderClass = clazz.getName();
            }
        }

        //
        // Database class
        //
        if (databaseClass == null) {
            Class clazz = LiquibaseCommandLineConfiguration.DATABASE_CLASS.getCurrentValue();
            if (clazz != null) {
                databaseClass = clazz.getName();
            }
        }
    }

    /**
     * Parses an option ("--someOption") from the command line
     *
     * @param arg the option to parse (including the "--")
     * @throws CommandLineParsingException if a problem occurs
     */
    private void parseOptionArgument(String arg, boolean okIfNotAField) throws CommandLineParsingException {
        final String PROMPT_FOR_VALUE = "PROMPT";

        if (arg.toLowerCase().startsWith("--" + OPTIONS.VERBOSE) ||
                arg.toLowerCase().startsWith("--" + OPTIONS.HELP)) {
            return;
        }

        if (arg.toLowerCase().equals("--" + OPTIONS.FORCE) || arg.toLowerCase().equals("--" + OPTIONS.HELP)) {
            arg = arg + "=true";
        }

        String[] splitArg = splitArg(arg);

        String attributeName = splitArg[0];
        String value = splitArg[1];

        if (PROMPT_FOR_VALUE.equalsIgnoreCase(StringUtil.trimToEmpty(value))) {
            Console c = System.console();
            if (c == null) {
                throw new CommandLineParsingException(
                        String.format(MessageFormat.format(coreBundle.getString(
                                "cannot.prompt.for.the.value.no.console"), attributeName))
                );
            }
            //Prompt for value
            if (attributeName.toLowerCase().contains("password")) {
                value = new String(c.readPassword(attributeName + ": "));
            } else {
                value = c.readLine(attributeName + ": ");
            }
        }

        try {
            Field field = getDeclaredField(attributeName); //getClass().getDeclaredField(attributeName);
            if (field.getType().equals(Boolean.class)) {
                field.set(this, Boolean.valueOf(value));
            } else {
                field.set(this, value);
            }
        } catch (IllegalAccessException | NoSuchFieldException e) {
            if (!okIfNotAField) {
                throw new CommandLineParsingException(
                        String.format(coreBundle.getString("option.unknown"), attributeName)
                );
            }
        }
    }

    private Field getDeclaredField(String attributeName) throws NoSuchFieldException {
        Field[] fields = getClass().getDeclaredFields();
        for (Field field : fields) {
            if (field.getName().equalsIgnoreCase(attributeName)) {
                return field;
            }
        }
        throw new NoSuchFieldException();
    }

    @SuppressWarnings("HardCodedStringLiteral")
    /**
     * Set (hopefully) sensible defaults for command line parameters
     */
    protected void applyDefaults() {
        if (this.promptForNonLocalDatabase == null) {
            this.promptForNonLocalDatabase = Boolean.FALSE;
        }
        if (this.logLevel == null) {
            this.logLevel = "off";
        }
        if (this.includeSystemClasspath == null) {
            this.includeSystemClasspath = Boolean.TRUE;
        }
        if (this.outputDefaultCatalog == null) {
            this.outputDefaultCatalog = "true";
        }
        if (this.outputDefaultSchema == null) {
            this.outputDefaultSchema = "true";
        }
        if (this.defaultsFile == null) {
            this.defaultsFile = "liquibase.properties";
        }
        if (this.includeSchema == null) {
            this.includeSchema = Boolean.FALSE;
        }
        if (this.includeCatalog == null) {
            this.includeCatalog = Boolean.FALSE;
        }
        if (this.includeTablespace == null) {
            this.includeTablespace = Boolean.FALSE;
        }

    }

    protected ClassLoader configureClassLoader() throws CommandLineParsingException {
        final List<URL> urls = new ArrayList<>();
        if (this.classpath != null) {
            String[] classpathSoFar;
            if (isWindows()) {
                classpathSoFar = this.classpath.split(";");
            } else {
                classpathSoFar = this.classpath.split(":");
            }

            for (String classpathEntry : classpathSoFar) {
                File classPathFile = new File(classpathEntry);
                if (!classPathFile.exists()) {
                    throw new CommandLineParsingException(
                            String.format(coreBundle.getString("does.not.exist"), classPathFile.getAbsolutePath()));
                }

                if (classpathEntry.endsWith(FILE_SUFFIXES.WAR_FILE_SUFFIX)) {
                    try {
                        addWarFileClasspathEntries(classPathFile, urls);
                    } catch (IOException e) {
                        throw new CommandLineParsingException(e);
                    }
                } else if (classpathEntry.endsWith(FILE_SUFFIXES.FILE_SUFFIX_EAR)) {
                    try (JarFile earZip = new JarFile(classPathFile)) {
                        Enumeration<? extends JarEntry> entries = earZip.entries();
                        while (entries.hasMoreElements()) {
                            JarEntry entry = entries.nextElement();
                            if (entry.getName().toLowerCase().endsWith(".jar")) {
                                File jar = extract(earZip, entry);
                                URL newUrl = new URL("jar:" + jar.toURI().toURL() + "!/");
                                urls.add(newUrl);
                                LOG.fine(String.format(coreBundle.getString("adding.to.classpath"), newUrl));
                                jar.deleteOnExit();
                            } else if (entry.getName().toLowerCase().endsWith("war")) {
                                File warFile = extract(earZip, entry);
                                addWarFileClasspathEntries(warFile, urls);
                            }
                        }
                    } catch (IOException e) {
                        throw new CommandLineParsingException(e);
                    }

                } else {
                    URL newUrl = null;
                    try {
                        newUrl = new File(classpathEntry).toURI().toURL();
                    } catch (MalformedURLException e) {
                        throw new CommandLineParsingException(e);
                    }
                    LOG.fine(String.format(coreBundle.getString("adding.to.classpath"), newUrl));
                    urls.add(newUrl);
                }
            }
        }
        if (includeSystemClasspath) {
            classLoader = AccessController.doPrivileged((PrivilegedAction<URLClassLoader>) () -> new URLClassLoader(urls.toArray(new URL[0]), Thread.currentThread()
                    .getContextClassLoader()));

        } else {
            classLoader = AccessController.doPrivileged((PrivilegedAction<URLClassLoader>) () -> new URLClassLoader(urls.toArray(new URL[0]), null));
        }

        Thread.currentThread().setContextClassLoader(classLoader);

        return classLoader;
    }


    /**
     * Do the actual database migration, i.e. apply the ChangeSets.
     *
     * @throws Exception
     */
    @SuppressWarnings("java:S2095")
    protected void doMigration() throws Exception {
        Scope.getCurrentScope().addMdcValue(MdcKey.LIQUIBASE_COMMAND_NAME, command);
        if (COMMANDS.HELP.equalsIgnoreCase(command)) {
            printHelp(System.err);
            return;
        }

        //
        // Log setting for Hub properties
        //
        if (StringUtil.isNotEmpty(HubConfiguration.LIQUIBASE_HUB_API_KEY.getCurrentValue())) {
            LOG.fine("Liquibase Hub API Key:  " + HubConfiguration.LIQUIBASE_HUB_API_KEY.getCurrentValueObfuscated());
        }
        if (StringUtil.isNotEmpty(HubConfiguration.LIQUIBASE_HUB_URL.getCurrentValue())) {
            LOG.fine("Liquibase Hub URL:      " + HubConfiguration.LIQUIBASE_HUB_URL.getCurrentValue());
        }
        LOG.fine("Liquibase Hub Mode:     " + HubConfiguration.LIQUIBASE_HUB_MODE.getCurrentValue());

        final ResourceAccessor fileOpener = this.getFileOpenerResourceAccessor();

        if (COMMANDS.DIFF.equalsIgnoreCase(command) || COMMANDS.DIFF_CHANGELOG.equalsIgnoreCase(command)
            || COMMANDS.GENERATE_CHANGELOG.equalsIgnoreCase(command) || COMMANDS.UPDATE.equalsIgnoreCase(command)) {
            this.runUsingCommandFramework();
            return;
        }

        Database database = null;
        if (dbConnectionNeeded(command) && this.url != null) {
            database = CommandLineUtils.createDatabaseObject(fileOpener, this.url,
                    this.username, this.password, this.driver, this.defaultCatalogName, this.defaultSchemaName,
                    Boolean.parseBoolean(outputDefaultCatalog), Boolean.parseBoolean(outputDefaultSchema),
                    this.databaseClass, this.driverPropertiesFile, this.propertyProviderClass,
                    this.liquibaseCatalogName, this.liquibaseSchemaName, this.databaseChangeLogTableName,
                    this.databaseChangeLogLockTableName);
            if (this.databaseChangeLogTablespaceName != null) {
                database.setLiquibaseTablespaceName(this.databaseChangeLogTablespaceName);
            } else {
                database.setLiquibaseTablespaceName(GlobalConfiguration.LIQUIBASE_TABLESPACE_NAME.getCurrentConfiguredValue().getValue());
            }
        }

        if (GlobalConfiguration.SHOULD_SNAPSHOT_DATA.getCurrentValue().equals(false) && dataOutputDirectory != null) {
            // If we are not otherwise going to snapshot data, still snapshot data if dataOutputDirectory is set
            DeprecatedConfigurationValueProvider.setData(GlobalConfiguration.SHOULD_SNAPSHOT_DATA, true);
        }

        try {
            if (COMMANDS.SNAPSHOT.equalsIgnoreCase(command)) {
                CommandScope snapshotCommand = new CommandScope("internalSnapshot");
                snapshotCommand
                        .addArgumentValue(InternalSnapshotCommandStep.DATABASE_ARG, database)
                        .addArgumentValue(InternalSnapshotCommandStep.SCHEMAS_ARG, InternalSnapshotCommandStep.parseSchemas(database, getSchemaParams(database)))
                        .addArgumentValue(InternalSnapshotCommandStep.SERIALIZER_FORMAT_ARG, getCommandParam(OPTIONS.SNAPSHOT_FORMAT, null));

                //
                // If we find a ResultsBuilder in the current scope then
                // we will add the snapshot object to it
                // otherwise, we will print the output
                //
                Writer outputWriter = getOutputWriter();
                CommandResults commandResults = snapshotCommand.execute();
                String result = InternalSnapshotCommandStep.printSnapshot(snapshotCommand, commandResults);
                outputWriter.write(result);
                outputWriter.flush();
                return;
            } else if (COMMANDS.EXECUTE_SQL.equalsIgnoreCase(command)) {
                CommandScope executeSqlCommand = new CommandScope("internalExecuteSql")
                        .addArgumentValue(InternalExecuteSqlCommandStep.DATABASE_ARG, database)
                        .addArgumentValue(InternalExecuteSqlCommandStep.SQL_ARG, getCommandParam("sql", null))
                        .addArgumentValue(InternalExecuteSqlCommandStep.SQLFILE_ARG, getCommandParam("sqlFile", null))
                        .addArgumentValue(InternalExecuteSqlCommandStep.DELIMITER_ARG, getCommandParam("delimiter", ";"));
                CommandResults results = executeSqlCommand.execute();
                Writer outputWriter = getOutputWriter();
                String output = (String) results.getResult("output");
                outputWriter.write(output);
                outputWriter.flush();
                return;
            } else if (COMMANDS.SNAPSHOT_REFERENCE.equalsIgnoreCase(command)) {
                CommandScope snapshotCommand = new CommandScope("internalSnapshot");
                Database referenceDatabase = createReferenceDatabaseFromCommandParams(commandParams, fileOpener);
                snapshotCommand
                        .addArgumentValue(InternalSnapshotCommandStep.DATABASE_ARG, referenceDatabase)
                        .addArgumentValue(InternalSnapshotCommandStep.SCHEMAS_ARG, InternalSnapshotCommandStep.parseSchemas(referenceDatabase, getSchemaParams(referenceDatabase)))
                        .addArgumentValue(InternalSnapshotCommandStep.SERIALIZER_FORMAT_ARG, getCommandParam(OPTIONS.SNAPSHOT_FORMAT, null));

                Writer outputWriter = getOutputWriter();
                outputWriter.write(InternalSnapshotCommandStep.printSnapshot(snapshotCommand, snapshotCommand.execute()));
                outputWriter.flush();

                return;
            }

            Liquibase liquibase = new Liquibase(changeLogFile, fileOpener, database);
            if (Main.newCliChangelogParameters != null) {
                for (Map.Entry<String, String> param : Main.newCliChangelogParameters.entrySet()) {
                    liquibase.setChangeLogParameter(param.getKey(), param.getValue());
                }
            }
            try {
                if (hubConnectionId != null) {
                    try {
                        liquibase.setHubConnectionId(UUID.fromString(hubConnectionId));
                    } catch (IllegalArgumentException e) {
                        throw new LiquibaseException("The command '" + command + "' failed because parameter 'hubConnectionId' has invalid value '" + hubConnectionId + "' Learn more at https://hub.liquibase.com");
                    }
                }
            } catch (IllegalArgumentException e) {
                throw new LiquibaseException("Unexpected hubConnectionId format: " + hubConnectionId, e);
            }
            ChangeExecListener listener = ChangeExecListenerUtils.getChangeExecListener(
                    liquibase.getDatabase(), liquibase.getResourceAccessor(),
                    changeExecListenerClass, changeExecListenerPropertiesFile);
            DefaultChangeExecListener defaultChangeExecListener = liquibase.getDefaultChangeExecListener();
            defaultChangeExecListener.addListener(listener);
            liquibase.setChangeExecListener(defaultChangeExecListener);
            if (database != null) {
                database.setCurrentDateTimeFunction(currentDateTimeFunction);
            }
            for (Map.Entry<String, Object> entry : changeLogParameters.entrySet()) {
                liquibase.setChangeLogParameter(entry.getKey(), entry.getValue());
            }

            if (COMMANDS.LIST_LOCKS.equalsIgnoreCase(command)) {
                liquibase.reportLocks(System.err);
                return;
            } else if (COMMANDS.RELEASE_LOCKS.equalsIgnoreCase(command)) {
                LockService lockService = LockServiceFactory.getInstance().getLockService(database);
                lockService.forceReleaseLock();
                Scope.getCurrentScope().getUI().sendMessage(String.format(
                                coreBundle.getString("successfully.released.database.change.log.locks"),
                                liquibase.getDatabase().getConnection().getConnectionUserName() +
                                        "@" + liquibase.getDatabase().getConnection().getURL()
                        )
                );
                return;
            } else if (COMMANDS.TAG.equalsIgnoreCase(command)) {
                liquibase.tag(getCommandArgument());
                return;
            } else if (COMMANDS.TAG_EXISTS.equalsIgnoreCase(command)) {
                String tag = commandParams.iterator().next();
                liquibase.tagExists(tag);
                return;
            } else if (COMMANDS.ROLLBACK_ONE_CHANGE_SET.equalsIgnoreCase(command)) {
                Map<String, Object> argsMap = new HashMap<>();
                loadChangeSetInfoToMap(argsMap);
                argsMap.put("changeLogFile", changeLogFile);
                CommandScope liquibaseCommand = createLiquibaseCommand(database, liquibase, "internalRollbackOneChangeSet", argsMap);
                liquibaseCommand.execute();
                return;
            } else if (COMMANDS.ROLLBACK_ONE_CHANGE_SET_SQL.equalsIgnoreCase(command)) {
                Writer outputWriter = getOutputWriter();
                Map<String, Object> argsMap = new HashMap<>();
                loadChangeSetInfoToMap(argsMap);
                argsMap.put("changeLogFile", changeLogFile);
                argsMap.put("outputWriter", outputWriter);
                argsMap.put("force", Boolean.TRUE);
                CommandScope liquibaseCommand = createLiquibaseCommand(database, liquibase, "internalRollbackOneChangeSetSQL", argsMap);
                liquibaseCommand.execute();
                return;
            } else if (COMMANDS.ROLLBACK_ONE_UPDATE.equalsIgnoreCase(command)) {
                Map<String, Object> argsMap = new HashMap<>();
                argsMap.put("changeLogFile", changeLogFile);
                argsMap.put("deploymentId", getCommandParam(OPTIONS.DEPLOYMENT_ID, null));
                CommandScope liquibaseCommand = createLiquibaseCommand(database, liquibase, "internalRollbackOneUpdate", argsMap);
                liquibaseCommand.execute();
                return;
            } else if (COMMANDS.ROLLBACK_ONE_UPDATE_SQL.equalsIgnoreCase(command)) {
                Writer outputWriter = getOutputWriter();
                Map<String, Object> argsMap = new HashMap<>();
                argsMap.put("deploymentId", getCommandParam(OPTIONS.DEPLOYMENT_ID, null));
                argsMap.put("force", Boolean.TRUE);
                argsMap.put("outputWriter", outputWriter);
                CommandScope liquibaseCommand = createLiquibaseCommand(database, liquibase, "internalRollbackOneUpdateSQL", argsMap);
                liquibaseCommand.execute();
                return;
            } else if (COMMANDS.DEACTIVATE_CHANGELOG.equalsIgnoreCase(command)) {
                Map<String, Object> argsMap = new HashMap<>();
                CommandScope liquibaseCommand = createLiquibaseCommand(database, liquibase, COMMANDS.DEACTIVATE_CHANGELOG, argsMap);

                liquibaseCommand.addArgumentValue(DeactivateChangelogCommandStep.CHANGELOG_FILE_ARG, changeLogFile);

                liquibaseCommand.execute();

                return;
            } else if (COMMANDS.REGISTER_CHANGELOG.equalsIgnoreCase(command)) {
                Map<String, Object> argsMap = new HashMap<>();
                CommandScope liquibaseCommand = createLiquibaseCommand(database, liquibase, COMMANDS.REGISTER_CHANGELOG, argsMap);
                if (hubProjectId != null && hubProjectName != null) {
                    throw new LiquibaseException("\nThe 'registerchangelog' command failed because too many parameters were provided. Command expects a Hub project ID or new Hub project name, but not both.\n");
                }
                try {
                    if (hubProjectId != null) {
                        try {
                            liquibaseCommand.addArgumentValue(RegisterChangelogCommandStep.HUB_PROJECT_ID_ARG, UUID.fromString(hubProjectId));
                        } catch (IllegalArgumentException e) {
                            throw new LiquibaseException("The command '" + command +
                                    "' failed because parameter 'hubProjectId' has invalid value '" + hubProjectId + "'. Learn more at https://hub.liquibase.com");
                        }
                    }
                } catch (IllegalArgumentException e) {
                    throw new LiquibaseException("Unexpected hubProjectId format: " + hubProjectId, e);
                }
                if (hubProjectName != null) {
                    liquibaseCommand.addArgumentValue(RegisterChangelogCommandStep.HUB_PROJECT_NAME_ARG.getName(), hubProjectName);
                }
                liquibaseCommand.execute();

                return;
            } else if (COMMANDS.SYNC_HUB.equalsIgnoreCase(command)) {
                executeSyncHub(database, liquibase);
                return;
            } else if (COMMANDS.DROP_ALL.equalsIgnoreCase(command)) {
                CommandScope dropAllCommand = new CommandScope("internalDropAll");
                if (hubConnectionId != null) {
                    dropAllCommand.addArgumentValue(InternalDropAllCommandStep.HUB_CONNECTION_ID_ARG, UUID.fromString(hubConnectionId));
                }
                if (hubProjectId != null) {
                    dropAllCommand.addArgumentValue(InternalDropAllCommandStep.HUB_PROJECT_ID_ARG, UUID.fromString(hubProjectId));
                }
                dropAllCommand
                        .addArgumentValue(InternalDropAllCommandStep.DATABASE_ARG, liquibase.getDatabase())
                        .addArgumentValue(InternalDropAllCommandStep.SCHEMAS_ARG, InternalSnapshotCommandStep.parseSchemas(database, getSchemaParams(database)))
                        .addArgumentValue(InternalDropAllCommandStep.CHANGELOG_FILE_ARG, changeLogFile);

                dropAllCommand.execute();
                return;
            } else if (COMMANDS.STATUS.equalsIgnoreCase(command)) {
                boolean runVerbose = false;

                if (commandParams.contains("--" + OPTIONS.VERBOSE)) {
                    runVerbose = true;
                }
                liquibase.reportStatus(runVerbose, new Contexts(contexts), new LabelExpression(getLabelFilter()),
                        getOutputWriter());
                return;
            } else if (COMMANDS.UNEXPECTED_CHANGESETS.equalsIgnoreCase(command)) {
                boolean runVerbose = false;

                if (commandParams.contains("--" + OPTIONS.VERBOSE)) {
                    runVerbose = true;
                }
                liquibase.reportUnexpectedChangeSets(runVerbose, contexts, getOutputWriter());
                return;
            } else if (COMMANDS.VALIDATE.equalsIgnoreCase(command)) {
                liquibase.validate();
                Scope.getCurrentScope().getUI().sendMessage(coreBundle.getString("no.validation.errors.found"));
                return;
            } else if (COMMANDS.CLEAR_CHECKSUMS.equalsIgnoreCase(command)) {
                liquibase.clearCheckSums();
                return;
            } else if (COMMANDS.CALCULATE_CHECKSUM.equalsIgnoreCase(command)) {
                liquibase.calculateCheckSum(commandParams.iterator().next());
                return;
            } else if (COMMANDS.DB_DOC.equalsIgnoreCase(command)) {
                if (commandParams.isEmpty()) {
                    throw new CommandLineParsingException(coreBundle.getString("dbdoc.requires.output.directory"));
                }
                if (changeLogFile == null) {
                    throw new CommandLineParsingException(coreBundle.getString("dbdoc.requires.changelog.parameter"));
                }

                if (schemas != null) {
                    for (String schema : schemas.split(",")) {
                        schemaList.add(new CatalogAndSchema(null, schema).customize(database));
                    }

                    CatalogAndSchema[] schemaArr = schemaList.stream().toArray(CatalogAndSchema[]::new);

                    liquibase.generateDocumentation(commandParams.iterator().next(), contexts, schemaArr);
                }
                else {
                    liquibase.generateDocumentation(commandParams.iterator().next(), contexts);
                }

                return;
            }

            try {
<<<<<<< HEAD
                if (COMMANDS.UPDATE.equalsIgnoreCase(command)) {
                    try {
                        Map<String, Object> updateScopedObjects = new HashMap<>();
                        updateScopedObjects.put("showSummary", showSummary);
                        Scope.child(updateScopedObjects, () -> liquibase.update(new Contexts(contexts), new LabelExpression(getLabelFilter())));
                    } catch (LiquibaseException updateException) {
                        handleUpdateException(database, updateException, defaultChangeExecListener, rollbackOnError);
                    }
                } else if (COMMANDS.CHANGELOG_SYNC.equalsIgnoreCase(command)) {
=======
                if (COMMANDS.CHANGELOG_SYNC.equalsIgnoreCase(command)) {
>>>>>>> bd97cf54
                    liquibase.changeLogSync(new Contexts(contexts), new LabelExpression(getLabelFilter()));
                } else if (COMMANDS.CHANGELOG_SYNC_SQL.equalsIgnoreCase(command)) {
                    liquibase.changeLogSync(new Contexts(contexts), new LabelExpression(getLabelFilter()), getOutputWriter());
                } else if (COMMANDS.CHANGELOG_SYNC_TO_TAG.equalsIgnoreCase(command)) {
                    liquibase.changeLogSync(commandParams.iterator().next(), new Contexts(contexts), new LabelExpression(getLabelFilter()));
                } else if (COMMANDS.CHANGELOG_SYNC_TO_TAG_SQL.equalsIgnoreCase(command)) {
                    liquibase.changeLogSync(commandParams.iterator().next(), new Contexts(contexts), new LabelExpression(getLabelFilter()), getOutputWriter());
                } else if (COMMANDS.MARK_NEXT_CHANGESET_RAN.equalsIgnoreCase(command)) {
                    liquibase.markNextChangeSetRan(new Contexts(contexts), new LabelExpression(getLabelFilter()));
                } else if (COMMANDS.MARK_NEXT_CHANGESET_RAN_SQL.equalsIgnoreCase(command)) {
                    liquibase.markNextChangeSetRan(new Contexts(contexts), new LabelExpression(getLabelFilter()),
                            getOutputWriter());
                } else if (COMMANDS.UPDATE_COUNT.equalsIgnoreCase(command)) {
                    try {
                        Map<String, Object> updateScopedObjects = new HashMap<>();
                        updateScopedObjects.put("showSummary", showSummary);
<<<<<<< HEAD
                        Scope.child(updateScopedObjects, () -> liquibase.update(Integer.parseInt(commandParams.iterator().next()), new Contexts(contexts), new
                                LabelExpression(getLabelFilter())));
=======
                        updateScopedObjects.put("outputStream", outputStream);
                        Scope.child(updateScopedObjects, () -> {
                            liquibase.update(Integer.parseInt(commandParams.iterator().next()), new Contexts(contexts), new
                                    LabelExpression(getLabelFilter()));
                        });
>>>>>>> bd97cf54
                    } catch (LiquibaseException updateException) {
                        handleUpdateException(database, updateException, defaultChangeExecListener, rollbackOnError);
                    }
                } else if (COMMANDS.UPDATE_COUNT_SQL.equalsIgnoreCase(command)) {
                    liquibase.update(Integer.parseInt(commandParams.iterator().next()), new Contexts(contexts), new
                            LabelExpression(getLabelFilter()), getOutputWriter());
                } else if (COMMANDS.UPDATE_TO_TAG.equalsIgnoreCase(command)) {
                    if ((commandParams == null) || commandParams.isEmpty()) {
                        throw new CommandLineParsingException(
                                String.format(coreBundle.getString("command.requires.tag"), COMMANDS.UPDATE_TO_TAG));
                    }
                    try {
                        Map<String, Object> updateScopedObjects = new HashMap<>();
                        updateScopedObjects.put("showSummary", showSummary);
<<<<<<< HEAD
                        Scope.child(updateScopedObjects, () -> liquibase.update(commandParams.iterator().next(), new Contexts(contexts), new LabelExpression(getLabelFilter())));
=======
                        updateScopedObjects.put("outputStream", outputStream);
                        Scope.child(updateScopedObjects, () -> {
                            liquibase.update(commandParams.iterator().next(), new Contexts(contexts), new LabelExpression(getLabelFilter()));
                        });
>>>>>>> bd97cf54
                    } catch (LiquibaseException updateException) {
                        handleUpdateException(database, updateException, defaultChangeExecListener, rollbackOnError);
                    }
                } else if (COMMANDS.UPDATE_TO_TAG_SQL.equalsIgnoreCase(command)) {
                    if ((commandParams == null) || commandParams.isEmpty()) {
                        throw new CommandLineParsingException(
                                String.format(coreBundle.getString("command.requires.tag"),
                                        COMMANDS.UPDATE_TO_TAG_SQL));
                    }

                    liquibase.update(commandParams.iterator().next(), new Contexts(contexts), new LabelExpression
                            (getLabelFilter()), getOutputWriter());
                } else if (COMMANDS.UPDATE_SQL.equalsIgnoreCase(command)) {
                    liquibase.update(new Contexts(contexts), new LabelExpression(getLabelFilter()), getOutputWriter());
                } else if (COMMANDS.ROLLBACK.equalsIgnoreCase(command)) {
                    Scope.getCurrentScope().addMdcValue(MdcKey.LIQUIBASE_OPERATION, COMMANDS.ROLLBACK);
                    if (getCommandArgument() == null) {
                        throw new CommandLineParsingException(
                                String.format(coreBundle.getString("command.requires.tag"), COMMANDS.ROLLBACK));
                    }
                    liquibase.rollback(getCommandArgument(), getCommandParam(COMMANDS.ROLLBACK_SCRIPT, null), new
                            Contexts(contexts), new LabelExpression(getLabelFilter()));
                } else if (COMMANDS.ROLLBACK_TO_DATE.equalsIgnoreCase(command)) {
                    if (getCommandArgument() == null) {
                        throw new CommandLineParsingException(
                                String.format(coreBundle.getString("command.requires.timestamp"),
                                        COMMANDS.ROLLBACK_TO_DATE));
                    }
                    liquibase.rollback(new ISODateFormat().parse(getCommandArgument()), getCommandParam
                            (COMMANDS.ROLLBACK_SCRIPT, null), new Contexts(contexts), new LabelExpression(getLabelFilter()));
                } else if (COMMANDS.ROLLBACK_COUNT.equalsIgnoreCase(command)) {
                    Scope.getCurrentScope().addMdcValue(MdcKey.LIQUIBASE_OPERATION, COMMANDS.ROLLBACK_COUNT);
                    liquibase.rollback(Integer.parseInt(getCommandArgument()), getCommandParam
                            (COMMANDS.ROLLBACK_SCRIPT, null), new Contexts(contexts), new LabelExpression(getLabelFilter()));

                } else if (COMMANDS.ROLLBACK_SQL.equalsIgnoreCase(command)) {
                    if (getCommandArgument() == null) {
                        throw new CommandLineParsingException(
                                String.format(coreBundle.getString("command.requires.tag"),
                                        COMMANDS.ROLLBACK_SQL));
                    }
                    liquibase.rollback(getCommandArgument(), getCommandParam(COMMANDS.ROLLBACK_SCRIPT, null), new
                            Contexts(contexts), new LabelExpression(getLabelFilter()), getOutputWriter());
                } else if (COMMANDS.ROLLBACK_TO_DATE_SQL.equalsIgnoreCase(command)) {
                    if (getCommandArgument() == null) {
                        throw new CommandLineParsingException(
                                String.format(coreBundle.getString("command.requires.timestamp"),
                                        COMMANDS.ROLLBACK_TO_DATE_SQL));
                    }
                    liquibase.rollback(new ISODateFormat().parse(getCommandArgument()), getCommandParam
                                    (COMMANDS.ROLLBACK_SCRIPT, null), new Contexts(contexts), new LabelExpression
                                    (getLabelFilter()),
                            getOutputWriter());
                } else if (COMMANDS.ROLLBACK_COUNT_SQL.equalsIgnoreCase(command)) {
                    if (getCommandArgument() == null) {
                        throw new CommandLineParsingException(
                                String.format(coreBundle.getString("command.requires.count"),
                                        COMMANDS.ROLLBACK_COUNT_SQL));
                    }

                    liquibase.rollback(Integer.parseInt(getCommandArgument()), getCommandParam
                                    (COMMANDS.ROLLBACK_SCRIPT, null), new Contexts(contexts),
                            new LabelExpression(getLabelFilter()),
                            getOutputWriter()
                    );
                } else if (COMMANDS.FUTURE_ROLLBACK_SQL.equalsIgnoreCase(command)) {
                    liquibase.futureRollbackSQL(new Contexts(contexts), new LabelExpression(getLabelFilter()), getOutputWriter());
                } else if (COMMANDS.FUTURE_ROLLBACK_COUNT_SQL.equalsIgnoreCase(command)) {
                    if (getCommandArgument() == null) {
                        throw new CommandLineParsingException(
                                String.format(coreBundle.getString("command.requires.count"),
                                        COMMANDS.FUTURE_ROLLBACK_COUNT_SQL));
                    }

                    liquibase.futureRollbackSQL(Integer.valueOf(getCommandArgument()), new Contexts(contexts), new
                            LabelExpression(getLabelFilter()), getOutputWriter());
                } else if (COMMANDS.FUTURE_ROLLBACK_FROM_TAG_SQL.equalsIgnoreCase(command)) {
                    if (getCommandArgument() == null) {
                        throw new CommandLineParsingException(
                                String.format(coreBundle.getString("command.requires.tag"),
                                        COMMANDS.FUTURE_ROLLBACK_FROM_TAG_SQL));
                    }

                    liquibase.futureRollbackSQL(getCommandArgument(), new Contexts(contexts), new LabelExpression
                            (getLabelFilter()), getOutputWriter());
                } else if (COMMANDS.UPDATE_TESTING_ROLLBACK.equalsIgnoreCase(command)) {
                    try {
                        liquibase.updateTestingRollback(new Contexts(contexts), new LabelExpression(getLabelFilter()));
                    } catch (LiquibaseException updateException) {
                        handleUpdateException(database, updateException, defaultChangeExecListener, rollbackOnError);
                    }
                } else if (COMMANDS.HISTORY.equalsIgnoreCase(command)) {
                    CommandScope historyCommand = new CommandScope("internalHistory");
                    historyCommand.addArgumentValue(InternalHistoryCommandStep.DATABASE_ARG, database);
                    historyCommand.setOutput(getOutputStream());

                    historyCommand.execute();
                } else {
                    throw new CommandLineParsingException(
                            String.format(coreBundle.getString("command.unknown"), command));
                }
            } catch (ParseException ignored) {
                throw new CommandLineParsingException(
                        coreBundle.getString("timeformat.invalid"));
            }
        } finally {
            try {
                if (database != null) {
                    database.rollback();
                    database.close();
                }
            } catch (DatabaseException e) {
                Scope.getCurrentScope().getLog(getClass()).warning(
                    coreBundle.getString("problem.closing.connection"), e);
            }
        }
    }

    /**
     * Run commands using the CommandFramework instead of directly setting up and calling other classes
     */
    private void runUsingCommandFramework() throws CommandLineParsingException, LiquibaseException, IOException {
        if (COMMANDS.DIFF.equalsIgnoreCase(command)) {
            runDiffCommandStep();
        } else if (COMMANDS.DIFF_CHANGELOG.equalsIgnoreCase(command)) {
            runDiffChangelogCommandStep();
        } else if (COMMANDS.GENERATE_CHANGELOG.equalsIgnoreCase(command)) {
            runGenerateChangelogCommandStep();
        } else if (COMMANDS.UPDATE.equalsIgnoreCase(command)) {
            runUpdateCommandStep();
        }
    }

    private void runGenerateChangelogCommandStep() throws LiquibaseException, IOException, CommandLineParsingException {
        final boolean shouldOverwriteOutputFile = Boolean.parseBoolean(overwriteOutputFile);

        CommandScope generateChangelogCommand = new CommandScope(GenerateChangelogCommandStep.COMMAND_NAME[0])
                .addArgumentValue(GenerateChangelogCommandStep.CHANGELOG_FILE_ARG, changeLogFile)
                .addArgumentValue(DiffOutputControlCommandStep.INCLUDE_CATALOG_ARG, includeCatalog)
                .addArgumentValue(DiffOutputControlCommandStep.INCLUDE_SCHEMA_ARG, includeSchema)
                .addArgumentValue(DiffOutputControlCommandStep.INCLUDE_TABLESPACE_ARG, includeTablespace)
                .addArgumentValue(GenerateChangelogCommandStep.AUTHOR_ARG, StringUtil.trimToNull(changeSetAuthor))
                .addArgumentValue(GenerateChangelogCommandStep.CONTEXT_ARG, StringUtil.trimToNull(changeSetContext))
                .addArgumentValue(GenerateChangelogCommandStep.DATA_OUTPUT_DIR_ARG, StringUtil.trimToNull(dataOutputDirectory))
                .addArgumentValue(GenerateChangelogCommandStep.OVERWRITE_OUTPUT_FILE_ARG, shouldOverwriteOutputFile)
                .setOutput(System.out);

        this.setDatabaseArgumentsToCommand(generateChangelogCommand);
        this.setPreCompareArgumentsToCommand(generateChangelogCommand);
    }

    private void runDiffChangelogCommandStep() throws CommandExecutionException, CommandLineParsingException, IOException {
        CommandScope diffChangelogCommand = new CommandScope("diffChangelog")
                .addArgumentValue(DiffChangelogCommandStep.CHANGELOG_FILE_ARG, changeLogFile)
                .addArgumentValue(DiffOutputControlCommandStep.INCLUDE_CATALOG_ARG, includeCatalog)
                .addArgumentValue(DiffOutputControlCommandStep.INCLUDE_SCHEMA_ARG, includeSchema)
                .addArgumentValue(DiffOutputControlCommandStep.INCLUDE_TABLESPACE_ARG, includeTablespace)
                .setOutput(getOutputStream());

        this.setPreCompareArgumentsToCommand(diffChangelogCommand);
        this.setDatabaseArgumentsToCommand(diffChangelogCommand);
        this.setReferenceDatabaseArgumentsToCommand(diffChangelogCommand);

        diffChangelogCommand.execute();
    }

    private void runDiffCommandStep() throws CommandLineParsingException, CommandExecutionException, IOException {
        CommandScope diffCommand = new CommandScope("diff")
            .addArgumentValue(DiffCommandStep.FORMAT_ARG, getCommandParam(OPTIONS.FORMAT, "TXT"))
            .setOutput(getOutputStream());

        this.setPreCompareArgumentsToCommand(diffCommand);
        this.setDatabaseArgumentsToCommand(diffCommand);
        this.setReferenceDatabaseArgumentsToCommand(diffCommand);

        diffCommand.execute();
    }

    private void runUpdateCommandStep() throws CommandLineParsingException, CommandExecutionException, IOException {
        CommandScope updateCommand = new CommandScope("update");
        updateCommand.addArgumentValue(UpdateCommandStep.CONTEXTS_ARG, contexts);
        updateCommand.addArgumentValue(UpdateCommandStep.LABEL_FILTER_ARG, labelFilter);
        updateCommand.addArgumentValue(UpdateCommandStep.CHANGE_EXEC_LISTENER_CLASS_ARG, changeExecListenerClass);
        updateCommand.addArgumentValue(UpdateCommandStep.CHANGE_EXEC_LISTENER_PROPERTIES_FILE_ARG, changeExecListenerPropertiesFile);
        setDatabaseArgumentsToCommand(updateCommand);
        updateCommand.execute();
    }

    /**
     * Set database arguments values received by Main class to the provided command scope.
     */
    private void setDatabaseArgumentsToCommand(CommandScope command) {
        command.addArgumentValue(DbUrlConnectionCommandStep.DEFAULT_SCHEMA_NAME_ARG, defaultSchemaName)
                .addArgumentValue(DbUrlConnectionCommandStep.DEFAULT_CATALOG_NAME_ARG, defaultCatalogName)
                .addArgumentValue(DbUrlConnectionCommandStep.DRIVER_ARG, driver)
                .addArgumentValue(DbUrlConnectionCommandStep.DRIVER_PROPERTIES_FILE_ARG, driverPropertiesFile)
                .addArgumentValue(DbUrlConnectionCommandStep.USERNAME_ARG, username)
                .addArgumentValue(DbUrlConnectionCommandStep.PASSWORD_ARG, password)
                .addArgumentValue(DbUrlConnectionCommandStep.URL_ARG, url);
    }

    /**
     * Set database compare arguments values received by Main class to the provided command scope.
     */
    private void setPreCompareArgumentsToCommand(CommandScope command) {
        command.addArgumentValue(PreCompareCommandStep.EXCLUDE_OBJECTS_ARG, excludeObjects)
                .addArgumentValue(PreCompareCommandStep.INCLUDE_OBJECTS_ARG, includeObjects)
                .addArgumentValue(PreCompareCommandStep.DIFF_TYPES_ARG, diffTypes)
                .addArgumentValue(PreCompareCommandStep.SCHEMAS_ARG, schemas)
                .addArgumentValue(PreCompareCommandStep.OUTPUT_SCHEMAS_ARG, outputSchemasAs)
                .addArgumentValue(PreCompareCommandStep.REFERENCE_SCHEMAS_ARG, referenceSchemas);
    }

    /**
     * Set reference database arguments values received by Main class to the provided command scope.
     */
    private void setReferenceDatabaseArgumentsToCommand(CommandScope command) throws CommandLineParsingException {
        String refDriver = referenceDriver;
        String refUrl = referenceUrl;
        String refUsername = referenceUsername;
        String refPassword = referencePassword;
        String refSchemaName = this.referenceDefaultSchemaName;
        String refCatalogName = this.referenceDefaultCatalogName;

        for (String param : commandParams) {
            String[] splitArg = splitArg(param);

            String attributeName = splitArg[0];
            String value = splitArg[1];
            if (OPTIONS.REFERENCE_DRIVER.equalsIgnoreCase(attributeName)) {
                refDriver = value;
            } else if (OPTIONS.REFERENCE_URL.equalsIgnoreCase(attributeName)) {
                refUrl = value;
            } else if (OPTIONS.REFERENCE_USERNAME.equalsIgnoreCase(attributeName)) {
                refUsername = value;
            } else if (OPTIONS.REFERENCE_PASSWORD.equalsIgnoreCase(attributeName)) {
                refPassword = value;
            } else if (OPTIONS.REFERENCE_DEFAULT_CATALOG_NAME.equalsIgnoreCase(attributeName)) {
                refCatalogName = value;
            } else if (OPTIONS.REFERENCE_DEFAULT_SCHEMA_NAME.equalsIgnoreCase(attributeName)) {
                refSchemaName = value;
            } else if (OPTIONS.DATA_OUTPUT_DIRECTORY.equalsIgnoreCase(attributeName)) {
                dataOutputDirectory = value;
            }
        }

        if (refUrl == null) {
            throw new CommandLineParsingException(
                    String.format(coreBundle.getString("option.required"), "--referenceUrl"));
        }

        command.addArgumentValue(ReferenceDbUrlConnectionCommandStep.REFERENCE_DEFAULT_SCHEMA_NAME_ARG, refSchemaName)
                .addArgumentValue(ReferenceDbUrlConnectionCommandStep.REFERENCE_URL_ARG, refUrl)
                .addArgumentValue(ReferenceDbUrlConnectionCommandStep.REFERENCE_DEFAULT_CATALOG_NAME_ARG, refCatalogName)
                .addArgumentValue(ReferenceDbUrlConnectionCommandStep.REFERENCE_DRIVER_ARG, refDriver)
                .addArgumentValue(ReferenceDbUrlConnectionCommandStep.REFERENCE_DRIVER_PROPERTIES_FILE_ARG, null)
                .addArgumentValue(ReferenceDbUrlConnectionCommandStep.REFERENCE_USERNAME_ARG, refUsername)
                .addArgumentValue(ReferenceDbUrlConnectionCommandStep.REFERENCE_PASSWORD_ARG, refPassword);
    }

    /**
     * Encapsulate code used to load the correct resource accessor providing legacy Cli compatibility
     */
    private ResourceAccessor getFileOpenerResourceAccessor() throws FileNotFoundException {
        ResourceAccessor fileOpener;
        if (Main.runningFromNewCli) {
            fileOpener = Scope.getCurrentScope().getResourceAccessor();
        } else {
            fileOpener = new CompositeResourceAccessor(
                    new DirectoryResourceAccessor(Paths.get(".").toAbsolutePath().toFile()),
                    new ClassLoaderResourceAccessor(classLoader)
            );
        }
        return fileOpener;
    }

    /**
     * Creates a new DiffOutputControl object based on the parameters received
     */
    private DiffOutputControl getDiffOutputControl(CompareControl.SchemaComparison[] finalSchemaComparisons, ObjectChangeFilter objectChangeFilter) {
        DiffOutputControl diffOutputControl = new DiffOutputControl(
                includeCatalog, includeSchema, includeTablespace, finalSchemaComparisons);
        for (CompareControl.SchemaComparison schema : finalSchemaComparisons) {
            diffOutputControl.addIncludedSchema(schema.getReferenceSchema());
            diffOutputControl.addIncludedSchema(schema.getComparisonSchema());
        }

        if (objectChangeFilter != null) {
            diffOutputControl.setObjectChangeFilter(objectChangeFilter);
        }

        return diffOutputControl;
    }

    private String getLabelFilter() {
        if (labelFilter == null) {
            return labels;
        }
        return labelFilter;
    }

    private void executeSyncHub(Database database, Liquibase liquibase) throws CommandLineParsingException, LiquibaseException, CommandExecutionException {
        Map<String, Object> argsMap = new HashMap<>();
        CommandScope liquibaseCommand = createLiquibaseCommand(database, liquibase, "internalSyncHub", argsMap);

        liquibaseCommand
                .addArgumentValue(InternalSyncHubCommandStep.HUB_CONNECTION_ID_ARG, hubConnectionId == null ? null : UUID.fromString(hubConnectionId))
                .addArgumentValue(InternalSyncHubCommandStep.URL_ARG, url)
                .addArgumentValue(InternalSyncHubCommandStep.DATABASE_ARG, database)
                .addArgumentValue(InternalSyncHubCommandStep.HUB_PROJECT_ID_ARG, hubProjectId == null ? null : UUID.fromString(hubProjectId));

        liquibaseCommand.execute();
    }

    private boolean dbConnectionNeeded(String command) {
        return !COMMANDS.REGISTER_CHANGELOG.equalsIgnoreCase(command) &&
                !COMMANDS.DEACTIVATE_CHANGELOG.equalsIgnoreCase(command);
    }

    private void loadChangeSetInfoToMap(Map<String, Object> argsMap) throws CommandLineParsingException {
        argsMap.put("changeSetId", getCommandParam(OPTIONS.CHANGE_SET_ID, null));
        argsMap.put("changeSetAuthor", getCommandParam(OPTIONS.CHANGE_SET_AUTHOR, null));
        argsMap.put("changeSetPath", getCommandParam(OPTIONS.CHANGE_SET_PATH, null));
    }

    private boolean isFormattedDiff() throws CommandLineParsingException {
        String formatValue = getCommandParam(OPTIONS.FORMAT, "txt");
        return !formatValue.equalsIgnoreCase("txt") && !formatValue.isEmpty();
    }

    private String getSchemaParams(Database database) throws CommandLineParsingException {
        String schemaParams = getCommandParam(OPTIONS.SCHEMAS, schemas);
        if (schemaParams == null || schemaParams.isEmpty()) {
            return database.getDefaultSchema().getSchemaName();
        }
        return schemaParams;
    }

    private CommandScope createLiquibaseCommand(Database database, Liquibase liquibase, String commandName, Map<String, Object> argsMap)
            throws LiquibaseException {
        argsMap.put("rollbackScript", rollbackScript);
        argsMap.put("changeLogFile", changeLogFile);
        argsMap.put("database", database);
        argsMap.put("liquibase", liquibase);
        if (!commandParams.contains("--help")) {
            argsMap.put("changeLog", liquibase.getDatabaseChangeLog());
        }
        ChangeLogParameters clp = new ChangeLogParameters(database);
        for (Map.Entry<String, Object> entry : changeLogParameters.entrySet()) {
            clp.set(entry.getKey(), entry.getValue());
        }
        argsMap.put("changeLogParameters", clp);

        if (this.commandParams.contains("--force") || this.commandParams.contains("--force=true")) {
            argsMap.put("force", Boolean.TRUE);
        }
        if (this.commandParams.contains("--help")) {
            argsMap.put("help", Boolean.TRUE);
        }
        if (liquibaseProLicenseKey != null) {
            argsMap.put("liquibaseProLicenseKey", liquibaseProLicenseKey);
        }
        String liquibaseHubApiKey = HubConfiguration.LIQUIBASE_HUB_API_KEY.getCurrentValue();
        if (liquibaseHubApiKey != null) {
            argsMap.put("liquibaseHubApiKey", liquibaseHubApiKey);
        }
        CommandScope liquibaseCommand = new CommandScope(commandName);
        for (Map.Entry<String, Object> entry : argsMap.entrySet()) {
            liquibaseCommand.addArgumentValue(entry.getKey(), entry.getValue());
        }

        return liquibaseCommand;
    }

    /**
     * Return the first "parameter" from the command line that does NOT have the form of parameter=value. A parameter
     * is a command line argument that follows the main action (e.g. update/rollback/...). Example:
     * For the main action "updateToTagSQL &lt;tag&gt;", &lt;tag&gt; would be the command argument.
     *
     * @return the command argument, if one is given. Otherwise null.
     */
    private String getCommandArgument() {
        for (String param : commandParams) {
            if (!param.contains("=")) {
                return param;
            }
        }

        return null;
    }

    /**
     * Returns the value for a command line parameter of the form parameterName=value, or defaultValue if that
     * parameter has not been specified by the user.
     *
     * @param paramName    name of the parameter
     * @param defaultValue return value if parameter is not given
     * @return the user-specified value for paramName, or defaultValue
     * @throws CommandLineParsingException if a parameter on the command line is un-parsable
     */
    private String getCommandParam(String paramName, String defaultValue) throws CommandLineParsingException {
        for (String param : commandParams) {
            if (!param.contains("=")) {
                continue;
            }
            String[] splitArg = splitArg(param);

            String attributeName = splitArg[0];
            String value = splitArg[1];
            if (attributeName.equalsIgnoreCase(paramName)) {
                return value;
            }
        }

        return defaultValue;
    }

    private Database createReferenceDatabaseFromCommandParams(
            Set<String> commandParams, ResourceAccessor resourceAccessor)
            throws CommandLineParsingException, DatabaseException {
        String refDriver = referenceDriver;
        String refUrl = referenceUrl;
        String refUsername = referenceUsername;
        String refPassword = referencePassword;
        String defSchemaName = this.referenceDefaultSchemaName;
        String defCatalogName = this.referenceDefaultCatalogName;

        for (String param : commandParams) {
            String[] splitArg = splitArg(param);

            String attributeName = splitArg[0];
            String value = splitArg[1];
            if (OPTIONS.REFERENCE_DRIVER.equalsIgnoreCase(attributeName)) {
                refDriver = value;
            } else if (OPTIONS.REFERENCE_URL.equalsIgnoreCase(attributeName)) {
                refUrl = value;
            } else if (OPTIONS.REFERENCE_USERNAME.equalsIgnoreCase(attributeName)) {
                refUsername = value;
            } else if (OPTIONS.REFERENCE_PASSWORD.equalsIgnoreCase(attributeName)) {
                refPassword = value;
            } else if (OPTIONS.REFERENCE_DEFAULT_CATALOG_NAME.equalsIgnoreCase(attributeName)) {
                defCatalogName = value;
            } else if (OPTIONS.REFERENCE_DEFAULT_SCHEMA_NAME.equalsIgnoreCase(attributeName)) {
                defSchemaName = value;
            } else if (OPTIONS.DATA_OUTPUT_DIRECTORY.equalsIgnoreCase(attributeName)) {
                dataOutputDirectory = value;
            }
        }

        if (refUrl == null) {
            throw new CommandLineParsingException(
                    String.format(coreBundle.getString("option.required"), "--referenceUrl"));
        }

        return CommandLineUtils.createDatabaseObject(resourceAccessor, refUrl, refUsername, refPassword, refDriver,
                defCatalogName, defSchemaName, Boolean.parseBoolean(outputDefaultCatalog), Boolean.parseBoolean
                        (outputDefaultSchema), null, null, this.propertyProviderClass, this.liquibaseCatalogName,
                this.liquibaseSchemaName, this.databaseChangeLogTableName, this.databaseChangeLogLockTableName);
    }

    private OutputStream getOutputStream() throws IOException {
        if (outputStream != null) {
            return outputStream;
        }

        if (outputFile != null) {
            FileOutputStream fileOut;
            try {
                fileOut = new FileOutputStream(outputFile, false);
                return fileOut;
            } catch (IOException e) {
                Scope.getCurrentScope().getLog(getClass()).severe(String.format(
                        coreBundle.getString("could.not.create.output.file"),
                        outputFile));
                throw e;
            }
        } else {
            return outputStream;
        }
    }

    private void handleUpdateException(Database database, LiquibaseException exception, DefaultChangeExecListener defaultChangeExecListener, boolean rollbackOnError) throws LiquibaseException {
        try {
            CommandScope commandScope = new CommandScope("internalRollbackOnError");
            commandScope.addArgumentValue("database", database);
            commandScope.addArgumentValue("exception", exception);
            commandScope.addArgumentValue("listener", defaultChangeExecListener);
            commandScope.addArgumentValue("rollbackOnError", rollbackOnError);
            commandScope.execute();
        } catch (IllegalArgumentException ignoredCommandNotFound) {
            throw exception;
        }
    }

    /**
     * Sets the default outputstream to use. Mainly useful for testing and the Command wrappers.
     */
    public static PrintStream setOutputStream(PrintStream outputStream) {
        Main.outputStream = outputStream;

        return outputStream;
    }

    private Writer getOutputWriter() throws IOException {
        String charsetName = GlobalConfiguration.OUTPUT_FILE_ENCODING.getCurrentValue();

        return new OutputStreamWriter(getOutputStream(), charsetName);
    }

    /**
     * Determines if this program is executed on a Microsoft Windows-type of operating system.
     *
     * @return true if running under some variant of MS Windows, false otherwise.
     */
    public boolean isWindows() {
        return System.getProperty("os.name").startsWith("Windows ");
    }

    @SuppressWarnings("HardCodedStringLiteral")
    private enum FILE_SUFFIXES {
        ;
        private static final String FILE_SUFFIX_EAR = ".ear";
        private static final String WAR_FILE_SUFFIX = ".war";
    }

    @SuppressWarnings("HardCodedStringLiteral")
    private enum COMMANDS {
        ;
        private static final String CALCULATE_CHECKSUM = "calculateCheckSum";
        private static final String CHANGELOG_SYNC = "changelogSync";
        private static final String CHANGELOG_SYNC_SQL = "changelogSyncSQL";
        private static final String CHANGELOG_SYNC_TO_TAG = "changelogSyncToTag";
        private static final String CHANGELOG_SYNC_TO_TAG_SQL = "changelogSyncToTagSQL";
        private static final String CLEAR_CHECKSUMS = "clearCheckSums";
        private static final String DB_DOC = "dbDoc";
        private static final String DIFF = "diff";
        private static final String DIFF_CHANGELOG = "diffChangeLog";
        private static final String DROP_ALL = "dropAll";
        private static final String EXECUTE_SQL = "executeSql";
        private static final String FUTURE_ROLLBACK_COUNT_SQL = "futureRollbackCountSQL";
        private static final String FUTURE_ROLLBACK_FROM_TAG_SQL = "futureRollbackFromTagSQL";
        private static final String FUTURE_ROLLBACK_SQL = "futureRollbackSQL";
        private static final String GENERATE_CHANGELOG = "generateChangeLog";
        private static final String HELP = OPTIONS.HELP;
        private static final String HISTORY = "history";
        private static final String LIST_LOCKS = "listLocks";
        private static final String MARK_NEXT_CHANGESET_RAN = "markNextChangeSetRan";
        private static final String MARK_NEXT_CHANGESET_RAN_SQL = "markNextChangeSetRanSQL";
        private static final String MIGRATE = "migrate";
        private static final String MIGRATE_SQL = "migrateSQL";
        private static final String RELEASE_LOCKS = "releaseLocks";
        private static final String ROLLBACK_ONE_CHANGE_SET = "rollbackOneChangeSet";
        private static final String ROLLBACK_ONE_CHANGE_SET_SQL = "rollbackOneChangeSetSQL";
        private static final String ROLLBACK_ONE_UPDATE = "rollbackOneUpdate";
        private static final String ROLLBACK_ONE_UPDATE_SQL = "rollbackOneUpdateSQL";
        private static final String REGISTER_CHANGELOG = "registerChangeLog";
        private static final String DEACTIVATE_CHANGELOG = "deactivateChangeLog";
        private static final String FORMATTED_DIFF = "formattedDiff";
        private static final String ROLLBACK = "rollback";
        private static final String ROLLBACK_COUNT = "rollbackCount";
        private static final String ROLLBACK_COUNT_SQL = "rollbackCountSQL";
        private static final String ROLLBACK_SCRIPT = "rollbackScript";
        private static final String ROLLBACK_SQL = "rollbackSQL";
        private static final String ROLLBACK_TO_DATE = "rollbackToDate";
        private static final String ROLLBACK_TO_DATE_SQL = "rollbackToDateSQL";
        private static final String SNAPSHOT = "snapshot";
        private static final String SNAPSHOT_REFERENCE = "snapshotReference";
        private static final String STATUS = "status";
        private static final String SYNC_HUB = "syncHub";
        private static final String TAG = "tag";
        private static final String TAG_EXISTS = "tagExists";
        private static final String UNEXPECTED_CHANGESETS = "unexpectedChangeSets";
        private static final String UPDATE = "update";
        private static final String UPDATE_COUNT = "updateCount";
        private static final String UPDATE_COUNT_SQL = "updateCountSQL";
        private static final String UPDATE_SQL = "updateSQL";
        private static final String UPDATE_TESTING_ROLLBACK = "updateTestingRollback";
        private static final String UPDATE_TO_TAG = "updateToTag";
        private static final String UPDATE_TO_TAG_SQL = "updateToTagSQL";
        private static final String VALIDATE = "validate";
    }

    @SuppressWarnings("HardCodedStringLiteral")
    private enum OPTIONS {
        ;
        private static final String VERBOSE = "verbose";
        private static final String CHANGELOG_FILE = "changeLogFile";
        private static final String DATA_OUTPUT_DIRECTORY = "dataOutputDirectory";
        private static final String DIFF_TYPES = "diffTypes";
        private static final String CHANGE_SET_ID = "changeSetId";
        private static final String CHANGE_SET_AUTHOR = "changeSetAuthor";
        private static final String CHANGE_SET_PATH = "changeSetPath";
        private static final String DEPLOYMENT_ID = "deploymentId";
        private static final String OUTPUT_FILE = "outputFile";
        private static final String FORCE = "force";
        private static final String FORMAT = "format";
        private static final String ROLLBACK_SCRIPT = "rollbackScript";
        private static final String EXCLUDE_OBJECTS = "excludeObjects";
        private static final String INCLUDE_CATALOG = "includeCatalog";
        private static final String INCLUDE_OBJECTS = "includeObjects";
        private static final String INCLUDE_SCHEMA = "includeSchema";
        private static final String INCLUDE_TABLESPACE = "includeTablespace";
        private static final String DEACTIVATE = "deactivate";
        private static final String OUTPUT_SCHEMAS_AS = "outputSchemasAs";
        private static final String REFERENCE_DEFAULT_CATALOG_NAME = "referenceDefaultCatalogName";
        private static final String REFERENCE_DEFAULT_SCHEMA_NAME = "referenceDefaultSchemaName";
        private static final String REFERENCE_DRIVER = "referenceDriver";
        // SONAR confuses this constant name with a hard-coded password:
        @SuppressWarnings("squid:S2068")
        private static final String REFERENCE_PASSWORD = "referencePassword";
        private static final String REFERENCE_SCHEMAS = "referenceSchemas";
        private static final String REFERENCE_URL = "referenceUrl";
        private static final String REFERENCE_USERNAME = "referenceUsername";
        private static final String SCHEMAS = "schemas";
        private static final String URL = "url";
        private static final String HELP = "help";
        private static final String VERSION = "version";
        private static final String SNAPSHOT_FORMAT = "snapshotFormat";
        private static final String LOG_FILE = "logFile";
        private static final String LOG_LEVEL = "logLevel";
    }
}<|MERGE_RESOLUTION|>--- conflicted
+++ resolved
@@ -1738,19 +1738,7 @@
             }
 
             try {
-<<<<<<< HEAD
-                if (COMMANDS.UPDATE.equalsIgnoreCase(command)) {
-                    try {
-                        Map<String, Object> updateScopedObjects = new HashMap<>();
-                        updateScopedObjects.put("showSummary", showSummary);
-                        Scope.child(updateScopedObjects, () -> liquibase.update(new Contexts(contexts), new LabelExpression(getLabelFilter())));
-                    } catch (LiquibaseException updateException) {
-                        handleUpdateException(database, updateException, defaultChangeExecListener, rollbackOnError);
-                    }
-                } else if (COMMANDS.CHANGELOG_SYNC.equalsIgnoreCase(command)) {
-=======
                 if (COMMANDS.CHANGELOG_SYNC.equalsIgnoreCase(command)) {
->>>>>>> bd97cf54
                     liquibase.changeLogSync(new Contexts(contexts), new LabelExpression(getLabelFilter()));
                 } else if (COMMANDS.CHANGELOG_SYNC_SQL.equalsIgnoreCase(command)) {
                     liquibase.changeLogSync(new Contexts(contexts), new LabelExpression(getLabelFilter()), getOutputWriter());
@@ -1767,16 +1755,11 @@
                     try {
                         Map<String, Object> updateScopedObjects = new HashMap<>();
                         updateScopedObjects.put("showSummary", showSummary);
-<<<<<<< HEAD
-                        Scope.child(updateScopedObjects, () -> liquibase.update(Integer.parseInt(commandParams.iterator().next()), new Contexts(contexts), new
-                                LabelExpression(getLabelFilter())));
-=======
                         updateScopedObjects.put("outputStream", outputStream);
                         Scope.child(updateScopedObjects, () -> {
                             liquibase.update(Integer.parseInt(commandParams.iterator().next()), new Contexts(contexts), new
                                     LabelExpression(getLabelFilter()));
                         });
->>>>>>> bd97cf54
                     } catch (LiquibaseException updateException) {
                         handleUpdateException(database, updateException, defaultChangeExecListener, rollbackOnError);
                     }
@@ -1791,14 +1774,10 @@
                     try {
                         Map<String, Object> updateScopedObjects = new HashMap<>();
                         updateScopedObjects.put("showSummary", showSummary);
-<<<<<<< HEAD
-                        Scope.child(updateScopedObjects, () -> liquibase.update(commandParams.iterator().next(), new Contexts(contexts), new LabelExpression(getLabelFilter())));
-=======
                         updateScopedObjects.put("outputStream", outputStream);
                         Scope.child(updateScopedObjects, () -> {
                             liquibase.update(commandParams.iterator().next(), new Contexts(contexts), new LabelExpression(getLabelFilter()));
                         });
->>>>>>> bd97cf54
                     } catch (LiquibaseException updateException) {
                         handleUpdateException(database, updateException, defaultChangeExecListener, rollbackOnError);
                     }
