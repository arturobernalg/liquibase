--- conflicted
+++ resolved
@@ -864,27 +864,14 @@
             }
             ObjectChangeFilter objectChangeFilter = null;
             if (excludeObjects != null) {
-<<<<<<< HEAD
-                diffOutputControl.setObjectChangeFilter(
-                        new StandardObjectChangeFilter(
-                                StandardObjectChangeFilter.FilterType.EXCLUDE, excludeObjects
-                        )
-                );
+                objectChangeFilter = new StandardObjectChangeFilter(StandardObjectChangeFilter.FilterType.EXCLUDE,
+                        excludeObjects);
+                diffOutputControl.setObjectChangeFilter(objectChangeFilter);
             }
             if (includeObjects != null) {
-                diffOutputControl.setObjectChangeFilter(
-                        new StandardObjectChangeFilter(
-                                StandardObjectChangeFilter.FilterType.INCLUDE, includeObjects
-                        )
-                );
-=======
-                objectChangeFilter = new StandardObjectChangeFilter(StandardObjectChangeFilter.FilterType.EXCLUDE, excludeObjects);
+                objectChangeFilter = new StandardObjectChangeFilter(StandardObjectChangeFilter.FilterType.INCLUDE,
+                        includeObjects);
                 diffOutputControl.setObjectChangeFilter(objectChangeFilter);
-            }
-            if (includeObjects != null) {
-               objectChangeFilter = new StandardObjectChangeFilter(StandardObjectChangeFilter.FilterType.INCLUDE, includeObjects);
-                diffOutputControl.setObjectChangeFilter(objectChangeFilter);
->>>>>>> 4a9b8781
             }
 
             for (CompareControl.SchemaComparison schema : finalSchemaComparisons) {
@@ -898,17 +885,12 @@
                         database, StringUtils.trimToNull(diffTypes), finalSchemaComparisons
                 );
                 return;
-<<<<<<< HEAD
             } else if (COMMANDS.DIFF_CHANGELOG.equalsIgnoreCase(command)) {
                 CommandLineUtils.doDiffToChangeLog(changeLogFile,
-                        createReferenceDatabaseFromCommandParams(commandParams, fileOpener), database,
-                        diffOutputControl, StringUtils.trimToNull(diffTypes), finalSchemaComparisons
+                        createReferenceDatabaseFromCommandParams(commandParams, fileOpener),
+                        database,
+                        diffOutputControl, objectChangeFilter, StringUtils.trimToNull(diffTypes), finalSchemaComparisons
                 );
-=======
-            } else if ("diffChangeLog".equalsIgnoreCase(command)) {
-                CommandLineUtils.doDiffToChangeLog(changeLogFile, createReferenceDatabaseFromCommandParams(commandParams, fileOpener),
-                        database, diffOutputControl, objectChangeFilter, StringUtils.trimToNull(diffTypes), finalSchemaComparisons);
->>>>>>> 4a9b8781
                 return;
             } else if (COMMANDS.GENERATE_CHANGELOG.equalsIgnoreCase(command)) {
                 String currentChangeLogFile = this.changeLogFile;
