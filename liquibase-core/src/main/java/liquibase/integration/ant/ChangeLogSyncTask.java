package liquibase.integration.ant;

import liquibase.Contexts;
import liquibase.Liquibase;
import liquibase.exception.LiquibaseException;
import org.apache.tools.ant.BuildException;
import org.apache.tools.ant.types.resources.FileResource;
import org.apache.tools.ant.util.FileUtils;

import java.io.IOException;
import java.io.OutputStreamWriter;
import java.io.UnsupportedEncodingException;

public class ChangeLogSyncTask extends AbstractChangeLogBasedTask {
<<<<<<< HEAD
=======
    private String toTag;
>>>>>>> c98e58ef

    @Override
    public void executeWithLiquibaseClassloader() throws BuildException {
        Liquibase liquibase = getLiquibase();
        OutputStreamWriter writer = null;
        try {
            FileResource outputFile = getOutputFile();
            if (outputFile != null) {
                writer = new OutputStreamWriter(outputFile.getOutputStream(), getOutputEncoding());
                liquibase.changeLogSync(toTag, new Contexts(getContexts()), getLabels(), writer);
            } else {
                liquibase.changeLogSync(toTag, new Contexts(getContexts()), getLabels());
            }
        } catch (UnsupportedEncodingException e) {
            throw new BuildException("Unable to generate sync SQL. Encoding [" + getOutputEncoding() + "] is not supported.", e);
        } catch (IOException e) {
            throw new BuildException("Unable to generate sync SQL. Error creating output writer.", e);
        } catch (LiquibaseException e) {
            throw new BuildException("Unable to sync change log: " + e.getMessage(), e);
        } finally {
            FileUtils.close(writer);
        }
    }

    public String getToTag() {
        return toTag;
    }

    public void setToTag(String toTag) {
        this.toTag = toTag;
    }
}<|MERGE_RESOLUTION|>--- conflicted
+++ resolved
@@ -12,10 +12,7 @@
 import java.io.UnsupportedEncodingException;
 
 public class ChangeLogSyncTask extends AbstractChangeLogBasedTask {
-<<<<<<< HEAD
-=======
     private String toTag;
->>>>>>> c98e58ef
 
     @Override
     public void executeWithLiquibaseClassloader() throws BuildException {
