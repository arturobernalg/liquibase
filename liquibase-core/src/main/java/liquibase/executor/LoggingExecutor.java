package liquibase.executor;

import liquibase.change.Change;
import liquibase.database.Database;
import liquibase.database.core.MSSQLDatabase;
import liquibase.database.core.SybaseASADatabase;
import liquibase.database.core.SybaseDatabase;
import liquibase.exception.DatabaseException;
import liquibase.servicelocator.LiquibaseService;
import liquibase.sql.visitor.SqlVisitor;
import liquibase.sqlgenerator.SqlGeneratorFactory;
import liquibase.statement.ExecutablePreparedStatement;
import liquibase.statement.SqlStatement;
import liquibase.statement.core.*;
import liquibase.util.StreamUtil;

import java.io.IOException;
import java.io.Writer;
import java.util.ArrayList;
import java.util.List;
import java.util.Map;

@LiquibaseService(skip = true)
public class LoggingExecutor extends AbstractExecutor {

    private Writer output;
    private Executor delegatedReadExecutor;

    public LoggingExecutor(Executor delegatedExecutor, Writer output, Database database) {
        this.output = output;
        this.delegatedReadExecutor = delegatedExecutor;
        setDatabase(database);
    }

    protected Writer getOutput() {
        return output;
    }

    @Override
    public void execute(SqlStatement sql) throws DatabaseException {
        outputStatement(sql);
    }

    @Override
    public int update(SqlStatement sql) throws DatabaseException {
        outputStatement(sql);

        if (sql instanceof LockDatabaseChangeLogStatement) {
            return 1;
        } else if (sql instanceof UnlockDatabaseChangeLogStatement) {
            return 1;
        }

        return 0;
    }

    @Override
    public void execute(SqlStatement sql, List<SqlVisitor> sqlVisitors) throws DatabaseException {
        outputStatement(sql, sqlVisitors);
    }

    @Override
    public int update(SqlStatement sql, List<SqlVisitor> sqlVisitors) throws DatabaseException {
        outputStatement(sql, sqlVisitors);
        return 0;
    }

    @Override
    public void comment(String message) throws DatabaseException {
        try {
            output.write(database.getLineComment());
            output.write(" ");
            output.write(message);
            output.write(StreamUtil.getLineSeparator());
        } catch (IOException e) {
            throw new DatabaseException(e);
        }
    }

    private void outputStatement(SqlStatement sql) throws DatabaseException {
        outputStatement(sql, new ArrayList<SqlVisitor>());
    }

    private void outputStatement(SqlStatement sql, List<SqlVisitor> sqlVisitors) throws DatabaseException {
        try {
            if (SqlGeneratorFactory.getInstance().generateStatementsVolatile(sql, database)) {
                throw new DatabaseException(sql.getClass().getSimpleName()+" requires access to up to date database metadata which is not available in SQL output mode");
            }
            if (sql instanceof ExecutablePreparedStatement) {
<<<<<<< HEAD
                output.write("WARNING!: This statement uses a prepared statement which cannot be execute directly by this script. Only works in 'update' mode\n\n");
=======
                output.write("WARNING: This statement uses a prepared statement which cannot be execute directly by this script. Only works in 'update' mode\n\n");
>>>>>>> cab63c81
            }

            for (String statement : applyVisitors(sql, sqlVisitors)) {
                if (statement == null) {
                    continue;
                }
                output.write(statement);


                if (database instanceof MSSQLDatabase || database instanceof SybaseDatabase || database instanceof SybaseASADatabase) {
                    output.write(StreamUtil.getLineSeparator());
                    output.write("GO");
    //            } else if (database instanceof OracleDatabase) {
    //                output.write(StreamUtil.getLineSeparator());
    //                output.write("/");
                } else {
                    String endDelimiter = ";";
                    String potentialDelimiter = null;
                    if (sql instanceof RawSqlStatement) {
                        potentialDelimiter = ((RawSqlStatement) sql).getEndDelimiter();
                    } else if (sql instanceof CreateProcedureStatement) {
                        potentialDelimiter = ((CreateProcedureStatement) sql).getEndDelimiter();
                    }

                    if (potentialDelimiter != null) {
                        potentialDelimiter = potentialDelimiter.replaceFirst("\\$$", ""); //ignore trailing $ as a regexp to determine if it should be output
                    }
                    if (potentialDelimiter != null && potentialDelimiter.matches("[;/\\w\r\n@\\-]+")) {
                        endDelimiter = potentialDelimiter;
                    }


                    if (!statement.endsWith(endDelimiter)) {
                        output.write(endDelimiter);
                    }
                }
                output.write(StreamUtil.getLineSeparator());
                output.write(StreamUtil.getLineSeparator());
            }
        } catch (IOException e) {
            throw new DatabaseException(e);
        }
    }

    @Override
    public <T> T queryForObject(SqlStatement sql, Class<T> requiredType) throws DatabaseException {
        if (sql instanceof SelectFromDatabaseChangeLogLockStatement) {
            return (T) Boolean.FALSE;
        }
        return delegatedReadExecutor.queryForObject(sql, requiredType);
    }

    @Override
    public <T> T queryForObject(SqlStatement sql, Class<T> requiredType, List<SqlVisitor> sqlVisitors) throws DatabaseException {
        return delegatedReadExecutor.queryForObject(sql, requiredType, sqlVisitors);
    }

    @Override
    public long queryForLong(SqlStatement sql) throws DatabaseException {
        return delegatedReadExecutor.queryForLong(sql);
    }

    @Override
    public long queryForLong(SqlStatement sql, List<SqlVisitor> sqlVisitors) throws DatabaseException {
        return delegatedReadExecutor.queryForLong(sql, sqlVisitors);
    }

    @Override
    public int queryForInt(SqlStatement sql) throws DatabaseException {
        try {
            return delegatedReadExecutor.queryForInt(sql);
        } catch (DatabaseException e) {
            if (sql instanceof GetNextChangeSetSequenceValueStatement) { //table probably does not exist
                return 0;
            }
            throw e;
        }
    }

    @Override
    public int queryForInt(SqlStatement sql, List<SqlVisitor> sqlVisitors) throws DatabaseException {
        return delegatedReadExecutor.queryForInt(sql, sqlVisitors);
    }

    @Override
    public List queryForList(SqlStatement sql, Class elementType) throws DatabaseException {
        return delegatedReadExecutor.queryForList(sql, elementType);
    }

    @Override
    public List queryForList(SqlStatement sql, Class elementType, List<SqlVisitor> sqlVisitors) throws DatabaseException {
        return delegatedReadExecutor.queryForList(sql, elementType, sqlVisitors);
    }

    @Override
    public List<Map<String, ?>> queryForList(SqlStatement sql) throws DatabaseException {
        return delegatedReadExecutor.queryForList(sql);
    }

    @Override
    public List<Map<String, ?>> queryForList(SqlStatement sql, List<SqlVisitor> sqlVisitors) throws DatabaseException {
        return delegatedReadExecutor.queryForList(sql, sqlVisitors);
    }

    @Override
    public boolean updatesDatabase() {
        return false;
    }
}<|MERGE_RESOLUTION|>--- conflicted
+++ resolved
@@ -87,11 +87,7 @@
                 throw new DatabaseException(sql.getClass().getSimpleName()+" requires access to up to date database metadata which is not available in SQL output mode");
             }
             if (sql instanceof ExecutablePreparedStatement) {
-<<<<<<< HEAD
-                output.write("WARNING!: This statement uses a prepared statement which cannot be execute directly by this script. Only works in 'update' mode\n\n");
-=======
                 output.write("WARNING: This statement uses a prepared statement which cannot be execute directly by this script. Only works in 'update' mode\n\n");
->>>>>>> cab63c81
             }
 
             for (String statement : applyVisitors(sql, sqlVisitors)) {
