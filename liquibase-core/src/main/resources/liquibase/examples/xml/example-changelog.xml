<?xml version="1.0" encoding="UTF-8"?>

<databaseChangeLog
        xmlns="http://www.liquibase.org/xml/ns/dbchangelog"
        xmlns:xsi="http://www.w3.org/2001/XMLSchema-instance"
        xmlns:pro="http://www.liquibase.org/xml/ns/pro"
        xsi:schemaLocation="http://www.liquibase.org/xml/ns/dbchangelog http://www.liquibase.org/xml/ns/dbchangelog/dbchangelog-4.6.xsd
    http://www.liquibase.org/xml/ns/pro http://www.liquibase.org/xml/ns/pro/liquibase-pro-4.6.xsd ">

<<<<<<< HEAD
    <changeSet id="1" author="your.name" labels="example-label" context="example-context">
        <comment>example-comment</comment>
=======
      <changeSet id="1" author="your.name">
>>>>>>> 79c0e38f
        <createTable tableName="person">
            <column name="id" type="int" autoIncrement="true">
                <constraints primaryKey="true" nullable="false"/>
            </column>
            <column name="name" type="varchar(50)">
                <constraints nullable="false"/>
            </column>
            <column name="address1" type="varchar(50)"/>
            <column name="address2" type="varchar(50)"/>
            <column name="city" type="varchar(30)"/>
        </createTable>
    </changeSet>

    <changeSet id="2" author="your.name" labels="example-label" context="example-context">
        <comment>example-comment</comment>
        <createTable tableName="company">
            <column name="id" type="int" autoIncrement="true">
                <constraints primaryKey="true" nullable="false"/>
            </column>
            <column name="name" type="varchar(50)">
                <constraints nullable="false"/>
            </column>
            <column name="address1" type="varchar(50)"/>
            <column name="address2" type="varchar(50)"/>
            <column name="city" type="varchar(30)"/>
        </createTable>
    </changeSet>

    <changeSet id="3" author="other.dev" labels="example-label" context="example-context">
        <comment>example-comment</comment>
        <addColumn tableName="person">
            <column name="country" type="varchar(2)"/>
        </addColumn>
    </changeSet>
</databaseChangeLog><|MERGE_RESOLUTION|>--- conflicted
+++ resolved
@@ -7,12 +7,8 @@
         xsi:schemaLocation="http://www.liquibase.org/xml/ns/dbchangelog http://www.liquibase.org/xml/ns/dbchangelog/dbchangelog-4.6.xsd
     http://www.liquibase.org/xml/ns/pro http://www.liquibase.org/xml/ns/pro/liquibase-pro-4.6.xsd ">
 
-<<<<<<< HEAD
-    <changeSet id="1" author="your.name" labels="example-label" context="example-context">
-        <comment>example-comment</comment>
-=======
-      <changeSet id="1" author="your.name">
->>>>>>> 79c0e38f
+      <changeSet id="1" author="your.name" labels="example-label" context="example-context">
+          <comment>example-comment</comment>
         <createTable tableName="person">
             <column name="id" type="int" autoIncrement="true">
                 <constraints primaryKey="true" nullable="false"/>
