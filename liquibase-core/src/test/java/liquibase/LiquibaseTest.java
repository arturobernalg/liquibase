package liquibase;

import liquibase.changelog.ChangeLogIterator;
import liquibase.changelog.DatabaseChangeLog;
import liquibase.database.Database;
import liquibase.exception.LiquibaseException;
import liquibase.lockservice.LockService;
import liquibase.lockservice.LockServiceFactory;
<<<<<<< HEAD
import liquibase.logging.Logger;
import liquibase.parser.ChangeLogParser;
import liquibase.parser.ChangeLogParserFactory;
import liquibase.database.core.MockDatabase;
=======
import liquibase.parser.ChangeLogParser;
import liquibase.parser.ChangeLogParserFactory;
import liquibase.sdk.database.MockDatabase;
>>>>>>> 28bb83c1
import liquibase.sdk.resource.MockResourceAccessor;
import org.junit.After;
import org.junit.Before;
import org.junit.Test;

import java.util.HashMap;
import java.util.Map;

import static org.junit.Assert.*;

public class LiquibaseTest {
    private MockResourceAccessor mockResourceAccessor;
    private Database mockDatabase;
    private LockServiceFactory mockLockServiceFactory;
    private LockService mockLockService;

    private ChangeLogParserFactory mockChangeLogParserFactory;
    private ChangeLogParser mockChangeLogParser;
    private DatabaseChangeLog mockChangeLog;
    private ChangeLogIterator mockChangeLogIterator;

    @Before
    public void before() throws Exception {

        mockResourceAccessor = new MockResourceAccessor();
//        mockDatabase = mock(Database.class);
//        mockLockService = mock(LockService.class);
//        mockLockServiceFactory = mock(LockServiceFactory.class);
//        mockChangeLogParserFactory = mock(ChangeLogParserFactory.class);
//        mockChangeLogParser = mock(ChangeLogParser.class);
//        mockChangeLog = mock(DatabaseChangeLog.class);
//        mockChangeLogIterator = mock(ChangeLogIterator.class);
//
//        mockLogger = mock(Logger.class);

<<<<<<< HEAD
        LockServiceFactory.setInstance(mockLockServiceFactory);
=======
//        LockServiceFactory.setInstance(mockLockServiceFactory);
>>>>>>> 28bb83c1
//        when(mockLockServiceFactory.getLockService(any(Database.class))).thenReturn(mockLockService);

        ChangeLogParserFactory.setInstance(mockChangeLogParserFactory);
//        when(mockChangeLogParserFactory.getParser(anyString(), Mockito.isA(ResourceAccessor.class))).thenReturn(mockChangeLogParser);
//        when(mockChangeLogParser.parse(anyString(), any(ChangeLogParameters.class), Mockito.isA(ResourceAccessor.class))).thenReturn(mockChangeLog);

//        LogService.setLoggerFactory(new LoggerFactory() {
//            @Override
//            public Logger getLog(Class clazz) {
//                return mockLogger;
//            }
//
//            @Override
//            public LoggerContext pushContext(String key, Object object) {
//                return new NoOpLoggerContext();
//            }
//
//            @Override
//            public void close() {
//
//            }
//        });
    }

    @After
    public void after() {
//        verifyNoMoreInteractions(mockLockService, mockChangeLogParser, mockChangeLog, mockChangeLogIterator); //for no other interactions of normal use objects. Not automatically checking mockDatabase and the *Factory mocks
//        Mockito.reset(mockDatabase, mockLockServiceFactory, mockLockService, mockChangeLogParserFactory, mockChangeLogParser, mockChangeLog, mockChangeLogIterator);
        LockServiceFactory.reset();
        ChangeLogParserFactory.reset();
    }

    @Test
    public void testConstructor() throws Exception {
        MockResourceAccessor resourceAccessor = this.mockResourceAccessor;
        MockDatabase database = new MockDatabase();

        Liquibase liquibase = new Liquibase("com/example/test.xml", resourceAccessor, database);

        assertNotNull("change log object may not be null", liquibase.getLog());

        assertEquals("correct name of the change log file is returned",
        "com/example/test.xml", liquibase.getChangeLogFile());

        assertSame("ressourceAccessor property is set as requested",
            resourceAccessor, liquibase.getResourceAccessor());

        assertNotNull("parameters list for the change log is not null",
            liquibase.getChangeLogParameters());
        assertEquals("Standard database changelog parameters were not set",
            "DATABASECHANGELOGLOCK",
            liquibase.getChangeLogParameters().getValue("database.databaseChangeLogLockTableName", null)
        );

        assertSame("database object for the change log is set as requested",
            database, liquibase.getDatabase());
    }

    @Test
    public void testConstructorChangelogPathsStandardize() throws Exception {
        Liquibase liquibase = new Liquibase("path\\with\\windows\\separators.xml", mockResourceAccessor, new MockDatabase());
        assertEquals("Windows path separators are translated correctly",
            "path/with/windows/separators.xml", liquibase.getChangeLogFile());

        liquibase = new Liquibase("path/with/unix/separators.xml", mockResourceAccessor, new MockDatabase());
        assertEquals("Unix path separators are left intact",
            "path/with/unix/separators.xml", liquibase.getChangeLogFile());

        liquibase = new Liquibase("/absolute/path/remains.xml", mockResourceAccessor, new MockDatabase());
        assertEquals("An absolute path is left intact",
            "/absolute/path/remains.xml", liquibase.getChangeLogFile());
    }

//    @Test
//    public void testConstructorCreateDatabaseInstanceFromConnection() throws LiquibaseException {
//        DatabaseConnection databaseConnection = mock(DatabaseConnection.class);
//        Database database = mockDatabase;
//
//        try {
//            DatabaseFactory.setInstance(mock(DatabaseFactory.class));
//            when(DatabaseFactory.getInstance().findCorrectDatabaseImplementation(databaseConnection)).thenReturn(database);
//
//            Liquibase liquibase = new Liquibase("com/example/test.xml", mockResourceAccessor, databaseConnection);
//            assertSame("Liquibase constructor passing connection did not find the correct database implementation",
//                database, liquibase.getDatabase());
//
//        } finally {
//            DatabaseFactory.reset();
//        }
//    }

    @Test
    public void testGetResourceAccessor() throws LiquibaseException {
        Liquibase liquibase = new Liquibase("com/example/test.xml", mockResourceAccessor, mockDatabase);
        assertSame("ressourceAccessor is set as requested",
            liquibase.getResourceAccessor(), liquibase.getResourceAccessor());
    }

//    @Test
//    public void testSetCurrentDateTimeFunction() throws LiquibaseException {
//        Database database = mockDatabase;
//        String testFunction = "GetMyTime";
//
//        new Liquibase("com/example/test.xml", mockResourceAccessor, database)
//            .getDatabase()
//            .setCurrentDateTimeFunction(testFunction);
//        verify(database).setCurrentDateTimeFunction(testFunction);
//    }

    @Test
    public void testUpdatePassedStringContext() throws LiquibaseException {
        LiquibaseDelegate liquibase = new LiquibaseDelegate() {
            @Override
            public void update(Contexts contexts) throws LiquibaseException {
                objectToVerify = contexts;
            }
        };

        liquibase.update("test");
        assertEquals("context is set correctly", "test", liquibase.objectToVerify.toString());
        liquibase.reset();

        liquibase.update("");
        assertEquals("context is set correctly", "", liquibase.objectToVerify.toString());
        liquibase.reset();

        liquibase.update((String) null);
        assertEquals("context is set correctly", "", liquibase.objectToVerify.toString());
        liquibase.reset();

        liquibase.update("test1, test2");
        assertEquals("context is set correctly", "test1,test2", liquibase.objectToVerify.toString());
        liquibase.reset();
    }

//    @Test(expected = LockException.class)
//    public void testUpdateExceptionGettingLock() throws LiquibaseException {
//
//        doThrow(LockException.class).when(mockLockService).waitForLock();
//
//        Liquibase liquibase = new Liquibase("com/example/test.xml", mockResourceAccessor, mockDatabase);
//        try {
//            liquibase.update((Contexts) null);
//        } finally {
//            verify(mockLockService).waitForLock();
//            //should not call anything else, even releaseLock()
//        }
//    }

//    @Test(expected = ChangeLogParseException.class)
//    public void testUpdateExceptionDoingUpdate() throws LiquibaseException {
//        Contexts contexts = new Contexts("a,b");
//
//        Liquibase liquibase = new Liquibase("com/example/test.xml", mockResourceAccessor, mockDatabase);
//
//        doThrow(ChangeLogParseException.class).when(mockChangeLogParser).parse("com/example/test.xml", liquibase.getChangeLogParameters(), mockResourceAccessor);
//
//        try {
//            liquibase.update(contexts);
//        } finally {
//            verify(mockLockService).waitForLock();
//            verify(mockLockService).releaseLock(); //should still call
//            verify(mockDatabase).setObjectQuotingStrategy(ObjectQuotingStrategy.LEGACY); //should still call
//            verify(mockChangeLogParser).parse("com/example/test.xml", liquibase.getChangeLogParameters(), mockResourceAccessor);
//        }
//
//    }
<<<<<<< HEAD

=======
//
>>>>>>> 28bb83c1
//    @Test
//    /* False positive: We do have an assertion in this test. */
//    @SuppressWarnings("squid:S2699")
//    public void testGetStandardChangelogIterator() throws LiquibaseException {
//        ChangeLogIterator iterator =
//            new Liquibase(
//                "com/example/changelog.xml",
//                mockResourceAccessor,
//                mockDatabase
//            ).getStandardChangelogIterator(
//                new Contexts("a", "b"),
//                new LabelExpression("x", "y"),
//                mockChangeLog
//            );
//        assertListsEqual(new Class[] {ShouldRunChangeSetFilter.class,
//                ContextChangeSetFilter.class,
//                LabelChangeSetFilter.class,
//                DbmsChangeSetFilter.class,
//                IgnoreChangeSetFilter.class},
//                iterator.getChangeSetFilters(), new Assert.AssertFunction() {
//            @Override
//            public void check(String message, Object expected, Object actual) {
//                assertEquals(message, expected, actual.getClass());
//            }
//        });
//    }

    /**
     * Convenience helper class for testing Liquibase methods that simply delegate to another.
     * To use, create a subclass that overrides the method delegated to with an implementation that stores whatever params are being passed.
     * After calling the delegating method in your test, assert against the objectToVerify
     */
    private static class LiquibaseDelegate extends Liquibase {

        /**
         * If using multiple parameters, store them here
         */
        protected final Map<String, Object> objectsToVerify = new HashMap<>();
        /**
         * If using a single parameter, store in here
         */
        protected Object objectToVerify;

        private LiquibaseDelegate() throws LiquibaseException {
            super("com/example/test.xml", new MockResourceAccessor(), new MockDatabase());
        }

        /**
         * Resets the object(s)ToVerify so this delegate can be reused in a test.
         */
        public void reset() {
            objectToVerify = null;
            objectsToVerify.clear();
        }
    }
}<|MERGE_RESOLUTION|>--- conflicted
+++ resolved
@@ -6,16 +6,10 @@
 import liquibase.exception.LiquibaseException;
 import liquibase.lockservice.LockService;
 import liquibase.lockservice.LockServiceFactory;
-<<<<<<< HEAD
 import liquibase.logging.Logger;
 import liquibase.parser.ChangeLogParser;
 import liquibase.parser.ChangeLogParserFactory;
 import liquibase.database.core.MockDatabase;
-=======
-import liquibase.parser.ChangeLogParser;
-import liquibase.parser.ChangeLogParserFactory;
-import liquibase.sdk.database.MockDatabase;
->>>>>>> 28bb83c1
 import liquibase.sdk.resource.MockResourceAccessor;
 import org.junit.After;
 import org.junit.Before;
@@ -51,11 +45,7 @@
 //
 //        mockLogger = mock(Logger.class);
 
-<<<<<<< HEAD
-        LockServiceFactory.setInstance(mockLockServiceFactory);
-=======
 //        LockServiceFactory.setInstance(mockLockServiceFactory);
->>>>>>> 28bb83c1
 //        when(mockLockServiceFactory.getLockService(any(Database.class))).thenReturn(mockLockService);
 
         ChangeLogParserFactory.setInstance(mockChangeLogParserFactory);
@@ -223,11 +213,7 @@
 //        }
 //
 //    }
-<<<<<<< HEAD
-
-=======
-//
->>>>>>> 28bb83c1
+//
 //    @Test
 //    /* False positive: We do have an assertion in this test. */
 //    @SuppressWarnings("squid:S2699")
