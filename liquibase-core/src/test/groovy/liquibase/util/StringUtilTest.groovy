--- conflicted
+++ resolved
@@ -271,7 +271,6 @@
     }
 
     @Unroll
-<<<<<<< HEAD
     def join() {
         expect:
         StringUtil.join(input, delimiter) == expected
@@ -599,7 +598,8 @@
         "  null " | false
 
     }
-=======
+
+    @Unroll
     def "stripEnclosingQuotes"() {
         expect:
         StringUtil.stripEnclosingQuotes(input) == expected
@@ -614,5 +614,4 @@
         "\"testValue"   | "\"testValue"
     }
 
->>>>>>> f10ba749
 }