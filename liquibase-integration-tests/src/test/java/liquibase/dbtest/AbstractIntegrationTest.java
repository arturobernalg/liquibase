package liquibase.dbtest;

import liquibase.*;
import liquibase.changelog.ChangeLogHistoryServiceFactory;
import liquibase.changelog.ChangeSet;
import liquibase.configuration.HubConfiguration;
import liquibase.configuration.LiquibaseConfiguration;
import liquibase.database.Database;
import liquibase.database.DatabaseConnection;
import liquibase.database.DatabaseFactory;
import liquibase.database.core.OracleDatabase;
import liquibase.database.core.PostgresDatabase;
import liquibase.database.jvm.JdbcConnection;
import liquibase.datatype.DataTypeFactory;
import liquibase.diff.DiffGeneratorFactory;
import liquibase.diff.DiffResult;
import liquibase.diff.compare.CompareControl;
import liquibase.diff.output.DiffOutputControl;
import liquibase.diff.output.changelog.DiffToChangeLog;
import liquibase.diff.output.report.DiffToReport;
import liquibase.exception.ChangeLogParseException;
import liquibase.exception.DatabaseException;
import liquibase.exception.LiquibaseException;
import liquibase.exception.ValidationFailedException;
import liquibase.executor.Executor;
import liquibase.executor.ExecutorService;
import liquibase.listener.SqlListener;
import liquibase.lockservice.LockService;
import liquibase.lockservice.LockServiceFactory;
import liquibase.logging.Logger;
import liquibase.resource.FileSystemResourceAccessor;
import liquibase.resource.ResourceAccessor;
import liquibase.snapshot.DatabaseSnapshot;
import liquibase.snapshot.SnapshotControl;
import liquibase.snapshot.SnapshotGeneratorFactory;
import liquibase.statement.core.DropTableStatement;
import liquibase.structure.core.*;
import liquibase.test.DatabaseTestContext;
import liquibase.test.DatabaseTestURL;
import liquibase.test.DiffResultAssert;
import liquibase.test.JUnitResourceAccessor;
import liquibase.util.RegexMatcher;
import org.junit.After;
import org.junit.Before;
import org.junit.Rule;
import org.junit.Test;
import org.junit.rules.TemporaryFolder;

import java.io.*;
import java.nio.file.Path;
import java.sql.Connection;
import java.sql.SQLException;
import java.sql.Statement;
import java.util.*;

import static org.junit.Assert.*;
import static org.junit.Assume.assumeNotNull;

/**
 * Base class for all database integration tests.  There is an AbstractIntegrationTest subclass for each supported database.
 * The database is assumed to exist at the host returned by getDatabaseServerHostname.  Currently this is hardcoded to an integration test server
 * at liquibase world headquarters.  Feel free to change the return value, but don't check it in.  We are going to improve the config of this at some point.
 */
public abstract class AbstractIntegrationTest {

    @Rule
    public TemporaryFolder tempDirectory = new TemporaryFolder();
    protected String completeChangeLog;
    protected String contexts = "test, context-b";
    protected String username;
    protected String password;
    Set<String> emptySchemas = new TreeSet<>();
    Logger logger;
    private String rollbackChangeLog;
    private String includedChangeLog;
    private String encodingChangeLog;
    private String externalfkInitChangeLog;
    private String externalEntityChangeLog;
    private String externalEntityChangeLog2;
    private String invalidReferenceChangeLog;
    private String objectQuotingStrategyChangeLog;
    private Database database;
    private String jdbcUrl;
    private String defaultSchemaName;

    protected AbstractIntegrationTest(String changelogDir, Database dbms) throws Exception {
        this.completeChangeLog = "changelogs/" + changelogDir + "/complete/root.changelog.xml";
        this.rollbackChangeLog = "changelogs/" + changelogDir + "/rollback/rollbackable.changelog.xml";
        this.includedChangeLog = "changelogs/" + changelogDir + "/complete/included.changelog.xml";
        this.encodingChangeLog = "changelogs/common/encoding.changelog.xml";
        this.externalfkInitChangeLog= "changelogs/common/externalfk.init.changelog.xml";
        this.externalEntityChangeLog= "changelogs/common/externalEntity.changelog.xml";
        this.externalEntityChangeLog2= "com/example/nonIncluded/externalEntity.changelog.xml";
        this.invalidReferenceChangeLog= "changelogs/common/invalid.reference.changelog.xml";
        this.objectQuotingStrategyChangeLog = "changelogs/common/object.quoting.strategy.changelog.xml";
        logger = Scope.getCurrentScope().getLog(getClass());

        // Get the integration test properties for both global settings and (if applicable) local overrides.
        Properties integrationTestProperties;
        integrationTestProperties = new Properties();
        integrationTestProperties.load(
           Thread.currentThread()
                 .getContextClassLoader()
                 .getResourceAsStream("liquibase/liquibase.integrationtest.properties"));
        InputStream localProperties=
           Thread.currentThread()
                 .getContextClassLoader()
                 .getResourceAsStream("liquibase/liquibase.integrationtest.local.properties");
        if(localProperties!=null)
            integrationTestProperties.load(localProperties);

        // Login username
        String username = integrationTestProperties.getProperty("integration.test." + dbms.getShortName() + ".username");
        if(username==null)
            username=integrationTestProperties.getProperty("integration.test.username");
        this.setUsername(username);

        // Login password
        String password = integrationTestProperties.getProperty("integration.test." + dbms.getShortName() + ".password");
        if(password==null)
            password=integrationTestProperties.getProperty("integration.test.password");
        this.setPassword(password);

        // JDBC URL (no global default so all databases!)
        String url = integrationTestProperties.getProperty("integration.test." + dbms.getShortName() + ".url");
        if ((url == null) || ((url.length()) == 0)) {
            throw new LiquibaseException("No JDBC URL found for integration test of database type " + dbms.getShortName());
        }
        this.setJdbcUrl(url);

<<<<<<< HEAD
        String testHubApiKey = integrationTestProperties.getProperty("integration.test.hub.apikey");
=======
        String testHubApiKey = integrationTestProperties.getProperty("integration.test.hub.apiKey");
>>>>>>> eeff08d2
        if (testHubApiKey != null) {
            HubConfiguration hubConfiguration =
              LiquibaseConfiguration.getInstance().getConfiguration(HubConfiguration.class);
            hubConfiguration.setLiquibaseHubApiKey(testHubApiKey);
            String testHubUrl = integrationTestProperties.getProperty("integration.test.hub.url");
            hubConfiguration.setLiquibaseHubUrl(testHubUrl);
        }
        Scope.setScopeManager(new TestScopeManager());
    }

    public static DatabaseTestURL getDatabaseTestURL(String databaseManager) {
        try {
            Properties integrationTestProperties;
            integrationTestProperties = new Properties();
            integrationTestProperties.load(
               Thread.currentThread()
                     .getContextClassLoader()
                     .getResourceAsStream("liquibase/liquibase.integrationtest.properties"));
            InputStream localProperties =
               Thread.currentThread()
                     .getContextClassLoader()
                     .getResourceAsStream("liquibase/liquibase.integrationtest.local.properties");
            if (localProperties != null)
                integrationTestProperties.load(localProperties);

            String url = integrationTestProperties.getProperty("integration.test." + databaseManager + ".jdbcUrl");
            if (url == null)
                return null;

            DatabaseTestURL testUrl = new DatabaseTestURL(databaseManager, url,
                // These may be set to null if not defined as properties.
                integrationTestProperties.getProperty("integration.test." + databaseManager + ".username"),
                integrationTestProperties.getProperty("integration.test." + databaseManager + ".password")
            );
            return testUrl;
        } catch (IOException e) {
            throw new RuntimeException(e);
        }
    }

    private void openConnection(String url, String username, String password) throws Exception {
        DatabaseConnection connection = DatabaseTestContext.getInstance().getConnection(url, username, password);

        if (connection != null) {
            database = DatabaseFactory.getInstance().findCorrectDatabaseImplementation(connection);
        }
    }

    /**
     * @return true if this database is provided by the Travis CI build on GitHub.
     *
     * See https://docs.travis-ci.com/user/database-setup/
     */
    protected abstract boolean isDatabaseProvidedByTravisCI();

    /**
     * Reset database connection and internal objects before each test.
     * CAUTION! Does not wipe the schemas - if you want that, you must call {@link #clearDatabase()} .
     */
    @Before
    public void setUp() throws Exception {
        // Try to get a connection to the DBMS (or start the embedded DBMS types)
        openConnection(getJdbcUrl(), getUsername(), getPassword());

        // Do not count the test as successful if we skip it because of a failed login. Count it as skipped instead.
        org.junit.Assume.assumeTrue(database != null);

        if (database != null) {
            if (database.supportsTablespaces()) {
                // Use the opportunity to test if the DATABASECHANGELOG table is placed in the correct tablespace
                database.setLiquibaseTablespaceName(DatabaseTestContext.ALT_TABLESPACE);
            }
            if (!database.getConnection().getAutoCommit()) {
                database.rollback();
            }

            // If we should test with a custom defaultSchemaName:
            if (getDefaultSchemaName() != null && getDefaultSchemaName().length() > 0) {
                database.setDefaultSchemaName(getDefaultSchemaName());
            }

            SnapshotGeneratorFactory.resetAll();
            Scope.getCurrentScope().getSingleton(ExecutorService.class).reset();

            LockServiceFactory.getInstance().resetAll();
            LockServiceFactory.getInstance().getLockService(database).init();

            ChangeLogHistoryServiceFactory.getInstance().resetAll();
        }
    }

    /**
     * Wipes all Liquibase schemas in the database before testing starts. This includes the DATABASECHANGELOG/LOCK
     * tables.
     */
    protected void wipeDatabase() {
        emptySchemas.clear();
        try {
            // Try to erase the DATABASECHANGELOGLOCK (not: -LOG!) table that might be a leftover from a previously
            // crashed or interrupted integration test.
            // TODO the cleaner solution would be to have a noCachingHasObject() Method in SnapshotGeneratorFactory
            try {
                if (database.getConnection() != null) {
                    String sql = "DROP TABLE " + database.getDatabaseChangeLogLockTableName();
                    for (SqlListener listener : Scope.getCurrentScope().getListeners(SqlListener.class)) {
                        listener.writeSqlWillRun(sql);
                    }
                    ((JdbcConnection) database.getConnection()).getUnderlyingConnection().createStatement().executeUpdate(
                            sql
                    );
                    database.commit();
                }
            } catch (SQLException e) {
                if (database instanceof PostgresDatabase) { // throws "current transaction is aborted" unless we roll back the connection
                    database.rollback();
                }
            }

            SnapshotGeneratorFactory.resetAll();
            LockService lockService = LockServiceFactory.getInstance().getLockService(database);
            emptyTestSchema(CatalogAndSchema.DEFAULT.getCatalogName(), CatalogAndSchema.DEFAULT.getSchemaName(),
                    database);
            SnapshotGeneratorFactory factory = SnapshotGeneratorFactory.getInstance();

            if (database.supportsSchemas()) {
                emptyTestSchema(null, DatabaseTestContext.ALT_SCHEMA, database);
            }
            if (supportsAltCatalogTests()) {
                if (database.supportsSchemas() && database.supportsCatalogs()) {
                    emptyTestSchema(DatabaseTestContext.ALT_CATALOG, DatabaseTestContext.ALT_SCHEMA, database);
                }
            }

            /*
             * There is a special treatment for identifiers in the case when (a) the RDBMS does NOT support
             * schemas AND (b) the RDBMS DOES support catalogs AND (c) someone uses "schemaName=..." in a
             * Liquibase ChangeSet. In this case, AbstractJdbcDatabase.escapeObjectName assumes the author
             * was intending to write "catalog=..." and transparently rewrites the expression.
             * For us, this means that we have to wipe both ALT_SCHEMA and ALT_CATALOG to be sure we
             * are doing a thorough cleanup.
             */
            CatalogAndSchema[] alternativeLocations = new CatalogAndSchema[]{
                new CatalogAndSchema(DatabaseTestContext.ALT_CATALOG, null),
                new CatalogAndSchema(null, DatabaseTestContext.ALT_SCHEMA),
                new CatalogAndSchema("LBCAT2", database.getDefaultSchemaName()),
                new CatalogAndSchema(null, "LBCAT2"),
                new CatalogAndSchema("lbcat2", database.getDefaultSchemaName()),
                new CatalogAndSchema(null, "lbcat2")
            };
            for (CatalogAndSchema location : alternativeLocations) {
                emptyTestSchema(location.getCatalogName(), location.getSchemaName(), database);
            }

            database.commit();
            SnapshotGeneratorFactory.resetAll();
        } catch (Exception e) {
            throw new RuntimeException(e);
        }
    }

    /**
     * Transforms a given combination of catalogName and schemaName into the standardized format for the given
     * database. If the database has the
     *
     * @param catalogName catalog name (or null)
     * @param schemaName  schema name (or null)
     * @param database    the database where the target might exist
     * @throws LiquibaseException if any problem occurs during the process
     */
    protected void emptyTestSchema(String catalogName, String schemaName, Database database)
            throws LiquibaseException {
        SnapshotGeneratorFactory factory = SnapshotGeneratorFactory.getInstance();

        CatalogAndSchema target = new CatalogAndSchema(catalogName, schemaName).standardize(database);
        Schema schema = new Schema(target.getCatalogName(), target.getSchemaName());
        if (factory.has(schema, database)) {
            if (!emptySchemas.contains(target.toString())) {
                database.dropDatabaseObjects(target);
                emptySchemas.add(target.toString());
            }
        }

    }

    protected boolean supportsAltCatalogTests() {
        return database.supportsCatalogs();
    }

    protected Properties createProperties() {
        return new Properties();
    }

    @After
    public void tearDown() throws Exception {
        if (database != null) {
            if (shouldRollBack()) {
                database.rollback();
            }
            Scope.getCurrentScope().getSingleton(ExecutorService.class).clearExecutor("jdbc", database);
            database.setDefaultSchemaName(null);
            database.setOutputDefaultCatalog(true);
            database.setOutputDefaultSchema(true);
        }
        SnapshotGeneratorFactory.resetAll();
    }

    protected boolean shouldRollBack() {
        return true;
    }

    protected Liquibase createLiquibase(String changeLogFile) throws Exception {
        ResourceAccessor fileOpener = new JUnitResourceAccessor();
        return createLiquibase(changeLogFile, fileOpener);
    }

    private Liquibase createLiquibase(String changeLogFile, ResourceAccessor resourceAccessor) {
        Scope.getCurrentScope().getSingleton(ExecutorService.class).clearExecutor("jdbc", database);
        database.resetInternalState();
        return new Liquibase(changeLogFile, resourceAccessor, database);
    }

    @Test
    @SuppressWarnings("squid:S2699") // Successful execution qualifies as test success.
    public void testBatchInsert() throws Exception {
        if (this.getDatabase() == null) {
            return;
        }
        clearDatabase();

        createLiquibase("changelogs/common/batchInsert.changelog.xml").update(this.contexts);
        // ChangeLog already contains the verification code
    }


    @Test
    public void testDatabaseIsReachableIfRequired() {
        if (isDatabaseProvidedByTravisCI()) {
            assertNotNull(
                    "This integration test is expected to pass on Travis CI.\n" +
                            "If you are running on a dev machine and do not have the required\n" +
                            "database installed, you may choose to ignore this failed test.\n" +
                            "To run this test on a dev machine, you will need to install the corresponding\n" +
                            "database and configure liquibase.integrationtest.local.properties",
                    getDatabase());
        } else {
            assumeNotNull(this.getDatabase());
        }
    }

    @Test
    @SuppressWarnings("squid:S2699") // Successful execution qualifies as test success.
    public void testRunChangeLog() throws Exception {
        assumeNotNull(this.getDatabase());

        runCompleteChangeLog();
    }

    protected void runCompleteChangeLog() throws Exception {
        runChangeLogFile(completeChangeLog);
    }

    protected void runChangeLogFile(String changeLogFile) throws Exception {
        Liquibase liquibase = createLiquibase(changeLogFile);
        clearDatabase();

        //run again to test changelog testing logic
        liquibase = createLiquibase(changeLogFile);
        liquibase.setChangeLogParameter( "loginuser", getUsername());

        try {
            liquibase.update(this.contexts);
        } catch (ValidationFailedException e) {
            e.printDescriptiveError(System.err);
            throw e;
        }
    }

    protected CatalogAndSchema[] getSchemasToDrop() throws DatabaseException {
        return new CatalogAndSchema[]{
                new CatalogAndSchema(database.correctObjectName("lbcat2", Catalog.class), database.correctObjectName("lbschem2", Schema.class)),
                new CatalogAndSchema(null, database.getDefaultSchemaName())
        };
    }

    @Test
    @SuppressWarnings("squid:S2699") // Successful execution qualifies as test success.
    public void testRunUpdateOnOldChangelogTableFormat() throws Exception {
        assumeNotNull(this.getDatabase());
        Liquibase liquibase = createLiquibase(completeChangeLog);
        clearDatabase();

        String nullableKeyword = database.requiresExplicitNullForColumns() ? " NULL" : "";

        String sql = "CREATE TABLE " +
                database.escapeTableName(
                        database.getDefaultCatalogName(), database.getDefaultSchemaName(), "DATABASECHANGELOG"
                ) +
                " (id varchar(150) NOT NULL, " +
                "author VARCHAR(150) NOT NULL, " +
                "filename VARCHAR(255) NOT NULL, " +
                "dateExecuted " +
                DataTypeFactory.getInstance().fromDescription(
                        "datetime", database
                ).toDatabaseDataType(database) + " NOT NULL, " +
                "md5sum VARCHAR(32)" + nullableKeyword + ", " +
                "description VARCHAR(255)" + nullableKeyword + ", " +
                "comments VARCHAR(255)" + nullableKeyword + ", " +
                "tag VARCHAR(255)" + nullableKeyword + ", " +
                "liquibase VARCHAR(10)" + nullableKeyword + ", " +
                "PRIMARY KEY (id, author, filename))";
        for (SqlListener listener : Scope.getCurrentScope().getListeners(SqlListener.class)) {
            listener.writeSqlWillRun(sql);
        }

        Connection conn = ((JdbcConnection) database.getConnection()).getUnderlyingConnection();
        boolean savedAcSetting = conn.getAutoCommit();
        conn.setAutoCommit(false);
        conn.createStatement().execute(sql);
        conn.commit();
        conn.setAutoCommit(savedAcSetting);

        liquibase = createLiquibase(completeChangeLog);
        liquibase.setChangeLogParameter( "loginuser", getUsername());
        liquibase.update(this.contexts);

    }

    @Test
    public void testOutputChangeLog() throws Exception {
        assumeNotNull(this.getDatabase());

        StringWriter output = new StringWriter();
        Liquibase liquibase;
        clearDatabase();

        liquibase = createLiquibase(completeChangeLog);
        liquibase.setChangeLogParameter("loginuser", getUsername());
        liquibase.update(this.contexts, output);

        String outputResult = output.getBuffer().toString();
        assertNotNull("generated output change log must not be empty", outputResult);
        assertTrue("generated output change log is at least 100 bytes long", outputResult.length() > 100);

        // TODO should better written to a file so CI servers can pick it up as test artifacts.
        System.out.println(outputResult);
        assertTrue("create databasechangelog command not found in: \n" + outputResult, outputResult.contains("CREATE TABLE "+database.escapeTableName(database.getLiquibaseCatalogName(), database.getLiquibaseSchemaName(), database.getDatabaseChangeLogTableName())));
        assertTrue("create databasechangeloglock command not found in: \n" + outputResult, outputResult.contains("CREATE TABLE "+database.escapeTableName(database.getLiquibaseCatalogName(), database.getLiquibaseSchemaName(), database.getDatabaseChangeLogLockTableName())));

        assertTrue("generated output contains a correctly encoded Euro sign", outputResult.contains("€"));

        DatabaseSnapshot snapshot = SnapshotGeneratorFactory.getInstance().createSnapshot(database.getDefaultSchema(), database, new SnapshotControl(database));
        assertEquals("no database objects were actually created during creation of the output changelog",
                0, snapshot.get(Schema.class).iterator().next().getDatabaseObjects(Table.class).size());
    }

    /**
     * Drops all supported object types in all testing schemas and the DATABASECHANGELOG table if it resides in a
     * different schema from the test schemas.
     *
     * @throws DatabaseException if something goes wrong during object deletion
     */
    protected void clearDatabase() throws DatabaseException {
        wipeDatabase();
        try {
            Statement statement = null;
            try {
                // only drop the DATABASECHANGELOG table if it really exists.
                if (SnapshotGeneratorFactory.getInstance().has(
                    new Table()
                        .setName(database.getDatabaseChangeLogTableName())
                        .setSchema(new Schema(database.getLiquibaseCatalogName(), database.getLiquibaseSchemaName())),
                        database))
                {
                    statement = ((JdbcConnection) database.getConnection()).getUnderlyingConnection().createStatement();
                    final String sql = "DROP TABLE " +
                            database.escapeTableName(
                                    database.getLiquibaseCatalogName(),
                                    database.getLiquibaseSchemaName(),
                                    database.getDatabaseChangeLogTableName()
                            );
                    for (SqlListener listener : Scope.getCurrentScope().getListeners(SqlListener.class)) {
                        listener.writeSqlWillRun(sql);
                    }
                    statement.execute(sql);
                    database.commit();
                }
            } catch (Exception e) {
                Scope.getCurrentScope().getLog(getClass()).warning("Probably expected error dropping databasechangelog table");
                e.printStackTrace();
                database.rollback();
            } finally {
                if (statement != null) {
                    statement.close();
                }
            }

            // Now drop the DATABASECHANGELOGLOCK table (if it exists)
            try {
                if (SnapshotGeneratorFactory.getInstance().has(
                        new Table()
                                .setName(database.getDatabaseChangeLogLockTableName())
                                .setSchema(new Schema(database.getLiquibaseCatalogName(), database.getLiquibaseSchemaName())),
                        database)) {
                    statement = ((JdbcConnection) database.getConnection()).getUnderlyingConnection().createStatement();
                    String sql = "DROP TABLE " +
                            database.escapeTableName(
                                    database.getLiquibaseCatalogName(),
                                    database.getLiquibaseSchemaName(),
                                    database.getDatabaseChangeLogLockTableName()
                            );
                    for (SqlListener listener : Scope.getCurrentScope().getListeners(SqlListener.class)) {
                        listener.writeSqlWillRun(sql);
                    }
                    statement.execute(sql);
                    database.commit();
                }
            } catch (Exception e) {
                Scope.getCurrentScope().getLog(getClass()).warning("Probably expected error dropping databasechangeloglock table");
                e.printStackTrace();
                database.rollback();
            } finally {
                if (statement != null) {
                    statement.close();
                }
            }
        } catch (SQLException e) {
            throw new DatabaseException(e);
        }

        SnapshotGeneratorFactory.resetAll();
        DatabaseFactory.reset();
    }

    @Test
    @SuppressWarnings("squid:S2699") // Successful execution qualifies as test success.
    public void testUpdateTwice() throws Exception {
        assumeNotNull(this.getDatabase());

        Liquibase liquibase = createLiquibase(completeChangeLog);
        clearDatabase();

        liquibase = createLiquibase(completeChangeLog);
        liquibase.setChangeLogParameter( "loginuser", getUsername());
        liquibase.update(this.contexts);
        liquibase.update(this.contexts);
    }

    @Test
    @SuppressWarnings("squid:S2699") // Successful execution qualifies as test success.
    public void testUpdateClearUpdate() throws Exception {
        assumeNotNull(this.getDatabase());

        Liquibase liquibase = createLiquibase(completeChangeLog);
        clearDatabase();

        liquibase = createLiquibase(completeChangeLog);
        liquibase.setChangeLogParameter( "loginuser", getUsername());
        liquibase.update(this.contexts);
        clearDatabase();

        liquibase = createLiquibase(completeChangeLog);
        liquibase.setChangeLogParameter( "loginuser", getUsername());
        liquibase.update(this.contexts);
    }

    @Test
    @SuppressWarnings("squid:S2699") // Successful execution qualifies as test success.
    public void testRollbackableChangeLog() throws Exception {
        assumeNotNull(this.getDatabase());

        Liquibase liquibase = createLiquibase(rollbackChangeLog);
        clearDatabase();

        liquibase = createLiquibase(rollbackChangeLog);
        liquibase.update(this.contexts);

        liquibase = createLiquibase(rollbackChangeLog);
        liquibase.rollback(new Date(0), this.contexts);

        liquibase = createLiquibase(rollbackChangeLog);
        liquibase.update(this.contexts);

        liquibase = createLiquibase(rollbackChangeLog);
        liquibase.rollback(new Date(0), this.contexts);
    }

    @Test
    @SuppressWarnings("squid:S2699") // Successful execution qualifies as test success.
    public void testRollbackableChangeLogScriptOnExistingDatabase() throws Exception {
        assumeNotNull(this.getDatabase());

        Liquibase liquibase = createLiquibase(rollbackChangeLog);
        clearDatabase();

        liquibase = createLiquibase(rollbackChangeLog);
        liquibase.update(this.contexts);

        StringWriter writer = new StringWriter();

        liquibase = createLiquibase(rollbackChangeLog);
        liquibase.rollback(new Date(0), this.contexts, writer);
    }

    @Test
    @SuppressWarnings("squid:S2699") // Successful execution qualifies as test success.
    public void testRollbackableChangeLogScriptOnFutureDatabase() throws Exception {
        assumeNotNull(this.getDatabase());

        StringWriter writer = new StringWriter();

        Liquibase liquibase = createLiquibase(rollbackChangeLog);
        clearDatabase();

        liquibase = createLiquibase(rollbackChangeLog);
        liquibase.futureRollbackSQL(new Contexts(this.contexts), new LabelExpression(), writer);
    }

    @Test
    @SuppressWarnings("squid:S2699") // Successful execution qualifies as test success.
    public void testTag() throws Exception {
        assumeNotNull(this.getDatabase());

        Liquibase liquibase = createLiquibase(completeChangeLog);
        clearDatabase();

        liquibase = createLiquibase(completeChangeLog);
        liquibase.setChangeLogParameter( "loginuser", getUsername());
        liquibase.update(this.contexts);

        liquibase.tag("Test Tag");
    }

    @Test
    public void testDiff() throws Exception {
        assumeNotNull(this.getDatabase());

        runCompleteChangeLog();

        CompareControl compareControl = new CompareControl();
        compareControl.addSuppressedField(Column.class, "defaultValue");  //database returns different data even if the same
        compareControl.addSuppressedField(Column.class, "autoIncrementInformation"); //database returns different data even if the same
        DiffResult diffResult = DiffGeneratorFactory.getInstance().compare(database, database, compareControl);

        try {
            assertTrue("comapring a database with itself should return a result of 'DBs are equal'",
                    diffResult.areEqual());
        } catch (AssertionError e) {
            new DiffToReport(diffResult, System.err).print();
            throw e;
        }
    }

    @Test
    public void testRerunDiffChangeLog() throws Exception {
        assumeNotNull(this.getDatabase());

        for (int run=0; run < 2; run++) { //run once outputting data as insert, once as csv
            boolean outputCsv = run == 1;
            runCompleteChangeLog();

            SnapshotControl snapshotControl = new SnapshotControl(database);

            DatabaseSnapshot originalSnapshot = SnapshotGeneratorFactory.getInstance().createSnapshot(database.getDefaultSchema(), database, snapshotControl);

            CompareControl compareControl = new CompareControl();
            compareControl.addSuppressedField(Column.class, "defaultValue");  //database returns different data even if the same
            compareControl.addSuppressedField(Column.class, "autoIncrementInformation"); //database returns different data even if the same
            if (database instanceof OracleDatabase) {
                compareControl.addSuppressedField(Column.class, "type"); //database returns different nvarchar2 info even though they are the same
                compareControl.addSuppressedField(Column.class, "nullable"); // database returns different nullable on views, e.g. v_person.id
            }
            if (database instanceof PostgresDatabase) {
                compareControl.addSuppressedField(Column.class, "type"); //database returns different nvarchar2 info even though they are the same
            }

            DiffOutputControl diffOutputControl = new DiffOutputControl();
            File tempFile = tempDirectory.getRoot().createTempFile("liquibase-test", ".xml");

            if (outputCsv) {
                diffOutputControl.setDataDir(new File(tempFile.getParentFile(), "liquibase-data").getCanonicalPath().replaceFirst("\\w:",""));
            }

            DiffResult diffResult = DiffGeneratorFactory.getInstance().compare(database, null, compareControl);


            FileOutputStream output = new FileOutputStream(tempFile);
            try {
                new DiffToChangeLog(diffResult, new DiffOutputControl()).print(new PrintStream(output));
                output.flush();
            } finally {
                output.close();
            }

            Liquibase liquibase = createLiquibase(tempFile.getName());
            clearDatabase();

            DatabaseSnapshot emptySnapshot = SnapshotGeneratorFactory.getInstance().createSnapshot(database.getDefaultSchema(), database, new SnapshotControl(database));

            //run again to test changelog testing logic
            liquibase = createLiquibase(tempFile.getName());
            try {
                liquibase.update(this.contexts);
            } catch (ValidationFailedException e) {
                e.printDescriptiveError(System.out);
                throw e;
            }

            DatabaseSnapshot migratedSnapshot = SnapshotGeneratorFactory.getInstance().createSnapshot(database.getDefaultSchema(), database, new SnapshotControl(database));

            DiffResult finalDiffResult = DiffGeneratorFactory.getInstance().compare(originalSnapshot, migratedSnapshot, compareControl);
            try {
                assertTrue("recreating the database from the generated change log should cause both 'before' and " +
                                "'after' snapshots to be equal.",
                        finalDiffResult.areEqual());
            } catch (AssertionError e) {
                new DiffToReport(finalDiffResult, System.err).print();
                throw e;
            }

            //diff to empty and drop all
            DiffResult emptyDiffResult = DiffGeneratorFactory.getInstance().compare(emptySnapshot, migratedSnapshot, compareControl);
            output = new FileOutputStream(tempFile);
            try {
                new DiffToChangeLog(emptyDiffResult, new DiffOutputControl(true, true, true, null)).print(new PrintStream(output));
                output.flush();
            } finally {
                output.close();
            }

            liquibase = createLiquibase(tempFile.getName());
            Scope.getCurrentScope().getLog(getClass()).info("updating from "+tempFile.getCanonicalPath());
            try {
                liquibase.update(this.contexts);
            } catch (LiquibaseException e) {
                throw e;
            }

            DatabaseSnapshot emptyAgainSnapshot = SnapshotGeneratorFactory.getInstance().createSnapshot(database.getDefaultSchema(), database, new SnapshotControl(database));
            assertEquals("a database that was 'updated' to an empty snapshot should only have 2 tables left: " +
                            "the database change log table and the lock table.",
                    2, emptyAgainSnapshot.get(Table.class).size());
            assertEquals("a database that was 'updated' to an empty snapshot should not contain any views.",
                    0, emptyAgainSnapshot.get(View.class).size());
        }
    }

    @Test
    public void testRerunDiffChangeLogAltSchema() throws Exception {
        assumeNotNull(this.getDatabase());
        if (database.getShortName().equalsIgnoreCase("mssql")) {
            return; // not possible on MSSQL.
        }
        if (!database.supportsSchemas()) {
            return;
        }

        Liquibase liquibase = createLiquibase(includedChangeLog);
        database.setDefaultSchemaName("lbcat2");
        clearDatabase();


        LockService lockService = LockServiceFactory.getInstance().getLockService(database);
        lockService.forceReleaseLock();

        liquibase.update(includedChangeLog);

        DatabaseSnapshot originalSnapshot = SnapshotGeneratorFactory.getInstance().createSnapshot(database.getDefaultSchema(), database, new SnapshotControl(database));

        CompareControl compareControl = new CompareControl(
                new CompareControl.SchemaComparison[]{
                        new CompareControl.SchemaComparison(
                                CatalogAndSchema.DEFAULT,
                                new CatalogAndSchema(null, "lbcat2")
                        )
                },
                originalSnapshot.getSnapshotControl().getTypesToInclude()
        );
        DiffResult diffResult = DiffGeneratorFactory.getInstance().compare(database, null, compareControl);

        File tempFile = File.createTempFile("liquibase-test", ".xml");

        FileOutputStream output = new FileOutputStream(tempFile);
        try {
            new DiffToChangeLog(diffResult, new DiffOutputControl()).print(new PrintStream(output));
            output.flush();
        } finally {
            output.close();
        }

        liquibase = createLiquibase(tempFile.getName());
        clearDatabase();

        //run again to test changelog testing logic
        Executor executor = Scope.getCurrentScope().getSingleton(ExecutorService.class).getExecutor("jdbc", database);
        try {
            executor.execute(new DropTableStatement("lbcat2", "lbcat2", database.getDatabaseChangeLogTableName(), false));
        } catch (DatabaseException e) {
            //ok
        }
        try {
            executor.execute(new DropTableStatement("lbcat2", "lbcat2", database.getDatabaseChangeLogLockTableName(), false));
        } catch (DatabaseException e) {
            //ok
        }
        database.commit();

        DatabaseConnection connection = DatabaseTestContext.getInstance().getConnection(getJdbcUrl(), username, password);
        database = DatabaseFactory.getInstance().findCorrectDatabaseImplementation(connection);
        database.setDefaultSchemaName("lbcat2");
        liquibase = createLiquibase(tempFile.getName());
        try {
            liquibase.update(this.contexts);
        } catch (ValidationFailedException e) {
            e.printDescriptiveError(System.out);
            throw e;
        }

        tempFile.deleteOnExit();

        DatabaseSnapshot finalSnapshot = SnapshotGeneratorFactory.getInstance().createSnapshot(database.getDefaultSchema(), database, new SnapshotControl(database));

        CompareControl finalCompareControl = new CompareControl();
        finalCompareControl.addSuppressedField(Column.class, "autoIncrementInformation");
        DiffResult finalDiffResult = DiffGeneratorFactory.getInstance().compare(originalSnapshot, finalSnapshot, finalCompareControl);
        new DiffToReport(finalDiffResult, System.out).print();
        assertTrue("running the same change log two times against an alternative schema should produce " +
                        "equal snapshots.",
                finalDiffResult.areEqual());
    }

    @Test
    @SuppressWarnings("squid:S2699") // Successful execution qualifies as test success.
    public void testClearChecksums() throws Exception {
        assumeNotNull(this.getDatabase());

        Liquibase liquibase = createLiquibase(completeChangeLog);
        clearDatabase();

        liquibase = createLiquibase(completeChangeLog);
        clearDatabase();

        liquibase = createLiquibase(completeChangeLog);
        liquibase.setChangeLogParameter( "loginuser", getUsername());
        liquibase.update(this.contexts);

        liquibase.clearCheckSums();
    }

    @Test
    @SuppressWarnings("squid:S2699") // Successful execution qualifies as test success.
    public void testTagEmptyDatabase() throws Exception {
        assumeNotNull(this.getDatabase());

        Liquibase liquibase = createLiquibase(completeChangeLog);
        clearDatabase();

        liquibase = createLiquibase(completeChangeLog);
        liquibase.checkLiquibaseTables(false, null, new Contexts(), new LabelExpression());
        liquibase.tag("empty");

        liquibase = createLiquibase(rollbackChangeLog);
        liquibase.update(new Contexts());

        liquibase.rollback("empty", new Contexts());

    }

    @Test
    public void testUnrunChangeSetsEmptyDatabase() throws Exception {
        assumeNotNull(this.getDatabase());

        Liquibase liquibase = createLiquibase(completeChangeLog);
        liquibase.setChangeLogParameter( "loginuser", getUsername());
        clearDatabase();

        liquibase = createLiquibase(completeChangeLog);
        liquibase.setChangeLogParameter( "loginuser", getUsername());
        List<ChangeSet> list = liquibase.listUnrunChangeSets(new Contexts(this.contexts), new LabelExpression());

        assertTrue("querying the changelog table on an empty target should return at least 1 un-run change set", !list.isEmpty());

    }

    @Test
    @SuppressWarnings("squid:S2699") // Successful execution qualifies as test success.
    public void testAbsolutePathChangeLog() throws Exception {
        assumeNotNull(this.getDatabase());

        String fileUrlToChangeLog = getClass().getResource("/" + includedChangeLog).toString();
        assertTrue(fileUrlToChangeLog.startsWith("file:/"));

        String absolutePathOfChangeLog = fileUrlToChangeLog.replaceFirst("file:\\/", "");
        if (System.getProperty("os.name").startsWith("Windows ")) {
            absolutePathOfChangeLog = absolutePathOfChangeLog.replace('/', '\\');
        } else {
            absolutePathOfChangeLog = "/" + absolutePathOfChangeLog;
        }
        Liquibase liquibase = createLiquibase(absolutePathOfChangeLog, new FileSystemResourceAccessor(File.listRoots()));
        clearDatabase();

        liquibase.update(this.contexts);

        liquibase.update(this.contexts); //try again, make sure there are no errors

        clearDatabase();
    }

    private void dropDatabaseChangeLogTable(String catalog, String schema, Database database) {
        try {
            Scope.getCurrentScope().getSingleton(ExecutorService.class).getExecutor("jdbc", database).execute(
                new DropTableStatement(catalog, schema, database.getDatabaseChangeLogTableName(), false)
            );
        } catch (DatabaseException e) {
            //ok
        }
    }

    @Test
    @SuppressWarnings("squid:S2699") // Successful execution qualifies as test success.
    public void testRollbackToChange() throws Exception {
        assumeNotNull(this.getDatabase());

        Liquibase liquibase = createLiquibase(rollbackChangeLog);
        wipeDatabase();

        liquibase = createLiquibase(rollbackChangeLog);
        liquibase.update(this.contexts);

        liquibase = createLiquibase(rollbackChangeLog);
        liquibase.rollback(8, this.contexts);

        liquibase.tag("testRollbackToChange");

        liquibase = createLiquibase(rollbackChangeLog);
        liquibase.update(this.contexts);

        liquibase = createLiquibase(rollbackChangeLog);
        liquibase.rollback("testRollbackToChange", this.contexts);
    }

    @Test
    @SuppressWarnings("squid:S2699") // Successful execution qualifies as test success.
    public void testDbDoc() throws Exception {
        assumeNotNull(this.getDatabase());

        Liquibase liquibase;
        clearDatabase();

        liquibase = createLiquibase(completeChangeLog);
        liquibase.setChangeLogParameter( "loginuser", getUsername());
        liquibase.update(this.contexts);

        Path outputDir = tempDirectory.newFolder().toPath().normalize();
        logger.fine("Database documentation will be written to this temporary folder: " + outputDir);

        liquibase = createLiquibase(completeChangeLog);
        liquibase.setChangeLogParameter( "loginuser", getUsername());
        liquibase.generateDocumentation(outputDir.toAbsolutePath().toString(), this.contexts);
    }

    /**
     * Create an SQL script from a change set which inserts data from CSV files. The first CSV file is encoded in
     * UTF-8, the second is encoded in Latin-1. The test is successful if the CSV data is converted into correct
     * INSERT INTO statements in the final generated SQL file.
     * @throws Exception
     */
    @Test
    public void testEncodingUpdating2SQL() throws Exception {
        assumeNotNull(this.getDatabase());

        Liquibase liquibase = createLiquibase(encodingChangeLog);

        StringWriter writer=new StringWriter();
        liquibase.update(this.contexts,writer);
        assertTrue("Update to SQL preserves encoding",
            new RegexMatcher(writer.toString(), new String[] {
                //For the UTF-8 encoded cvs
                "^.*INSERT.*VALUES.*àèìòùáéíóúÀÈÌÒÙÁÉÍÓÚâêîôûäëïöü.*?\\)",
                "çñ®",
                //For the latin1 one
                "^.*INSERT.*VALUES.*àèìòùáéíóúÀÈÌÒÙÁÉÍÓÚâêîôûäëïöü.*?\\)",
                "çñ®"
            }).allMatchedInSequentialOrder());
    }

    /**
     * Test that diff is capable to detect foreign keys to external schemas that doesn't appear in the changelog
     */
   @Test
   @SuppressWarnings("squid:S2699") // Successful execution qualifies as test success.
   public void testDiffExternalForeignKeys() throws Exception {
       assumeNotNull(this.getDatabase());
       clearDatabase();
       Liquibase liquibase = createLiquibase(externalfkInitChangeLog);
       liquibase.update(contexts);

       DiffResult diffResult = liquibase.diff(database, null, new CompareControl());
       DiffResultAssert.assertThat(diffResult).containsMissingForeignKeyWithName("fk_person_country");
   }

    @Test
    public void testInvalidIncludeDoesntBreakLiquibase() throws Exception {
        assumeNotNull(this.getDatabase());
        Liquibase liquibase = createLiquibase(invalidReferenceChangeLog);
        try {
            liquibase.update(new Contexts());
            fail("Did not fail with invalid include");
        } catch (ChangeLogParseException ignored) {
            //expected
        }

        LockService lockService = LockServiceFactory.getInstance().getLockService(database);
        assertFalse(lockService.hasChangeLogLock());
    }

    @Test
    public void testContextsWithHyphensWorkInFormattedSql() throws Exception {
        assumeNotNull(this.getDatabase());
        Liquibase liquibase = createLiquibase("changelogs/common/sqlstyle/formatted.changelog.sql");
        liquibase.update("hyphen-context-using-sql,camelCaseContextUsingSql");

        SnapshotGeneratorFactory tableSnapshotGenerator = SnapshotGeneratorFactory.getInstance();
        assertNotNull(tableSnapshotGenerator.has(new Table().setName("hyphen_context"), database));
        assertNotNull(tableSnapshotGenerator.has(new Table().setName("camel_context"), database));
        assertNotNull(tableSnapshotGenerator.has(new Table().setName("bar_id"), database));
        assertNotNull(tableSnapshotGenerator.has(new Table().setName("foo_id"), database));
    }

    @Test
    @SuppressWarnings("squid:S2699") // Successful execution qualifies as test success.
    public void testObjectQuotingStrategy() throws Exception {
        assumeNotNull(this.getDatabase());
        if (!Arrays.asList("oracle,h2,hsqldb,postgresql,mysql").contains(database.getShortName())) {
            return;
        }

        Liquibase liquibase = createLiquibase(objectQuotingStrategyChangeLog);
        clearDatabase();
        liquibase.update(contexts);
        clearDatabase();
    }

    @Test
    public void testOutputChangeLogIgnoringSchema() throws Exception {
        assumeNotNull(this.getDatabase());

        String schemaName = getDatabase().getDefaultSchemaName();
        if (schemaName == null) {
            return;
        }

        getDatabase().setOutputDefaultSchema(false);
        getDatabase().setOutputDefaultCatalog(false);

        StringWriter output = new StringWriter();
        Liquibase liquibase = createLiquibase(includedChangeLog);
        clearDatabase();

        liquibase = createLiquibase(includedChangeLog);
        liquibase.update(contexts, output);

        String outputResult = output.getBuffer().toString();
        assertNotNull("generated SQL may not be empty", outputResult);
        assertTrue("Expect at least 100 bytes of output in generated SQL", outputResult.length() > 100);
        CharSequence expected = "CREATE TABLE "+getDatabase().escapeTableName(getDatabase().getLiquibaseCatalogName(), getDatabase().getLiquibaseSchemaName(), getDatabase().getDatabaseChangeLogTableName());
        assertTrue("create databasechangelog command not found in: \n" + outputResult, outputResult.contains(expected));
        assertTrue("create databasechangeloglock command not found in: \n" + outputResult, outputResult.contains(expected));
        assertFalse("the schema name '" + schemaName + "' should be ignored\n\n" + outputResult, outputResult.contains
                (schemaName+"."));
    }

    @Test
    public void testGenerateChangeLogWithNoChanges() throws Exception {
        assumeNotNull(this.getDatabase());

        runCompleteChangeLog();

        DiffResult diffResult = DiffGeneratorFactory.getInstance().compare(database, database, new CompareControl());

        DiffToChangeLog changeLogWriter = new DiffToChangeLog(diffResult, new DiffOutputControl(false, false, false, null));
        List<ChangeSet> changeSets = changeLogWriter.generateChangeSets();
        assertEquals("generating two change logs without any changes in between should result in an empty generated " +
                "differential change set.", 0, changeSets.size());
    }

    protected Database getDatabase(){
        return database;
    }

    public String getUsername() {
        return username;
    }

    public void setUsername(String username) {
        this.username = username;
    }

    public String getPassword() {
        return password;
    }

    public void setPassword(String password) {
        this.password = password;
    }

    protected String getJdbcUrl() {
        return jdbcUrl;
    }

    protected void setJdbcUrl(String jdbcUrl) {
        this.jdbcUrl = jdbcUrl;
    }

    public String getDefaultSchemaName() {
        return defaultSchemaName;
    }

    public void setDefaultSchemaName(String defaultSchemaName) {
        this.defaultSchemaName = defaultSchemaName;
    }
}<|MERGE_RESOLUTION|>--- conflicted
+++ resolved
@@ -128,11 +128,7 @@
         }
         this.setJdbcUrl(url);
 
-<<<<<<< HEAD
-        String testHubApiKey = integrationTestProperties.getProperty("integration.test.hub.apikey");
-=======
         String testHubApiKey = integrationTestProperties.getProperty("integration.test.hub.apiKey");
->>>>>>> eeff08d2
         if (testHubApiKey != null) {
             HubConfiguration hubConfiguration =
               LiquibaseConfiguration.getInstance().getConfiguration(HubConfiguration.class);
