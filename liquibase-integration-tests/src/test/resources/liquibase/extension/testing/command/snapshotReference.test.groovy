package liquibase.extension.testing.command

import liquibase.change.ColumnConfig
import liquibase.change.core.CreateTableChange
import liquibase.change.core.TagDatabaseChange

CommandTests.define {
    command = ["snapshotReference"]
    signature = """
Short Description: Capture the current state of the reference database
Long Description: NOT SET
Required Args:
  referenceUrl (String) The JDBC reference database connection URL
Optional Args:
  changelogFile (String) The root changelog
    Default: null
  referencePassword (String) Reference password to use to connect to the database
    Default: null
  referenceUsername (String) Reference username to use to connect to the database
    Default: null
  snapshotFormat (String) Output format to use (JSON or YAML
    Default: null
"""

    run {
        arguments = [
            changelogFile: "target/test-classes/changeset-test.xml"
        ]
        setup {
<<<<<<< HEAD
            cleanTempResource("changeset-test.xml")
=======
            cleanResources("changeLog-test.xml")
>>>>>>> 7d9baeb0
            database = [
                    new CreateTableChange(
                            tableName: "FirstTable",
                            columns: [
                                    ColumnConfig.fromName("FirstColumn")
                                            .setType("VARCHAR(255)")
                            ]
                    ),
                    new CreateTableChange(
                            tableName: "SecondTable",
                            columns: [
                                    ColumnConfig.fromName("SecondColumn")
                                            .setType("VARCHAR(255)")
                            ]
                    ),
                    new TagDatabaseChange(
                            tag: "version_2.0"
                    ),
                    new CreateTableChange(
                            tableName: "liquibaseRunInfo",
                            columns: [
                                    ColumnConfig.fromName("timesRan")
                                            .setType("INT")
                            ]
                    ),
            ]
        }

        expectedResults = [
                statusMessage: "Successfully executed snapshotReference",
                statusCode   : 0
        ]
    }
}<|MERGE_RESOLUTION|>--- conflicted
+++ resolved
@@ -27,11 +27,7 @@
             changelogFile: "target/test-classes/changeset-test.xml"
         ]
         setup {
-<<<<<<< HEAD
-            cleanTempResource("changeset-test.xml")
-=======
-            cleanResources("changeLog-test.xml")
->>>>>>> 7d9baeb0
+            cleanResources("changeset-test.xml")
             database = [
                     new CreateTableChange(
                             tableName: "FirstTable",
