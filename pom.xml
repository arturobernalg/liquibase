--- conflicted
+++ resolved
@@ -22,14 +22,11 @@
         <module>liquibase-dist</module>
     </modules>
 
-<<<<<<< HEAD
     <ciManagement>
         <system>Travis</system>
         <url>https://travis-ci.com/github/liquibase/liquibase</url>
     </ciManagement>
 
-=======
->>>>>>> 85216f66
     <build>
         <plugins>
             <plugin>
