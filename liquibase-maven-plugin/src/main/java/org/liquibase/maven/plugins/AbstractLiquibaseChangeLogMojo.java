--- conflicted
+++ resolved
@@ -25,16 +25,15 @@
  */
 public abstract class AbstractLiquibaseChangeLogMojo extends AbstractLiquibaseMojo {
 
-<<<<<<< HEAD
     /**
-     * Specifies the change log directory into which liquibase can find the change log file.
+   * Specifies the directory where Liquibase can find your <i>change-log</i> file.
      *
    * @parameter property="liquibase.changeLogDirectory"
      */
     protected String changeLogDirectory;
 
     /**
-     * Specifies the change log file to use for Liquibase.
+     * Specifies the <i>change-log</i> file for Liquibase to use.
      *
      * @parameter property="liquibase.changeLogFile"
      */
@@ -42,16 +41,18 @@
 
 
     /**
-     * The Liquibase contexts to execute, which can be "," separated if multiple contexts
-     * are required. If no context is specified then ALL contexts will be executed.
+     * Specifies which contexts Liquibase will execute, which can be separated by a commaif multiple contexts
+      are required.
+   * If a context is not specified, then ALL contexts will be executed.
      *
      * @parameter property="liquibase.contexts" default-value=""
      */
     protected String contexts;
 
     /**
-     * The Liquibase labels to execute, which can be "," separated if multiple labels
-     * are required or a more complex expression. If no label is specified then ALL all will be executed.
+     * Specifies which Liquibase labels Liquibase will execute, which can be separated by a commaif multiple labels
+      are required or you need to designate a more complex expression.
+   * If a label is not specified, then ALL labels will be executed.
      *
      * @parameter property="liquibase.labels" default-value=""
      */
@@ -64,42 +65,6 @@
         if (changeLogFile == null) {
             throw new MojoFailureException("The changeLogFile must be specified.");
         }
-=======
-  /**
-   * Specifies the directory where Liquibase can find your <i>change-log</i> file.
-   *
-   * @parameter property="liquibase.changeLogDirectory"
-   */
-  protected String changeLogDirectory;
-
-  /**
-   * Specifies the <i>change-log</i> file for Liquibase to use.
-   * @parameter property="liquibase.changeLogFile"
-   */
-  protected String changeLogFile;
-
-
-  /**
-   * Specifies which contexts Liquibase will execute, which can be separated by a comma if multiple contexts are required.
-   * If a context is not specified, then ALL contexts will be executed.
-   * @parameter property="liquibase.contexts" default-value=""
-   */
-  protected String contexts;
-
-  /**
-   * Specifies which Liquibase labels Liquibase will execute, which can be separated by a comma if multiple labels are required or you need to designate a more complex expression.
-   * If a label is not specified, then ALL labels will be executed.
-   * @parameter property="liquibase.labels" default-value=""
-   */
-  protected String labels;
-
-  @Override
-  protected void checkRequiredParametersAreSpecified() throws MojoFailureException {
-    super.checkRequiredParametersAreSpecified();
-
-    if (changeLogFile == null) {
-      throw new MojoFailureException("The changeLogFile must be specified.");
->>>>>>> e8dc0990
     }
 
     /**
@@ -134,13 +99,8 @@
             resourceAccessors.add(new FileSystemResourceAccessor(new File(changeLogDirectory)));
         }
 
-<<<<<<< HEAD
         return new CompositeResourceAccessor(resourceAccessors);
     }
-=======
-    String changeLog = (changeLogFile == null) ? "" : changeLogFile.trim();
-    return new Liquibase(changeLog, fo, db);
->>>>>>> e8dc0990
 
     @Override
     protected Liquibase createLiquibase(Database db) throws MojoExecutionException {
